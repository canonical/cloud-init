CWD=$(shell pwd)

YAML_FILES=$(shell find cloudinit tests tools -name "*.yaml" -type f )
YAML_FILES+=$(shell find doc/examples -name "cloud-config*.txt" -type f )

PYTHON ?= python3

<<<<<<< HEAD
ifeq ($(distro),)
  distro = redhat
endif
=======
NUM_ITER ?= 100

distro ?= redhat

>>>>>>> b7179409
READ_VERSION=$(shell $(PYTHON) $(CWD)/tools/read-version || echo read-version-failed)
CODE_VERSION=$(shell $(PYTHON) -c "from cloudinit import version; print(version.version_string())")
GENERATOR_F=./systemd/cloud-init-generator
DS_IDENTIFY=./tools/ds-identify
BENCHMARK=./tools/benchmark.sh


all: check

check: check_version test yaml

style-check: flake8

flake8:
	@$(CWD)/tools/run-flake8

unittest: clean_pyc
	$(PYTHON) -m pytest -v tests/unittests cloudinit

ci-deps-ubuntu:
	@$(PYTHON) $(CWD)/tools/read-dependencies --distro ubuntu --test-distro

ci-deps-centos:
	@$(PYTHON) $(CWD)/tools/read-dependencies --distro centos --test-distro

<<<<<<< HEAD
ci-deps-suse:
	@$(PYTHON) $(CWD)/tools/read-dependencies --distro suse --test-distro

pip-requirements:
	@echo "Installing cloud-init dependencies..."
	$(PIP_INSTALL) -r "$@.txt" -q

pip-test-requirements:
	@echo "Installing cloud-init test dependencies..."
	$(PIP_INSTALL) -r "$@.txt" -q

=======
>>>>>>> b7179409
test: unittest

check_version:
	@if [ "$(READ_VERSION)" != "$(CODE_VERSION)" ]; then \
		echo "Error: read-version version '$(READ_VERSION)'" \
			"not equal to code version '$(CODE_VERSION)'"; \
		exit 2; \
	else true; fi

config/cloud.cfg:
	$(PYTHON) ./tools/render-cloudcfg config/cloud.cfg.tmpl config/cloud.cfg

clean_pyc:
	@find . -type f -name "*.pyc" -delete
	@find . -type d -name __pycache__ -delete

clean_pytest:
	rm -rf .cache htmlcov

clean_packaging:
	rm -rf srpm cloud_init.egg-info/ \
		cloud-init-*.tar.gz \
		cloud-init-*.tar.gz.asc \
		cloud-init.dsc \
		cloud-init_*.build \
		cloud-init_*.buildinfo \
		cloud-init_*.changes \
		cloud-init_*.deb \
		cloud-init_*.dsc \
		cloud-init_*.orig.tar.gz \
		cloud-init_*.tar.xz \
		cloud-init_*.upload

clean_release:
	rm -rf new-upstream-changes.txt commit.msg

clean: clean_pyc clean_pytest clean_packaging clean_release
	rm -rf doc/rtd_html .tox .coverage tags $(GENERATOR_F)

yaml:
	@$(PYTHON) $(CWD)/tools/validate-yaml.py $(YAML_FILES)

rpm:
	$(PYTHON) ./packages/brpm --distro=$(distro)

srpm:
	$(PYTHON) ./packages/brpm --srpm --distro=$(distro)

deb:
	@which debuild || \
		{ echo "Missing devscripts dependency. Install with:"; \
			echo sudo apt-get install devscripts; exit 1; }

	$(PYTHON) ./packages/bddeb

deb-src:
	@which debuild || \
		{ echo "Missing devscripts dependency. Install with:"; \
			echo sudo apt-get install devscripts; exit 1; }
	$(PYTHON) ./packages/bddeb -S -d

doc:
	tox -e doc

fmt:
	tox -e do_format && tox -e check_format

fmt-tip:
	tox -e do_format_tip && tox -e check_format_tip

# Spell check && filter false positives
_CHECK_SPELLING := find doc -type f -exec spellintian {} + | \
       grep -v -e 'doc/rtd/topics/cli.rst: modules modules' \
               -e 'doc/examples/cloud-config-mcollective.txt: WARNING WARNING' \
               -e 'doc/examples/cloud-config-power-state.txt: Bye Bye' \
               -e 'doc/examples/cloud-config.txt: Bye Bye' \
               -e 'doc/rtd/topics/cli.rst: DOCS DOCS' \
               -e 'dependant'


# For CI we require a failing return code when spellintian finds spelling errors
check_spelling:
	@! $(_CHECK_SPELLING)

# Manipulate the output of spellintian into a valid "sed" command which is run
# to fix the error
#
# Example spellintian output:
#
# doc/examples/kernel-cmdline.txt: everthing -> everything
#
# The "fix_spelling" target manipulates the above output into the following command
# and runs that command.
#
# sed -i "s/everthing/everything/g" doc/examples/kernel-cmdline.txt
#
# awk notes:
#
# -F ': | -> ' means use the strings ": " or " -> " as field delimeters
# \046 is octal for double quote
# $$2 will contain the second field, ($ must be escaped because this is in a Makefile)
#
# Limitation: duplicate words with newline between them are not automatically fixed
fix_spelling:
	@$(_CHECK_SPELLING) | \
		sed 's/ (duplicate word)//g' | \
		awk -F ': | -> ' '{printf "sed -i \047s/%s/%s/g\047 %s\n", $$2, $$3, $$1}' | \
		sh

.PHONY: all check test flake8 clean rpm srpm deb deb-src yaml
.PHONY: check_version clean_pyc
.PHONY: unittest style-check fix_spelling render-template benchmark-generator
.PHONY: clean_pytest clean_packaging check_spelling clean_release doc<|MERGE_RESOLUTION|>--- conflicted
+++ resolved
@@ -5,16 +5,11 @@
 
 PYTHON ?= python3
 
-<<<<<<< HEAD
 ifeq ($(distro),)
   distro = redhat
 endif
-=======
 NUM_ITER ?= 100
 
-distro ?= redhat
-
->>>>>>> b7179409
 READ_VERSION=$(shell $(PYTHON) $(CWD)/tools/read-version || echo read-version-failed)
 CODE_VERSION=$(shell $(PYTHON) -c "from cloudinit import version; print(version.version_string())")
 GENERATOR_F=./systemd/cloud-init-generator
@@ -40,7 +35,6 @@
 ci-deps-centos:
 	@$(PYTHON) $(CWD)/tools/read-dependencies --distro centos --test-distro
 
-<<<<<<< HEAD
 ci-deps-suse:
 	@$(PYTHON) $(CWD)/tools/read-dependencies --distro suse --test-distro
 
@@ -52,8 +46,6 @@
 	@echo "Installing cloud-init test dependencies..."
 	$(PIP_INSTALL) -r "$@.txt" -q
 
-=======
->>>>>>> b7179409
 test: unittest
 
 check_version:
