<<<<<<< HEAD
-25.1.2
=======
25.1.4
- fix: disable cloud-init when non-x86 environments have no DMI-data and
  no strict datasources detected (LP: #2069607) (CVE-2024-6174)

25.1.3
 - docs: provide example3 for PAM and ssh_pwauth behavior (#27)
 - fix: Make hotplug socket writable only by root (#25) (CVE-2024-11584)
 - fix: Don't attempt to identify non-x86 OpenStack instances (LP: #2069607)
   (CVE-2024-6174)

25.1.2
>>>>>>> ff1d9f04
 - fix: ensure MAAS datasource retries on failure (#6167)

25.1.1
 - test: pytestify cc_chef tests, add migration test
 - chef: migrate files in old config directories for backups and cache
 - fix: correct the path for Chef's backups (#5994)
 - fix(Azure): don't reraise FileNotFoundError during ephemeral setup (#6113)
 - fix(azure): handle unexpected exceptions during obtain_lease() (#6092)
   [Ksenija Stanojevic]
 - Allow to set mac_address for VLAN subinterface (#6081)
   [jumpojoy] (GH: 5364)
 - fix: Remove erroneous EC2 reference from 503 warning (#6077)
 - fix: NM reload and bring up individual network conns (#6073) [Ani Sinha]
 - fix: stop warning on dual-stack request failure (#6044)
 - fix: install_method: pip cannot find ansible-pull command path (#6021)
   [Hasan Aliyev] (GH: 5720)
 - fix: Fix DataSourceAliYun exception_cb signature (#6068) (GH: 6066)
 - fix: Update OauthUrlHelper to use readurl exception_cb signature
   (GH: 6065)
 - test: add OauthUrlHelper tests
 - test: Remove CiTestCase from test_url_helper.py
 - test: pytestify test_url_helper.py
 - fix: track more removed modules (#6043)

25.1
 - ci: fix post-merge packaging CI (#6038)
 - feat(azure): Fix imds-based ssh_pwauth (#6002) [Ksenija Stanojevic]
 - ci: check for sorted patches (#6036)
 - feat: aliyun datasource support crawl metadata at once (#5942)
   [jinkangkang]
 - docs: document /usr merge breaking change (#6032)
 - test: Add integration test for /var mounts (#6033)
 - test: Ensure pre-24.2 custom modules work (#6034)
 - doc: Update references to older keys (#6022) [Pedro Ribeiro]
 - fix: untyped-defs in tests/unittests/{config, net, sources} (#6023)
   [Romain]
 - fix: don't reference PR in post-merged CI (#6019)
 - chore: explicitly skip broken ansible integration tests (#5996) [a-dubs]
 - tests(oracle): fix test_install_missing_deps apt race condition (#5996)
   [a-dubs]
 - test(oracle): fix test_ubuntu_drivers_installed (#5996) [a-dubs]
 - test(oracle): fix test_frequency_override integration test (#5996)
   [a-dubs]
 - chore: add type hint to IntegrationCloud's cloud_instance field (#5996)
   [a-dubs]
 - test(oracle): fix modules/test_lxd.py::test_storage_lvm on noble (#5996)
   [a-dubs]
 - commit 9e591fff266be9d4c83f74ec02a717b74993304d [a-dubs]
 - net/sysconfig: do not remove all existing settings of
   /etc/sysconfig/network (#5991) [Ani Sinha] (GH: 5990)
 - fix: remove wrong return when checking if network necessary (#6013)
 - fix: typing for rsyslog, ubuntu_pro, power_state_change (#5985)
   [MostafaTarek124eru]
 - fix: Retry on OpenStack HTTP status codes (#5943) [weiyang] (GH: 5687)
 - fix: Ensure fqdn is treated as string in get_hostname_fqdn (#5993)
   [MKhatibzadeh] (GH: 5989)
 - feat(vmware): Convert imc network config to v2 (#5937) [PengpengSun]
 - ci: add upstream post-merge test
 - ci: check if upstream commit causes ubuntu patch conflicts
 - ci: organize cla tests together
 - test: eliminate obsolete cases, add non-error case
 - chore: remove redundant manual schema validation
 - doc: clarify subiquity docs
 - chore: cleanup `len' usage (#5956) [Shreenidhi Shedi]
 - Fix: GCE _get_data crashes if DHCP lease fails (#5998) [Bryan Fraschetti]
 - Fixes GH-5997
 - fix: correct the path for Chef's cache (#5994)
   [MostafaTarek124eru] (GH: 5090)
 - fix: Run ansible with run_user instead of root for distro install_method
   (#5986) [Amirhossein Shaerpour] (GH: 4092)
 - fix: retry AWS hotplug for async IMDS (#5995) (GH: 5373)
 - feat(integration_tests): add optional INSTANCE_TYPE setting (#5988)
   [Alec Warren]
 - feat(integration-tests): set boto3 and botocore to INFO to prevent
   log spamming [a-dubs]
 - ci: add 'tox -e integration-tests-fast' command [a-dubs]
 - chore: Add feature flag for manual network waiting (#5977)
 - Release 24.4.1
 - fix: Use /usr/lib/ rather than /lib in packaging code (#5970)
 - Use log_with_downgradable_level for user password warnings (#5927)
   [Ani Sinha]
 - doc: change to hyphenated keys (#5909) (GH: 5555)
 - fix: Wait for udev on openstack (#5947) [Robert Schweikert] (GH: 4125)
 - test: disambiguate resource cleanup from test failure (#5926)
 - fix: use program name of netcat as installed by upstream, "nc" (#5933)
   (#5933) [Andreas K. Hüttel]
 - ci: bump canonical/setup-lxd to version v0.1.2 (#5948)
 - feat(cc_chef): Allow change of Chef configuration file (#5925)
   [Sean Smith]
 - docs: fix typo in generated file in LXD tutorial (#5941) [Pavel Shpak]
 - feat: Identify Samsung Cloud Platform as OpenStack (#5924) [us0310306]
 - fix: don't deadlock when starting network service with systemctl (#5935)
 - feat: Custom keys for apt archives (#5828) [Bryan Fraschetti] (GH: 5473)
 - test: improve test initialization error path (#5920)
 - chore: improve logging when lxd detection fails (#5919)
 - fix: Add "manual" to allowed subnet types  (#5875)
   [Math Marchand] (GH: 5769)
 - fix: remove bad ssh_svcname setting for Gentoo/OpenRC (#5918)
   [Andreas K. Hüttel]
 - feat(gentoo): Add compatibility for Gentoo with systemd (#5918)
   [Andreas K. Hüttel]
 - fix(ovf): no warning should be log when rpctool found no value (#5915)
   [PengpengSun] (GH: 5914)
 - Move DS VMware to be in front of DS OVF (#5912) [PengpengSun] (GH: 4030)
 - ci: Add proper 'Breaks: ' to integration testing simple deb (#5923)
 - chore: Add akhuettel to CLA signers file (#5917) [Andreas K. Hüttel]
 - chore: eliminate calls at import time (#5889) (GH: 5344)
 - test: Add pyserial to test-requirements.txt (#5907)
 - test: Allow unknown size in growpart test (#5876)
 - doc: Update tutorials [Sally]
 - fix: bump azure key size to 3072 (#5841)

24.4.1
 - fix: Ensure _should_wait_via_user_data() handles all user data types (#5976)
 - fix: Don't log error in wait_for_url (#5972)
 - feat(url_helper): Retry on 503 error (#5938)
 - fix: Don't break modules that use get_meta_doc() (#5953)
 - refactor: Pass deprecation log args as tuple (#5953)
 - fix: uninstall custom signal handlers before shutdown (#5913)

24.4
 - test: Ensure unit ordering in ftp tests includes downstream units (#5892)
 - test: re-decrement expected webhook events (#5894)
 - test: allow relative path in apt-get test (#5891)
 - Fix metric setting of nmconnection for rhel (#5878) [Amy Chen]
 - chore: remove unused code(#5887)
 - feat(ephemeral): replace old has_url_connectivity() with new
   _check_connectivity_to_imds() [a-dubs]
 - feat(oracle): add true single stack ipv6 support [a-dubs]
 - feat(ephemeral): refactor ephemeralIP and add ipv6 connectivity check
   [a-dubs]
 - test: Decrement expected webhook events (#5888)
 - chore: remove `--docs` option from `cloud-init schema` (#5857) (GH: 5756)
 - test: pytestify "tests/unittests/config/test_cc_timezone.py" (#5885)
   [Mahesh Ghumare]
 - ci: bump integration tests to use plucky
 - test: add grub_dpkg to inactive modules
 - test: move default behavior tests into their own module
 - test(apt): add plucky version for hello pkg (#5883)
 - Docs: improved mermaid diagram for better visibility. Add "MaheshG11"
   as contributor (#5874) [Mahesh Ghumare] (GH: 5837)
 - fix(ntp): Fix RockyLinux OS support  (#5864) [Sid Shukla]
 - chore(jsonschema): migrate from deprecated Validator.iter_errors (#5856)
 - chore: remove deprecation warning getting jsonschema's version (#5856)
 - chore: use filter arg for tar.extractall (#5856)
 - chore: remove __init__ from pytest test class (#5856)
 - chore: do not test element's truth value directly (#5856)
 - chore: migrate from deprecated datetime.datetime.utcfromtimestamp (#5856)
 - chore: migrate from deprecated datetime.datetime.utcnow() (#5856)
 - chore: set recursive=False for ensure_dir if parent path is "/" (#5816)
   [sxt1001]
 - ci: fix broken daily dependencies (#5867)
 - ci: fix packaging tests (#5865)
 - feat(vultr): add override for network interface detection (#5847)
   [Andrew Davis]
 - feat(networkd): Support RequiredForOnline option (#5852) [Dan McGregor]
 - Prevent NM from handling DNS when network interfaces have DNS config
   (#5846) [Ani Sinha]
 - fix(smartos): Add `addrconf` IPv6 support (#5831)
   [blackhelicoptersdotnet]
 - freebsd: adjust to match the new pyyaml package name (#5844)
   [Gonéri Le Bouder]
 - fix: disable grub-dpkg by default (#5840)
 - fix(openbsd): Enable sysv init scripts in OpenBSD build script (#5790)
   [Hyacinthe Cartiaux] (LP: 4036, #1992853)
 - test: Fix duplicate judgment conditions in password generation (#5835)
   [sxt1001]
 - chore: don't render non-templated unit files (#5830)
 - chore: simplify and standardize cloud-final.service (#5830)
 - chore: simplify Conflicts=shutdown.target (#5830)
 - chore: remove redundant Before=NetworkManager.service (#5830)
 - chore: remove unnecessary systemd settings (#5830)
 - chore: eliminate redundant ordering dependencies (#5819)
 - fix: fix ordering cycle for distros with default deps (#5819) (GH: 5755)
 - test: unbreak pytest-xdist (#5829)
 - feat: Conditionally remove networkd online dependency on Ubuntu (#5772)
 - feat: Ensure random passwords contain multiple character types (#5815)
   [sxt1001] (GH: 5814)
 - docs: split example page into example library (#5645) [Sally]
 - doc: clarify workarounds required for single process changes (#5817)
 - chore: add 3.13 to PR CI runs, 3.14 to scheduled (#5825)
 - fix: Render v2 bridges correctly on network-manager with set-name
   (#5740) (GH: 5717)
 - test: add no_thinpool unit test (#5802)
 - chore: split lxd init config into separate function (#5802)
 - test: pytestify test_cc_lxd.py (#5802)
 - fix: Correctly handle missing thinpool in cc_lxd (#5802)
 - fix: Render bridges correctly for v2 on sysconfig with set-name (#5674)
   (GH: 5574)
 - tests(minimal): rsyslog not in minimal images expect warning (#5811)
 - tests(lxd): avoid failure on multiple calls to --show-log (#5811)
 - chore: update netplan import semantics and related tests (#5805)
   (GH: 5804)
 - lint: fix untyped-defs on /tests/unittest/cmd (#5800) [iru]
 - test: actually use devel release and verify_clean_boot enhancements
   (#5801)
 - feat(locale): locales install on minimal images when cfg requests (#5799)
 - feat(byobu): support byobu install on minimal images when cfg requests
   (#5799)
 - chore: Use devel release and no sbuild in integration CI (#5798)
 - test: Update integration tests from netplan backport (#5796)
 - test: add get_syslog_or_console for minimal images without syslog (#5793)
 - chore: Remove resize_root_tmp from cloud.cfg.tmpl (#5795) (GH: 5786)
 - docs: Fix field name from `contents` to `content` (#5787) [Igor Akkerman]
 - chore: bump pycloudlib to required version (#5792)
 - fix: avoid deprecation logs for calling cli stages (#5770) (GH: 5726)
 - tests: bump pycloudlib deps to include gce bug fix for id str (#5783)
 - fix(test): convert use p.gce.instance.id instead of instance_id (#5783)
 - fix(network-manager): bond properties and network schema (#5768)
   [Denis Kadyshev]
 - Fix metric setting for ifcfg network connections for rhel (#5777)
   [Ani Sinha] (GH: 5776)
 - fix(akamai): handle non-string user data in base64 decoding (#5751)
   [Jesse Alter]
 - fix(ci): do not auto stale issues (#5775)
 - Make pytest more verbose for easier debugging (#5778) [Ani Sinha]
 - ci: fix tox.ini pytest cmd to use cloudinit dir for coverage reporting
   (#5774) [Alec Warren]
 - tests: add OS_IMAGE_TYPE setting to allow for minimal tests (#5682)
 - test(hotplug): Simplify test_multi_nic_hotplug (#5763)
 - test(hotplug): increase nc timeout (#5763)
 - test: pytestify test_main.py (#5758)
 - test(ec2-dual-stack): fix int-test (#5762)
 - test: make verify_clean_boot really respect return code (#5761)
 - test: bump timeout in test_order (#5759)
 - docs: Properly document the cc_ubuntu_autoinstall module (#5757)
 - docs: fix WSL tutorial (#5752) (GH: 5746)
 - test: make verify_clean_boot respect return code by environment (#5754)
 - feat(integration_test): add CLOUD_INIT_PKG setting (#5739)
 - fix(ci): fix packaging check merge operation (#5750)
 - doc: do not document user.meta-data key (#5745)
 - test: avoid undocumented lxd key (#5748)
 - test: Refactor test_cc_set_hostname.py and test_cc_ntp.py (#5727)
 - chore: update docs URLs to cloud-init.io (#5741)
 - test: fix timer logging change expected logs (#5734)
 - fix: type annotations for several modules (#5733)
 - chore: add timer to io and string manipulation code
 - feat: add log package and performance module
 - remove newline injected for cloud-init status --wait (#5700)
   [Andrew Nelson] (GH: 5863)
 - test: webhook require_deprecation msg on 24.3 (#5731)
 - test: fix test_nocloud message typo introduced by 313390f8 (#5731)
 - test: Fix test_log_message_on_missing_version_file (#5730)
 - tests: assert info level warnings instead of require_deprecation
 - tests: fix test to ignore_warnings not require Used fallback ds
 - chore: clean up pytest warnings (#5721)
 - tests(pro): bump pycloudlib add noble release to pro tests (#5719)
 - fix(hotplugd.socket): remove basic.target as dependency (#5722)
   (LP: #2081124)
 - ci: fix integration test positional argument (#5718)
 - Create datasource for CloudCIX (#1351) [BrianKelleher]
 - ci: colorize output (#5716)
 - fix(schema): Allow for locale: false in schema add tests (#5647)
 - ci: fix packaging patch check (#5713)
 - chore: clean up old pickle workaround (#5714)
 - fix: force sftp cleanup when done with instance (#5698)
 - test(hotplug): reenable vpc test in focal (#5492)
 - chore: fix typing of userdata_raw (#5710)
 - fix(NetworkManager): Fix network activator (#5620)
 - fix: lxd do not check for thinpool kernel module (#5709)
 - docs: fix typo in docstring (#5708)
 - Scaleway: Force on-link: true for static networks (#5654)
   [Louis Bouchard] (LP: 5523, #2073869)
 - fix: Invalid "seedfrom" in NoCloud system configuration (#5701)
 - tests: pytestify test_nocloud.py (#5701)
 - test: make verify_clean_boot respect return code by series (#5695)
 - fix: use cross-distro netcat name (#5696)
 - ci: fix labeler (#5697)
 - chore(actions): add packaging label for any branches modifying debian/*
   (#5693)
 - test: add verify_clean_boot() calls alongside verify_clean_log() (#5671)
 - test: add deprecation support to verify_clean_boot (#5671)
 - doc: remove misleading warning (#5681)
 - chore: Prefer other methods over $INSTANCE_ID (#5661)
 - ci: fix packaging test when no patches (#5680)
 - chore: fix tip-ruff and update to latest version (#5676)
 - chore: make ansible test serial (#5677)
 - feat(ec2): Bump url_max_timeout to 240s from 120s. (#5565)
   [Robert Nickel]
 - chore: fix typo in requirements.txt (#5637)
 - feat: make pyserial an optional dependency (#5637)
 - chore: bump ci dependency versions (#5660)
 - chore: drop broken optimization (#5666)

24.3.1
 - test: add test coverage for iproute2 commands (#5651)
 - fix(netops): fix ip addr flush command (#5651) (GH: 5648)

24.3
 - docs: Clarify v2 set-name behavior (#5639)
 - fix: properly handle blank lines in fstab (#5643)
 - fix: cc_user_groups incorrectly assumes "useradd" never locks password
   field (#5355) [dermotbradley]
 - tests: assert cloud-init user-data cert is the only root cert (#5641)
 - feat: add automation for ubuntu/* branches asserting quilt patches apply
   (#5622)
 - fix(sources/wsl): no error with empty .cloud-init dir (SC-1862) (#5633)
 - feat(azure): add PPS support for azure-proxy-agent (#5601)
   [Ksenija Stanojevic]
 - fix(tests): use instance.clean/restart instead of clean --reboot (#5636)
 - test: fix cmd/test_schema int test (#5629)
 - test: fix test_honor_cloud_dir int test (#5627)
 - docs: alphabetize dsname lookup table. update comment to create the csv
   (#5624)
 - docs: new datasources should update reference/ds_dsname_map (#5624)
 - test: fix ca_certs int test (#5626)
 - chore: update schema docs to use RST bold for config key names (#5562)
 - fix(doc): italics around deprecation prefix, description bolds key names
   (#5562)
 - feat(doc): add env vars to debug config module doc builds (#5562)
 - fix(doc): doc of nested objects under JSON schema items.oneOf (#5562)
 - fix(doc): object type check if patternProperties or properties (#5562)
 - doc(schema): schema descriptions should end with trailing stop (#5562)
 - fix(wsl): Properly assemble multipart data (#5538) [Carlos Nihelton]
 - feat: collect-logs improvements (#5619)
 - tests: fix test_ca_certs.py for gcp (#5621)
 - fix(nm): Ensure bond property name formatting matches schema definition
   (#5383) [Curt Moore]
 - Update behavior of base bond interface with NetworkManager (#5385)
   [Curt Moore]
 - ci: Drop Python 3.6 and 3.7 (#5607)
 - chore(black): Bump version (#5607)
 - chore(mypy): Fix failures on newer versions of mypy (#5607)
 - chore(tox.ini): Simplify configuration, fix minor bugs (#5607)
 - chore(mypy): Lint log module (#5607)
 - fix(systemd): Correct location of installed drop-in files(#5615)
   [Noah Meyerhans]
 - fix(btrfs): Version parsing (#5618)
 - docs: Remove unnecessary section, add feature flag page (#5617)
 - docs: Drop Python 3.6 and 3.7 support (#5617)
 - chore: explain other use of oauth (#5616)
 - chore(actions): add doc label for any doc related subdir file matches
   (#5602)
 - doc: Add misc links, improve wording (#5595)
 - doc(boot): Make first boot a dedicated page (#5595)
 - doc: Describe all stages in a single process (#5595)
 - chore: Deprecate old commands in help output (#5595)
 - chore: add comment explaining the NetworkManager may-fail setting
   (#5598) [Ani Sinha]
 - Revert "fix(vmware): Set IPv6 to dhcp when there is no IPv6 addr
   (#5471)" (#5596) [PengpengSun]
 - fix: read_optional_seed to set network-config when present (#5593)
 - feat(snap): avoid refresh on package_upgrade: true and refresh.hold
   (#5426)
 - fix: Fix tests which have outdated strings (#5585)
 - fix: Fix ftp failures (#5585)
 - doc: improve integration testing configuration instructions (#5556)
   [Alec Warren]
 - azure: check azure-proxy-agent status (#5138) [Ksenija Stanojevic]
 - refactor: refactor and fix mypy in DataSourceIBMCloud.py (#5509)
   [Alec Warren]
 - fix: Update default LXD meta-data with user meta-data (#5584)
 - chore: Fix log message in url_helper.py (#5583)
 - fix: nocloud no fail when network-config absent (#5580)
 - feat: Single process optimization (#5489)
 - chore: Add helper, refactor utilities into separate module (#5573)
 - refactor: update handle function of cc_mounts (#5498)
 - fix: Integration tests (#5576)
 - fix(NoCloudNet): Add network-config support (#5566)
 - feat: Eliminate redundant configuration reads (#5536)
 - fix(actions): correct typo in cloudinit/config/schemas/ match (#5570)
 - fix: add host template for AOSC (#5557) [Yuanhang Sun]
 - chore(debian): Remove vestigial postinst and preinst code (#5569)
 - fix(actions): doc labeler needs all clause instead of default any (#5568)
 - docs: Overhaul user data formats documentation (#5551)
 - chore: Deprecate ENI as an input configuration format (#5561)
 - doc: improve drop-in custom modules (#5548)
 - doc(NoCloud): Categorize the different configuration types (#5521)
 - doc(autoinstall): Remove incorrect statements, be more direct (#5545)
 - chore: remove unneeded doc-lint tox env config (#5547)
 - fix(doc-spelling): config spelling_word_list_filename (#5547)
 - doc(modules): add section to wrap modules' doc (#5550)
 - doc: Update docs on boothooks (#5546)
 - fix: doc auto label to consider schema json changes as doc PRs (#5543)
 - feat(schema): add chef_license schema enum (#5543)
 - doc: add diagram with boot stages (#5539)
 - docs: improve qemu command line (#5540) [Christian Ehrhardt]
 - fix: auto label doc PRs (#5542)
 - fix(wsl): Put back the "path" argument to wsl_path in ds-identify
   (#5537) [Carlos Nihelton]
 - test: fix test_kernel_command_line_match (#5529)
 - test: fix no ds cache tests (#5529)
 - fix(azurelinux): Change default usr_lib_exec path (#5526) [Minghe Ren]
 - feat: Support URI sources in `write_files` module (#5505)
   [Lucas Ritzdorf]
 - add openeuler to distros in cc_spacewalk.py (#5530) [sxt1001]
 - feat(wsl): Special handling Landscape client config tags (#5460)
   [Carlos Nihelton]
 - chore: Deprecate partially supported system config (#5515)
 - chore: Improve detection logging for user clarity (#5515)
 - fix(ds-identify): Detect nocloud when seedfrom url exists (#5515)
 - refactor: logs.py add typing and small misc refactors (#5414)
 - refactor: logs.py pathlib changes (#5414)
 - refactor: replace verbosity with log levels in logs.py (#5414)
 - feat: Add trace-level logger (#5414)
 - chore(formatting): fix squashed commit test formatting (#5524)
 - fix: Clean cache if no datasource fallback (#5499)
 - Support setting mirrorlist in yum repository config (#5522) [Ani Sinha]
 - doc(OFV): Document how to configure cloud-init (#5519)
 - fix: Update DNS behavior for NetworkManager interfaces (#5496)
   [Curt Moore]
 - Fix configuration of DNS servers via OpenStack (#5384) [Curt Moore]
 - test: Unconditionally skip test_multi_nic_hotplug_vpc (#5503)
 - tests: revert expectation of exit 2 from cloud-init init --local (#5504)
 - fix(test): Fix ip printer for non-lxd (#5488)
 - feat(systemd): convert warning level message to deprecation (#5209)
 - test: allow verify_clean_boot to ignore all or specific tracebacks
   (#5209)
 - test: Don't fail tests which call cloud-init as a command (#5209)
 - feat(systemd): Warn user of unexpected run mode (#5209)
 - fix: add schema rules for 'baseurl' and 'metalink' in yum repo config
   (#5501) [Ani Sinha]
 - Set MTU for bond parent interface (#5495) [Curt Moore]
 - refactor: util.mounts to handle errors (#5490)
 - refactor: util.get_proc_env to work with strs (#5490)
 - typing: fix check_untyped_defs in cloudinit.util (#5490)
 - test: Add missing assert to test_status.py (#5494)
 - test: Ensure mkcert executable in ftp tests (#5493)
 - test: pytestify and cleanup test_cc_mounts.py (#5459)
 - fix(vmware): Set IPv6 to dhcp when there is no IPv6 addr (#5471)
   [PengpengSun]
 - fix(openbsd): fix mtu on newline in hostname files (#5412) [Tobias Urdin]
 - feat(aosc): Add 'AOSC OS' support (#5310) [Yuanhang Sun]

24.2
 - test: Fix no default user in test_status.py (#5478)
 - fix: correct deprecated_version=22.2 for users.sudo
 - test: Add jsonschema guard in test_cc_ubuntu_pro.py (#5479)
 - fix(test): Fix pycloudlib types in integration tests (#5350)
 - fix(test): Fix ip printing for non-lxd instances (#5350)
 - chore(mypy): Drop unused missing import exclusions (#5350)
 - type: Add stub types for network v1/v2 config (#5350)
 - chore: Auto-format network jsonschema in ci (#5350)
 - fix(tox): Update tox.ini (#5350)
 - chore(typing): Remove type ignores and casts (#5350)
 - refactor(typing): Remove unused code paths (#5350)
 - fix(typing): Add / update type annotations (#5350)
 - fix(typing): Remove type annotation for unused variable (#5350)
 - fix(typing): Remove invalid type annotations (#5350)
 - ci(mypy): Set default follow_imports value (#5350)
 - test: Update integration tests to pass on focal (#5476)
 - tests: update ubuntu_pro test to account for info-level deprecations
   (#5475)
 - tests: update nocloud deprecation test for boundary version (#5474)
 - fix(rh_subscription): add string type to org (#5453)
 - tests: integration tests aware of features.DEPRECATION_INFO_BOUNDARY
 - tests: update keyserver PPA key fur curtin-dev (#5472)
 - test: Fix deprecation test failures (#5466)
 - chore: fix schema.py formatting (#5465)
 - fix: dont double-log deprecated INFOs (#5465)
 - fix(test): Mock version boundary (#5464)
 - fix(schema): Don't report changed keys as deprecated (#5464)
 - test: fix unit test openstack vlan mac_address (#5367)
 - fix: Ensure properties for bonded interfaces are properly translated
   (#5367) [Curt Moore]
 - fix(schema): permit deprecated hyphenated keys under users key (#5456)
 - fix: Do not add the vlan_mac_address field into the VLAN object (#5365)
   [Curt Moore]
 - doc(refactor): Convert module docs to new system (#5427) [Sally]
 - test: Add unit tests for features.DEPRECATION_INFO_BOUNDARY (#5411)
 - feat: Add deprecation boundary support to schema validator (#5411)
 - feat: Add deprecation boundary to logger (#5411)
 - fix: Gracefully handle missing files (#5397) [Curt Moore]
 - test(openstack): Test bond mac address (#5369)
 - fix(openstack): Fix bond mac_address (#5369) [Curt Moore]
 - test: Add ds-identify integration test coverage (#5394)
 - chore(cmdline): Update comments (#5458)
 - fix: Add get_connection_with_tls_context() for requests 2.32.2+ (#5435)
   [eaglegai]
 - fix(net): klibc ipconfig PROTO compatibility (#5437)
   [Alexsander de Souza] (LP: #2065787)
 - Support metalink in yum repository config (#5444) [Ani Sinha]
 - tests: hard-code curtin-dev ppa instead of canonical-kernel-team (#5450)
 - ci: PR update checklist GH- anchors to align w/ later template (#5449)
 - test: update validate error message in test_networking (#5436)
 - ci: Add PR checklist (#5446)
 - chore: fix W0105 in t/u/s/h/test_netlink.py (#5409)
 - chore(pyproject.toml): migrate to booleans (#5409)
 - typing: add check_untyped_defs (#5409)
 - fix(openstack): Append interface / scope_id for IPv6 link-local metadata
   address (#5419) [Christian Rohmann]
 - test: Update validation error in test_cli.py test (#5430)
 - test: Update schema validation error in integration test (#5429)
 - test: bump pycloudlib to get azure oracular images (#5428)
 - fix(azure): fix discrepancy for monotonic() vs time() (#5420)
   [Chris Patterson]
 - fix(pytest): Fix broken pytest gdb flag (#5415)
 - fix: Use monotonic time (#5423)
 - docs: Remove mention of resolv.conf (#5424)
 - perf(netplan): Improve network v1 -> network v2 performance (#5391)
 - perf(set_passwords): Run module in Network stage (#5395)
 - fix(test): Remove temporary directory side effect (#5416)
 - Improve schema validator warning messages (#5404) [Ani Sinha]
 - feat(sysconfig): Add DNS from interface config to resolv.conf (#5401)
   [Ani Sinha]
 - typing: add no_implicit_optional lint (#5408)
 - doc: update examples to reflect alternative ways to provide `sudo`
   option (#5418) [Ani Sinha]
 - fix(jsonschema): Add missing sudo definition (#5418)
 - chore(doc): migrate cc modules i through r to templates (#5313)
 - chore(doc): migrate grub_dpkg to tmpl add changed/deprecation (#5313)
 - chore(json): migrate cc_apt_configure and json schema indents (#5313)
 - chore(doc): migrate ca_certs/chef to template, flatten schema (#5313)
 - chore(doc): migrate cc_byobu to templates (#5313)
 - chore(doc): migrate cc_bootcmd to templates (#5313)
 - fix(apt): Enable calling apt update multiple times (#5230)
 - chore(VMware): Modify section of instance-id in the customization config
   (#5356) [PengpengSun]
 - fix(treewide): Remove dead code (#5332) [Shreenidhi Shedi]
 - doc: network-config v2 ethernets are of type object (#5381) [Malte Poll]
 - Release 24.1.7 (#5375)
 - fix(azure): url_helper: specify User-Agent when using headers_cb with
   readurl() (#5298) [Ksenija Stanojevic]
 - fix: Stop attempting to resize ZFS in cc_growpart on Linux (#5370)
 - doc: update docs adding YAML 1.1 spec and jinja template references
 - fix(final_message): do not warn on datasourcenone when single ds
 - fix(growpart): correct growpart log message to include value of mode
 - feat(hotplug): disable hotplugd.socket (#5058)
 - feat(hotlug): trigger hotplug after cloud-init.service (#5058)
 - test: add function to push and enable systemd units (#5058)
 - test(util): fix wait_until_cloud_init exit code 2 (#5058)
 - test(hotplug): fix race getting ipv6 (#5271)
 - docs: Adjust CSS to increase font weight across the docs (#5363) [Sally]
 - fix(ec2): Correctly identify netplan renderer (#5361)
 - tests: fix expect logging from growpart on devent with partition (#5360)
 - test: Add v2 test coverage to test_net.py (#5247)
 - refactor: Simplify collect_logs() in logs.py (#5268)
 - fix: Ensure no subp from logs.py import (#5268)
 - tests: fix integration tests for ubuntu pro 32.3 release (#5351)
 - tests: add oracular's hello package for pkg upgrade test (#5354)
 - growpart: Fix behaviour for ZFS datasets (#5169) [Mina Galić]
 - device_part_info: do not recurse if we did not match anything (#5169)
   [Mina Galić]
 - feat(alpine): add support for Busybox adduser/addgroup (#5176)
   [dermotbradley]
 - ci: Move lint tip and py3-dev jobs to daily (#5347)
 - fix(netplan): treat netplan warnings on stderr as debug for cloud-init
   (#5348)
 - feat(disk_setup): Add support for nvme devices (#5263)
 - fix(log): Do not warn when doing requested operation (#5263)
 - Support sudoers in the "/usr/usr merge" location (#5161)
   [Robert Schweikert]
 - doc(nocloud): Document network-config file (#5204)
 - fix(netplan): Fix predictable interface rename issue (#5339)
 - cleanup: Don't execute code on import (#5295)
 - fix(net): Make duplicate route add succeed. (#5343)
 - fix(freebsd): correct configuration of IPv6 routes (#5291) [Théo Bertin]
 - fix(azure): disable use-dns for secondary nics (#5314)
 - chore: fix lint failure (#5320)
 - Update pylint version to support python 3.12 (#5338) [Ani Sinha]
 - fix(tests): use regex to avoid focal whitespace in jinja debug test
   (#5335)
 - chore: Add docstrings and types to Version class (#5262)
 - ci(mypy): add type-jinja2 stubs (#5337)
 - tests(alpine): github trust lxc mounted source dir cloud-init-ro (#5329)
 - test: Add oracular release to integration tests (#5328)
 - Release 24.1.6 (#5326)
 - test: Fix failing test_ec2.py test (#5324)
 - fix: Check renderer for netplan-specific code (#5321)
 - docs: Removal of top-level --file breaking change (#5308)
 - fix: typo correction of delaycompress (#5317)
 - docs: Renderers/Activators have downstream overrides (#5322)
 - fix(ec2): Ensure metadata exists before configuring PBR (#5287)
 - fix(lxd): Properly handle unicode from LXD socket (#5309)
 - docs: Prefer "artifact" over "artefact" (#5311) [Arthur Le Maitre]
 - chore(doc): migrate cc_byobu to templates
 - chore(doc): migrate cc_bootcmd to templates
 - chore(doc): migrate apt_pipelining and apk_configure to templates
 - tests: in_place mount module-docs into lxd vm/container
 - feat(docs): generate rtd module schema from rtd/module-docs
 - feat: Set RH ssh key permissions when no 'ssh_keys' group (#5296)
   [Ani Sinha]
 - test: Avoid circular import in Azure tests (#5280)
 - test: Fix test_failing_userdata_modules_exit_codes (#5279)
 - chore: Remove CPY check from ruff (#5281)
 - chore: Clean up docstrings
 - chore(ruff): Bump to version 0.4.3
 - feat(systemd): Improve AlmaLinux OS and CloudLinux OS support (#5265)
   [Elkhan Mammadli]
 - feat(ca_certs): Add AlmaLinux OS and CloudLinux OS support (#5264)
   [Elkhan Mammadli]
 - docs: cc_apt_pipelining docstring typo fix (#5273) [Alex Ratner]
 - feat(azure): add request identifier to IMDS requests (#5218)
   [Ksenija Stanojevic]
 - test: Fix TestFTP integration test (#5237) [d1r3ct0r]
 - feat(ifconfig): prepare for CIDR output (#5272) [Mina Galić]
 - fix: stop manually dropping dhcp6 key in integration test (#5267)
   [Alec Warren]
 - test: Remove some CiTestCase tests (#5256)
 - fix: Warn when signal is handled (#5186)
 - fix(snapd): ubuntu do not snap refresh when snap absent (LP: #2064300)
 - feat(landscape-client): handle already registered client (#4784)
   [Fabian Lichtenegger-Lukas]
 - doc: Show how to debug external services blocking cloud-init (#5255)
 - fix(pdb): Enable running cloud-init under pdb (#5217)
 - chore: Update systemd description (#5250)
 - fix(time): Harden cloud-init to system clock changes
 - fix: Update analyze timestamp uptime
 - fix(schema): no network validation on netplan systems without API
 - fix(mount): Don't run cloud-init.service if cloud-init disabled (#5226)
 - fix(ntp): Fix AlmaLinux OS and CloudLinux OS support (#5235)
   [Elkhan Mammadli]
 - tests: force version of cloud-init from PPA regardless of version (#5251)
 - ci: Print isort diff (#5242)
 - test: Fix integration test dependencies (#5248)
 - fix(ec2): Fix broken uuid match with other-endianness (#5236)
 - fix(schema): allow networkv2 schema without top-level key (#5239)
   [Cat Red]
 - fix(cmd): Do not hardcode reboot command (#5208)
 - test: Run Alpine tests without network (#5220)
 - docs: Add base config reference from explanation (#5241)
 - docs: Remove preview from WSL tutorial (#5225)
 - chore: Remove broken maas code (#5219)
 - feat(WSL): Add support for Ubuntu Pro configs (#5116) [Ash]
 - chore: sync ChangeLog and version.py from 24.1.x (#5228)
 - bug(package_update): avoid snap refresh in images without snap command
   (LP: #2064132)
 - ci: Skip package build on tox runs (#5210)
 - chore: Fix test skip message
 - test(ec2): adopt pycloudlib public ip creation while launching instances
 - test(ec2): add ipv6 testing for multi-nic instances
 - test(ec2): adopt pycloudlib enable_ipv6 while launching instances
 - feat: tool to print diff between netplan and networkv2 schema (#5200)
   [Cat Red]
 - test: mock internet access in test_upgrade (#5212)
 - ci: Add timezone for alpine unit tests (#5216)
 - fix: Ensure dump timestamps parsed as UTC (#5214)
 - docs: Add WSL tutorial (#5206)
 - feature(schema): add networkv2 schema (#4892) [Cat Red]
 - Add alpine unittests to ci (#5121)
 - test: Fix invalid openstack datasource name (#4905)
 - test: Fix MAAS test and mark xfail (#4905)
 - chore(ds-identify): Update shellcheck ignores (#4905)
 - fix(ds-identify): Prevent various false positives and false negatives
   (#4905)
 - Use grep for faster parsing of cloud config in ds-identify (#4905)
   [Scott Moser] (LP: #2030729)
 - tests: validate netplan API YAML instead of strict content (#5195)
 - chore(templates): update ubuntu universe wording (#5199)
 - Deprecate the users ssh-authorized-keys property (#5162)
   [Anders Björklund]
 - doc(nocloud): Describe ftp and ftp over tls implementation (#5193)
 - feat(net): provide network config to netplan.State for render (#4981)
 - docs: Add breaking datasource identification changes (#5171)
 - fix(openbsd): Update build-on-openbsd python dependencies (#5172)
   [Hyacinthe Cartiaux]
 - fix: Add subnet ipv4/ipv6  to network schema (#5191)
 - docs: Add deprecated system_info to schema (#5168)
 - docs: Add DataSourceNone documentation (#5165)
 - test: Skip test if console log is None (#5188)
 - fix(dhcp): Enable interactively running cloud-init init --local (#5166)
 - test: Update message for netplan apply dbus issue
 - test: install software-properties-common if absent during PPA setup
 - test: bump pycloudlib to use latest version
 - test: Update version of hello package installed on noble
 - test: universally ignore netplan apply dbus issue (#5178)
 - chore: Remove obsolete nose workaround
 - feat: Add support for FTP and FTP over TLS (#4834)
 - feat(opennebula): Add support for posix shell
 - test: Make analyze tests not depend on GNU date
 - test: Eliminate bash dependency from subp tests
 - docs: Add breaking changes section to reference docs (#5147) [Cat Red]
 - util: add log_level kwarg for logexc() (#5125) [Chris Patterson]
 - refactor: Make device info part of distro definition (#5067)
 - refactor: Distro-specific growpart code (#5067)
 - test(ec2): fix mocking with responses==0.9.0 (focal) (#5163)
 - chore(safeyaml): Remove unicode helper for Python2 (#5142)
 - Revert "test: fix upgrade dhcp6 on ec2 (#5131)" (#5148)
 - refactor(net): Reuse netops code
 - refactor(iproute2): Make expressions multi-line for legibility
 - feat(freebsd): support freebsd find part by gptid and ufsid (#5122)
   [jinkangkang]
 - feat: Determining route metric based on NIC name (#5070) [qidong.ld]
 - test: Enable profiling in integration tests (#5130)
 - dhcp: support configuring static routes for dhclient's unknown-121
   option (#5146) [Chris Patterson]
 - feat(azure): parse ProvisionGuestProxyAgent as bool (#5126)
   [Ksenija Stanojevic]
 - fix(url_helper): fix TCP connection leak on readurl() retries (#5144)
   [Chris Patterson]
 - test: pytest-ify t/u/sources/test_ec2.py
 - Revert "ec2: Do not enable dhcp6 on EC2 (#5104)" (#5145) [Major Hayden]
 - fix: Logging sensitive data
 - test: Mock ds-identify systemd path (#5119)
 - fix(dhcpcd): Make lease parsing more robust (#5129)
 - test: fix upgrade dhcp6 on ec2 (#5131)
 - net/dhcp: raise InvalidDHCPLeaseFileError on error parsing dhcpcd lease
   (#5128) [Chris Patterson]
 - fix: Fix runtime file locations for cloud-init (#4820)
 - ci: fix linkcheck.yml invalid yaml (#5123)
 - net/dhcp: bump dhcpcd timeout to 300s (#5127) [Chris Patterson]
 - ec2: Do not enable dhcp6 on EC2 (#5104) [Major Hayden]
 - fix: Fall back to cached local ds if no valid ds found (#4997)
   [PengpengSun]
 - ci: Make linkcheck a scheduled job (#5118)
 - net: Warn when interface rename fails
 - ephemeral(dhcpcd): Set dhcpcd interface down
 - Release 24.1.3
 - chore: Handle all level 1 TiCS security violations (#5103)
 - fix: Always use single datasource if specified (#5098)
 - fix(tests): Leaked mocks (#5097)
 - fix(rhel)!: Fix network boot order in upstream cloud-init
 - fix(rhel): Fix network ordering in sysconfig
 - feat: Use NetworkManager renderer by default in RHEL family
 - fix: Allow caret at the end of apt package (#5099)
 - test: Add missing mocks to prevent bleed through (#5082)
   [Robert Schweikert]
 - fix: Ensure network config in DataSourceOracle can be unpickled (#5073)
 - docs: set the home directory using homedir, not home (#5101)
   [Olivier Gayot] (LP: #2047796)
 - fix(cacerts): Correct configuration customizations for Photon (#5077)
   [Christopher McCann]
 - fix(test): Mock systemd fs path for non-systemd distros
 - fix(tests): Leaked subp.which mock
 - fix(networkd): add GatewayOnLink flag when necessary (#4996) [王煎饼]
 - Release 24.1.2
 - test: fix `disable_sysfs_net` mock (#5065)
 - refactor: don't import subp function directly (#5065)
 - test: Remove side effects from tests (#5074)
 - refactor: Import log module rather than functions (#5074)
 - fix: Fix breaking changes in package install (#5069)
 - fix: Undeprecate 'network' in schema route definition (#5072)
 - refactor(ec2): simplify convert_ec2_metadata_network_config
 - fix(ec2): fix ipv6 policy routing
 - fix: document and add 'accept-ra' to network schema (#5060)
 - bug(maas): register the correct DatasourceMAASLocal in init-local
   (#5068) (LP: #2057763)
 - ds-identify: Improve ds-identify testing flexibility (#5047)
 - fix(ansible): Add verify_commit and inventory to ansible.pull schema
   (#5032) [Fionn Fitzmaurice]
 - doc: Explain breaking change in status code (#5049)
 - gpg: Handle temp directory containing files (#5063)
 - distro(freebsd): add_user: respect homedir (#5061) [Mina Galić]
 - doc: Install required dependencies (#5054)
 - networkd: Always respect accept-ra if set (#4928) [Phil Sphicas]
 - chore: ignore all cloud-init_*.tar.gz in .gitignore (#5059)
 - test: Don't assume ordering of ThreadPoolExecutor submissions (#5052)
 - feat: Add new distro 'azurelinux' for Microsoft Azure Linux. (#4931)
   [Dan Streetman]
 - fix(gpg): Make gpg resilient to host configuration changes (#5026)
 - Sync 24.1.1 changelog and version
 - DS VMware: Fix ipv6 addr converter from netinfo to netifaces (#5029)
   [PengpengSun]
 - packages/debian: remove dependency on isc-dhcp-client (#5041)
   [Chris Patterson]
 - test: Allow fake_filesystem to work with TemporaryDirectory (#5035)
 - tests: Don't wait for GCE instance teardown (#5037)
 - fix: Include DataSourceCloudStack attribute in unpickle test (#5039)
 - bug(vmware): initialize new DataSourceVMware attributes at unpickle
   (#5021) (LP: #2056439)
 - fix(apt): Don't warn on apt 822 source format (#5028)
 - fix(atomic_helper.py): ensure presence of parent directories (#4938)
   [Shreenidhi Shedi]
 - fix: Add "broadcast" to network v1 schema (#5034) (LP: #2056460)
 - pro: honor but warn on custom ubuntu_advantage in /etc/cloud/cloud.cfg
   (#5030)
 - net/dhcp: handle timeouts for dhcpcd (#5022) [Chris Patterson]
 - fix: Make wait_for_url respect explicit arguments
 - test: Fix scaleway retry assumptions
 - fix: Make DataSourceOracle more resilient to early network issues
   (#5025) (LP: #2056194)
 - chore(cmd-modules): fix exit code when --mode init (#5017)
 - feat: pylint: enable W0201 - attribute-defined-outside-init
 - refactor: Ensure no attributes defined outside __init__
 - chore: disable attribute-defined-outside-init check in tests
 - refactor: Use _unpickle rather than hasattr() in sources
 - chore: remove unused vendordata "_pure" variables
 - chore(cmd-modules): deprecate --mode init (#5005)
 - tests: drop CiTestCase and convert to pytest
 - bug(tests): mock reads of host's /sys/class/net via get_sys_class_path
 - fix: log correct disabled path in ds-identify (#5016)
 - tests: ec2 dont spend > 1 second retrying 19 times when 3 times will do
 - tests: openstack mock expected ipv6 IMDS
 - bug(wait_for_url): when exceptions occur url is unset, use url_exc
   (LP: #2055077)
 - feat(run-container): Run from arbitrary commitish (#5015)
 - tests: Fix wsl test (#5008)
 - feat(ds-identify): Don't run unnecessary systemd-detect-virt (#4633)
 - chore(ephemeral): add debug log when bringing up ephemeral network
   (#5010) [Alec Warren]
 - release: sync changelog and version (#5011)
 - Cleanup test_net.py (#4840)
 - refactor: remove dependency on netifaces (#4634) [Cat Red]
 - feat: make lxc binary configurable (#5000)
 - docs: update 404 page for new doc site and bug link
 - test(aws): local network connectivity on multi-nics (#4982)
 - test: Make integration test output more useful (#4984)

24.1.7
 - fix(ec2): Correctly identify netplan renderer (#5361)

24.1.6
 - fix(ec2): Ensure metadata exists before configuring PBR (#5287)
 - fix: Check renderer for netplan-specific code (#5321)
 - test: Fix failing test_ec2.py test (#5324)

24.1.5
 - fix(package_update): avoid snap refresh in images without snap command
   (LP: #2064132)

24.1.4
 - fix(dhcpcd): Make lease parsing more robust (#5129)
 - net/dhcp: raise InvalidDHCPLeaseFileError on error parsing dhcpcd lease
   (#5128) [Chris Patterson]
 - fix: Fix runtime file locations for cloud-init (#4820)
 - net/dhcp: bump dhcpcd timeout to 300s (#5127) [Chris Patterson]
 - net: Warn when interface rename fails
 - ephemeral(dhcpcd): Set dhcpcd interface down
 - test: Remove side effects from tests (#5074)
 - refactor: Import log module rather than functions (#5074)

24.1.3
 - fix: Always use single datasource if specified (#5098)
 - fix: Allow caret at the end of apt package (#5099)

24.1.2
 - test: Don't assume ordering of ThreadPoolExecutor submissions (#5052)
 - refactor(ec2): simplify convert_ec2_metadata_network_config
 - tests: drop CiTestCase and convert to pytest
 - bug(tests): mock reads of host's /sys/class/net via get_sys_class_path
 - fix: Fix breaking changes in package install (#5069)
 - fix: Undeprecate 'network' in schema route definition (#5072)
 - fix(ec2): fix ipv6 policy routing
 - fix: document and add 'accept-ra' to network schema (#5060)
 - bug(maas): register the correct DatasourceMAASLocal in init-local
   (#5068) (LP: #2057763)

24.1.1
 - fix: Include DataSourceCloudStack attribute in unpickle test (#5039)
 - bug(vmware): initialize new DataSourceVMware attributes at unpickle (#5021)
 - fix(apt): Don't warn on apt 822 source format (#5028)
 - fix: Add "broadcast" to network v1 schema (#5034)
 - pro: honor but warn on custom ubuntu_advantage in /etc/cloud/cloud.cfg (#5030)
 - net/dhcp: handle timeouts for dhcpcd (#5022)
 - fix: Make wait_for_url respect explicit arguments
 - bug(wait_for_url): when exceptions occur url is unset, use url_exc
 - test: Fix scaleway retry assumptions
 - fix: Make DataSourceOracle more resilient to early network issues (#5025)
 - tests: Fix wsl test (#5008)

24.1
 - fix: Don't warn on vendor directory (#4986)
 - apt: kill spawned keyboxd after gpg cmd interaction
 - tests: upgrade tests should only validate current boot log
 - net/dhcp: fix maybe_perform_dhcp_discovery check for interface=None
   [Chris Patterson]
 - doc(network-v2): fix section nesting levels
 - fix(tests): don't check for clean log on minimal image (#4965) [Cat Red]
 - fix(cc_resize): Don't warn if zpool command not found (#4969)
   (LP: #2055219)
 - feat(subp): Make invalid command warning more user-friendly (#4972)
 - docs: Remove statement about device path matching (#4966)
 - test: Fix xfail to check the dhcp client name (#4971)
 - tests: avoid console prompts when removing gpg on Noble
 - test: fix test_get_status_systemd_failure
 - fix: Remove hardcoded /var/lib/cloud hotplug path (#4940)
 - refactor: Refactor status.py (#4864)
 - test: Use correct lxd network-config keys (#4950)
 - test: limit temp dhcp6 changes to < NOBLE (#4942)
 - test: allow downgrades when install debs (#4941)
 - tests: on noble, expect default /etc/apt/sources.list
 - tests: lxd_vm early boot status test ordered After=systemd-remount-fs
   (#4936)
 - tests: pro integration tests supply ubuntu_advantage until pro v32
   (#4935)
 - feat(hotplug): add cmd to enable hotplug (#4821)
 - test: fix test_combined_cloud_config_json (#4925)
 - test: xfail udhcpc on azure (#4924)
 - feat: Implement the WSL datasource (#4786) [Carlos Nihelton]
 - refactor(openrc):  Improve the OpenRC files (#4916) [dermotbradley]
 - tests: use apt install instead of dpkg -i to install pkg deps
 - tests: inactive module rename ubuntu_advantage to ubuntu_pro
 - test: fix tmpdir in test_cc_apk_configure (#4914)
 - test: fix jsonschema version checking in pro test (#4915)
 - feat(dhcp): Make dhcpcd the default dhcp client (#4912)
 - feat(Alpine) cc_growpart.py: fix handling of /dev/mapper devices (#4876)
   [dermotbradley]
 - test: Retry longer in test_status.py integration test (#4910)
 - test: fix kernel override test (#4913)
 - chore: Rename sysvinit/gentoo directory to sysvinit/openrc (#4906)
   [dermotbradley]
 - doc: update ubuntu_advantage references to pro
 - chore: rename cc_ubuntu_advantage to cc_ubuntu_pro (SC-1555)
 - feat(ubuntu pro): deprecate ubuntu_pro key in favor of ubuntu_advantage
 - feat(schema): support ubuntu_pro key and deprecate ubuntu_advantage
 - test: fix verify_clean_log (#4903)
 - test: limit test_no_hotplug_triggered_by_docker to stable releases
 - tests: generalize warning Open vSwitch warning from netplan apply (#4894)
 - fix(hotplug): remove literal quotes in args
 - feat(apt): skip known /etc/apt/sources.list content
 - feat(apt): use APT deb822 source format by default
 - test(ubuntu-pro): change livepatch to esm-infra
 - doc(ec2): fix metadata urls (#4880)
 - fix: unpin jsonschema and update tests (#4882)
 - distro: add eject FreeBSD code path (#4838) [Mina Galić]
 - feat(ec2): add hotplug as a default network update event (#4799)
 - feat(ec2): support instances with repeated device-number (#4799)
 - feat(cc_install_hotplug): trigger hook on known ec2 drivers (#4799)
 - feat(ec2): support multi NIC/IP setups (#4799)
 - feat(hotplug): hook-hotplug is now POSIX shell add OpenRC init script
   [dermotbradley]
 - test: harden test_dhcp.py::test_noble_and_newer_force_client
 - test: fix test_combined_cloud_config_json (#4868)
 - feat(apport): Disable hook when disabled (#4874)
 - chore: Add pyright ignore comments (#4874)
 - bug(apport): Fix invalid typing (#4874)
 - refactor: Move general apport hook to main branch (#4874)
 - feat(bootspeed)!: cloud-config.service drop After=snapd.seeded
 - chore: update CI package build to oldest supported Ubuntu release focal
   (#4871)
 - test: fix test_cli.test_valid_userdata
 - feat: handle error when log file is empty (#4859) [Hasan]
 - test: fix test_ec2_ipv6
 - fix: Address TIOBE abstract interpretation issues (#4866)
 - feat(dhcp): Make udhcpc use same client id (#4830)
 - feat(dhcp): Support InfiniBand with dhcpcd (#4830)
 - feat(azure): Add ProvisionGuestProxyAgent OVF setting (#4860)
   [Ksenija Stanojevic]
 - test: Bring back dhcp6 integration test changes (#4855)
 - tests: add status --wait blocking test from early boot
 - tests: fix retry decorator to return the func value
 - docs: add create_hostname_file to all hostname user-data examples
   (#4727) [Cat Red]
 - fix: Fix typos (#4850) [Viktor Szépe]
 - feat(dhcpcd): Read dhcp option 245 for azure wireserver (#4835)
 - tests(dhcp): Add udhcpc client to test matrix (#4839)
 - fix: Add types to network v1 schema (#4841)
 - docs(vmware): fixed indentation on example userdata yaml (#4854)
   [Alec Warren]
 - tests: Remove invalid keyword from method call
 - fix: Handle systemctl when dbus not ready (#4842) (LP: #2046483)
 - fix(schema cli): avoid netplan validation on net-config version 1
 - tests: reduce expected reports due to dropped rightscale module
 - tests(net-config): add awareness of netplan on stable Ubuntu
   [Gilbert Gilb's]
 - feat: fall back to cdrom_id eject if eject is not available (#4769)
   [Cat Red]
 - fix(packages/bddeb): restrict debhelper-compat to 12 in focal (#4831)
 - tests: Add kernel commandline test (#4833)
 - fix: Ensure NetworkManager renderer works without gateway (#4829)
 - test: Correct log parsing in schema test (#4832)
 - refactor: Remove cc_rightscale_userdata (#4813)
 - refactor: Replace load_file with load_binary_file to simplify typing
   (#4823)
 - refactor: Add load_text_file function to simplify typing (#4823)
 - refactor: Change variable name for consistent typing (#4823)
 - feat(dhcp): Add support for dhcpcd (#4746)
 - refactor: Remove unused networking code (#4810)
 - test: Add more DNS net tests
 - BREAKING CHANGE: Stop adding network v2 DNS to global DNS
 - doc: update DataSource.default_update_events doc (#4815)
 - chore: do not modify instance attribute (#4815)
 - test: fix mocking leaks (#4815)
 - Revert "ci: Pin pytest<8.0.0. (#4816)" (#4815)
 - test: Update tests for passlib (#4818)
 - fix(net-schema): no warn when skipping schema check on non-netplan
 - feat(SUSE): reboot marker file is written as /run/reboot-needed (#4788)
   [Robert Schweikert]
 - test: Cleanup unwanted logger setup calls (#4817)
 - refactor(cloudinit.util): Modernize error handling, add better warnings
   (#4812)
 - ci: Pin pytest<8.0.0. (#4816)
 - fix(tests): fixing KeyError on integrations tests (#4811) [Cat Red]
 - tests: integration for network schema on netplan systems (#4767)
 - feat(schema): use netplan API to validate network-config (#4767)
 - chore: define CLOUDINIT_NETPLAN_FILE static var (#4767)
 - fix: cli schema config-file option report network-config type (#4767)
 - refactor(azure): replace BrokenAzureDataSource with reportable errors
   (#4807) [Chris Patterson]
 - Fix Alpine and Mariner /etc/hosts templates (#4780) [dermotbradley]
 - tests: revert #4792 as noble images no longer return 2 (#4809) [Cat Red]
 - tests: use client fixture instead of class_client in cleantest (#4806)
 - tests: enable ds-idenitfy xfail test LXD-kvm-not-MAAS-1 (#4808)
 - fix(tests): failing integration tests due to missing ua token (#4802)
   [Cat Red]
 - Revert "Use grep for faster parsing of cloud config in ds-identify
   (#4327)"
 - tests: Demonstrate ds-identify yaml parsing broken
 - tests: add exit 2 on noble from cloud-init status (#4792)
 - fix: linkcheck for ci to ignore scaleway anchor URL (#4793)
 - feat: Update cacerts to support VMware Photon (#4763)
   [Christopher McCann]
 - fix: netplan rendering integrations tests (#4795) [Cat Red]
 - azure: remove cloud-init.log reporting via KVP (#4715) [Chris Patterson]
 - feat(Alpine): Modify ds-identify for Alpine support and add OpenRC
   init.d script (#4785) [dermotbradley]
 - doc: Add DatasourceScaleway documentation (#4773) [Louis Bouchard]
 - fix: packaged logrotate file lacks suffix on ubuntu (#4790)
 - feat(logrotate): config flexibility more backups (#4790)
 - fix(clean): stop warning when running clean command (#4761) [d1r3ct0r]
 - feat: network schema v1 strict on nic name length 15 (#4774)
 - logrotate config (#4721) [Fabian Lichtenegger-Lukas]
 - test: Enable coverage in integration tests (#4682)
 - test: Move unit test helpers to global test helpers (#4682)
 - test: Remove snapshot option from install_new_cloud_init (#4682)
 - docs: fix cloud-init single param docs (#4682)
 - Alpine: fix location of dhclient leases file (#4782) [dermotbradley]
 - test(jsonschema): Pin jsonschema version (#4781)
 - refactor(IscDhclient): discover DHCP leases at distro-provided location
   (#4683) [Phsm Qwerty]
 - feat: datasource check for WSL (#4730) [Carlos Nihelton]
 - test: Update hostname integration tests (#4744)
 - test: Add mantic and noble releases to integration tests (#4744)
 - refactor: Ensure internal DNS state same for v1 and v2 (#4756)
 - feat: Add v2 route mtu rendering to NetworkManager (#4748)
 - tests: stable ubuntu releases will not exit 2 on warnings (#4757)
 - doc(ds-identify): Describe ds-identify irrespective of distro (#4742)
 - fix: relax NetworkManager renderer rules (#4745)
 - fix: fix growpart race (#4618)
 - feat: apply global DNS to interfaces in network-manager  (#4723)
   [Florian Apolloner]
 - feat(apt): remove /etc/apt/sources.list when deb22 preferred (#4740)
 - chore: refactor schema data as enums and namedtuples (#4585)
 - feat(schema): improve CLI message on unprocessed data files (#4585)
 - fix(config): relocate /run to /var/run on BSD (canonical#4677)
   [Mina Galić]
 - fix(ds-identify): relocate /run on *BSD (#4677) [Mina Galić]
 - fix(sysvinit): make code a bit more consistent (#4677) [Mina Galić]
 - doc: Document how cloud-init is, not how it was (#4737)
 - tests: add expected exit 2 on noble from cloud-init status (#4738)
 - test(linkcheck): ignore github md and rst link headers (#4734)
 - test: Update webhook test due to removed cc_migrator module (#4726)
 - fix(ds-identify): Return code 2 is a valid result, use cached value
 - fix(cloudstack): Use parsed lease file for virtual router in cloudstack
 - fix(dhcp): Guard against FileNotFoundError and NameError exceptions
 - fix(apt_configure): disable sources.list if rendering deb822 (#4699)
   (LP: #2045086)
 - docs: Add link to contributing to docs (#4725) [Cat Red]
 - chore: remove commented code (#4722)
 - chore: Add log message when create_hostname_file key is false (#4724)
   [Cat Red]
 - fix: Correct v2 NetworkManager route rendering (#4637)
 - azure/imds: log http failures as warnings instead of info (#4714)
   [Chris Patterson]
 - fix(setup): Relocate libexec on OpenBSD (#4708) [Mina Galić]
 - feat(jinja): better jinja feedback and error catching (#4629)
   [Alec Warren]
 - test: Fix silent swallowing of unexpected subp error (#4702)
 - fix: Move cloud-final.service after time-sync.target (#4610)
   [Dave Jones] (LP: #1951639)
 - feat(log): Make logger name more useful for __init__.py
 - chore: Remove cc_migrator module (#4690)
 - fix(tests): make cmd/devel/tests work on non-GNU [Mina Galić]
 - chore: Remove cmdline from spelling list (#4670)
 - doc: Document boot status meaning (#4670)
 - doc: Set expectations for new datasources (#4670)
 - ci: Show linkcheck broken links in job output (#4670)
 - dmi: Add support for OpenBSD (#4654) [Mina Galić]
 - ds-identify: fake dmidecode support on OpenBSD (#4654) [Mina Galić]
 - ds-identify: add OpenBSD support in uname (#4654) [Mina Galić]
 - refactor: Ensure '_cfg' in Init class is dict (#4674)
 - refactor: Make event scope required in stages.py (#4674)
 - refactor: Remove unused argument (#4674)
 - chore: Move from lintian to a sphinx spelling plugin (#3639)
 - fix(doc): Fix spelling errors found by sphinxcontrib-spelling (#3639)
 - ci: Add Python 3.13 (#4567)
 - Add AlexSv04047 to CLA signers file (#4671) [AlexSv04047]
 - fix(openbsd): services & build tool (#4660) [CodeBleu]
 - tests/unittests: add a new unit test for network manager net activator
   (#4672) [Ani Sinha]
 - Implement DataSourceCloudStack.get_hostname() (#4433) [Phsm Qwerty]
 - net/nm: check for presence of ifcfg files when nm connection files
   are absent (#4645) [Ani Sinha]
 - doc: Overhaul debugging documentation (#4578)
 - doc: Move dangerous commands to dev docs (#4578)
 - doc: Relocate file location docs (#4578)
 - doc: Remove the debugging page (#4578)
 - fix(util): Fix boottime to work on OpenBSD (#4667) [Mina Galić]
 - net: allow dhcp6 configuration from generate_fallback_configuration()
   [Ani Sinha]
 - net/network_manager: do not set "may-fail" to False for both ipv4 and
   ipv6 dhcp [Ani Sinha]
 - feat(subp): Measure subprocess command time (#4606)
 - fix(python3.13): Fix import error for passlib on Python 3.13 (#4669)
 - style(brpm/bddeb): add black and ruff for packages build scripts (#4666)
 - copr: remove TODO.rst from spec file
 - fix(packages/brpm): correct syntax error and typo
 - style(ruff): fix tip target
 - config: Module documentation updates (#4599)
 - refactor(subp): Remove redundant parameter 'env' (#4555)
 - refactor(subp): Remove unused parameter 'target' (#4555)
 - refactor: Remove 'target' boilerplate from cc_apt_configure (#4555)
 - refactor(subp): Re-add return type to subp() (#4555)
 - refactor(subp): Add type information to args (#4555)
 - refactor(subp): Use subprocess.DEVNULL (#4555)
 - refactor(subp): Remove parameter 'combine_capture' (#4555)
 - refactor(subp): Remove unused parameter 'status_cb' (#4555)
 - fix(cli): fix parsing of argparse subcommands (#4559)
   [Calvin Mwadime] (LP: #2040325)
 - chore!: drop support for dsa ssh hostkeys in docs and schema (#4456)
 - chore!: do not generate ssh dsa host keys (#4456) [shixuantong]

23.4.4
 - fix(nocloud): smbios datasource definition
 - tests: Check that smbios seed works
 - fix(source): fix argument boundaries when parsing cmdline (#4825)

23.4.3
 - fix: Handle systemctl when dbus not ready (#4842)
   (LP: #2046483)

23.4.2
 - fix: Handle invalid user configuration gracefully (#4797)
   (LP: #2051147)

23.4.1
 - fix: Handle systemctl commands when dbus not ready (#4681)

23.4
 - tests: datasourcenone use client.restart to block until done (#4635)
 - tests: increase number of retries across reboot to 90 (#4651)
 - fix: Add schema for merge types (#4648)
 - feat: Allow aliyun ds to fetch data in init-local (#4590) [qidong.ld]
 - azure: report failure to eject as error instead of debug (#4643)
   [Chris Patterson]
 - bug(schema): write network-config if instance dir present (#4635)
 - test: fix schema fuzzing test (#4639)
 - Update build-on-openbsd dependencies (#4644) [CodeBleu]
 - fix(test): Fix expected log for ipv6-only ephemeral network (#4641)
 - refactor: Remove metaclass from network_state.py (#4638)
 - schema: non-root fallback to default paths on perm errors (# 4631)
 - fix: Don't loosen the permissions of the log file (#4628)
 - Revert "logging: keep current file mode of log file if its stricter
   than the new mode (#4250)"
 - ephemeral: Handle link up failure for both ipv4 and ipv6  (#4547)
 - fix(main): Don't call logging too early (#4595)
 - fix: Remove Ubuntu-specific kernel naming convention assertion (#4617)
 - fix(log): Do not implement handleError with a self parameter (#4617)
 - fix(log): Don't try to reuse stderr logger (#4617)
 - feat: Standardize logging output to stderr (#4617)
 - chore: Sever unmaintained TODO.rst (#4625)
 - test: Skip failing tests
 - distros: Add suse
 - test: Add default hello package version (#4614)
 - fix(net): Improve DHCPv4 SUSE code, add test
 - net: Fix DHCPv4 not enabled on SUSE in some cases [bin456789]
 - fix(schema): Warn if missing dependency (#4616)
 - fix(cli): main source cloud_config for schema validation (#4562)
 - feat(schema): annotation path for invalid top-level keys (#4562)
 - feat(schema): top-level additionalProperties: false (#4562)
 - test: ensure top-level properties tests will pass (#4562)
 - fix(schema): Add missing schema definitions (#4562)
 - test: Fix snap tests (#4562)
 - azure: Check for stale pps data from IMDS (#4596) [Ksenija Stanojevic]
 - test: Undo dhcp6 integration test changes (#4612)
 - azure: update diagnostic from warning level to debug [Chris Patterson]
 - azure/imds: remove limit for connection errors if route present (#4604)
   [Chris Patterson]
 - [enhancement]: Add shellcheck to CI (#4488) [Aviral Singh]
 - chore: add conventional commits template (#4593)
 - Revert "net: allow dhcp6 configuration from
   generate_fallback_configuration()" (#4607)
 - azure: workaround to disable reporting IMDS failures on Azure Stack
   [Chris Patterson]
 - cc_apt_pipelining: Update docs, deprecate options (#4571)
 - test: add gh workflows on push to main, update status badges (#4597)
 - util: Remove function abs_join() (#4587)
 - url_helper: Remove unused function retry_on_url_exc() (#4587)
 - cc_resizefs: Add bcachefs resize support (#4594)
 - integration_tests: Support non-Ubuntu distros (#4586)
 - fix(cmdline): fix cmdline parsing with MAC containing cc:
 - azure/errors: include http code in reason for IMDS failure
   [Chris Patterson]
 - tests: cloud-init schema --system does not return exit code 2
 - github: allow pull request to specify desired rebase and merge
 - tests: fix integration test expectations of exit 2 on schema warning
 - tests: fix schema test expected cli output Valid schema <type>
 - fix(schema cli): check raw userdata when processed cloud-config empty
 - azure: report failure to host if ephemeral DHCP secondary NIC (#4558)
   [Chris Patterson]
 - man: Document cloud-init error codes (#4500)
 - Add support for cloud-init "degraded" state (#4500)
 - status.json: Don't override detail key with error condition (#4500)
 - status: Remove duplicated data (#4500)
 - refactor: Rename exported_errors in status.json (#4500)
 - test: Remove stale status.json value (#4500)
 - tools/render-template: Make yaml loading opt-in, fix setup.py (#4564)
 - Add summit digest/trip report to docs (#4561) [Sally]
 - doc: Fix incorrect statement about `cloud-init analyze`
 - azure/imds: ensure new errors are logged immediately when retrying
   (#4468) [Chris Patterson]
 - Clarify boothook docs (#4543)
 - boothook: allow stdout/stderr to emit to cloud-init-output.log
 - summit-notes: add 2023 notes for reference in mailinglist/discourse
 - fix: added mock to stop leaking journalctl that slows down unit test
   (#4556) [Alec Warren]
 - tests: maas test for DataSourceMAASLocal get_data
 - maas tests: avoid using CiTest case and prefer pytest.tmpdir fixture
 - MAAS: Add datasource to init-local timeframe
 - Ensure all tests passed and/or are skipped
 - Support QEMU in integration tests
 - fix(read-dependencies): handle version specifiers containing [~!]
 - test: unpin pytest
 - schema: network-config optional network key. route uses oneOf (#4482)
 - schema: add cloud_init_deepest_matches for best error message (#4482)
 - network: warn invalid cfg add /run/cloud-init/network-config  (#4482)
 - schema: add network-config support to schema subcommand (#4482)
 - Update version number and merge ChangeLog from 23.3.3 into main (#4553)
 - azure: check for primary interface when performing DHCP (#4465)
   [Chris Patterson]
 - Fix hypothesis failure
 - subp: add a log when skipping a file for execution for lack of exe
   permission (#4506) [Ani Sinha]
 - azure/imds: refactor max_connection_errors definition (#4467)
   [Chris Patterson]
 - chore: fix PR template rendering (#4526)
 - fix(cc_apt_configure): avoid unneeded call to apt-install (#4519)
 - comment difference between sysconfig and NetworkManager renderer (#4517)
   [Ani Sinha]
 - Set Debian's default locale to be c.UTF-8 (#4503) (LP: #2038945)
 - Convert test_debian.py to pytest (#4503)
 - doc: fix cloudstack link
 - doc: fix development/contributing.html references
 - doc: hide duplicated links
 - Revert "ds-identify/CloudStack: $DS_MAYBE if vm running on vmware/xen
   (#4281)" (#4511) (LP: #2039453)
 - Fix the missing mcopy argument [Vladimir Pouzanov]
 - tests: Add logging fix (#4499)
 - Update upgrade test to account for dhcp6
 - Remove logging of PPID path (#4502)
 - Make Python 3.12 CI test non-experimental (#4498)
 - ds-identify: exit 2 on disabled state from marker or cmdline (#4399)
 - cloud-init-generator: Various performance optimizations (#4399)
 - systemd: Standardize cloud-init systemd enablement (#4399)
 - benchmark: benchmark cloud-init-generator independent of ds-identify
   (#4399)
 - tests/integration_tests: add cloud-init disablement coverage (#4399)
 - doc: Describe disabling cloud-init using an environment variable (#4399)
 - fix: cloud-init status --wait broken with KERNEL_CMDLINE (#4399)
 - azure/imds: retry on 429 errors for reprovisiondata (#4470)
   [Chris Patterson]
 - cmd: Don't write json status files for non-boot stages (#4478)
 - ds-identify: Allow disable service and override environment (#4485)
   [Mina Galić]
 - Update DataSourceNWCS.py (#4496) [shell-skrimp]
 - Add r00ta to CLA signers file
 - Fix override of systemd_locale_conf in rhel [Jacopo Rota]
 - ci(linkcheck): minor fixes (#4495)
 - integration test fix for deb822 URI format (#4492)
 - test: use a mantic-compatible tz in t/i/m/test_combined.py (#4494)
 - ua: shift CLI command from ua to pro for all interactions
 - pro: avoid double-dash when enabling inviddual services on CLI
 - net: allow dhcp6 configuration from generate_fallback_configuration()
   (#4474) [Ani Sinha]
 - tests: apt re.search to match alternative ordering of installed pkgs
 - apt: doc apt_pkg performance improvement over subp apt-config dump
 - Tidy up contributing docs (#4469) [Sally]
 - [enhancement]: Automatically linkcheck in CI (#4479) [Aviral Singh]
 - Revert allowing pro service warnings (#4483)
 - Export warning logs to status.json (#4455)
 - Fix regression in package installation (#4466)
 - schema: cloud-init schema in early boot or in dev environ (#4448)
 - schema: annotation of nested dicts lists in schema marks (#4448)
 - feat(apport): collect ubuntu-pro logs if ubuntu-advantage.log present
   (#4443)
 - apt_configure: add deb822 support for default sources file (#4437)
 - net: remove the word "on instance boot" from cloud-init generated config
   (#4457) [Ani Sinha]
 - style: Make cloudinit.log functions use snake case (#4449)
 - Don't recommend using cloud-init as a library (#4459)
 - vmware: Fall back to vmtoolsd if vmware-rpctool errs (#4444)
   [Andrew Kutz]
 - azure: add option to enable/disable secondary ip config (#4432)
   [Ksenija Stanojevic]
 - Allow installing snaps via package_update_upgrade_install module (#4202)
 - docs: Add cloud-init overview/introduction (#4440) [Sally]
 - apt: install software-properties-common when absent but needed (#4441)
 - sources/Azure: Ignore system volume information folder while scanning
   for files in the ntfs resource disk (#4446) [Anh Vo]
 - refactor: Remove unnecessary __main__.py file
 - style: Drop vi format comments
 - cloudinit.log: Use more appropriate exception (#4435)
 - cloudinit.log: Don't configure NullHandler (#4435)
 - commit 6bbbfbbb030831c72b5aa2bba9cb8492f19d56f4
 - cloudinit.log: Remove unnecessary module function and variables (#4435)
 - cloudinit.log: Remove unused getLogger wrapper (#4435)
 - cloudinit.log: Standardize use of cloudinit's logging module (#4435)
 - Remove unnecessary logging wrapper in Cloud class (#4435)
 - integration test: allow pro service warnings (#4447)
 - integration tests: fix mount indentation (#4445)
 - sources/Azure: fix for conflicting reports to platform (#4434)
   [Chris Patterson]
 - docs: link the cloud-config validation service (#4442)
 - Fix pip-managed ansible on pip < 23.0.1 (#4403)
 - Install gnupg if gpg not found (#4431)
 - Add "phsm" as contributor (#4429) [Phsm Qwerty]
 - cc_ubuntu_advantage: do not rely on uaclient.messages module (#4397)
   [Grant Orndorff]
 - tools/ds-identify: match Azure datasource's ds_detect() behavior (#4430)
   [Chris Patterson]
 - Refactor test_apt_source_v1.py to use pytest (#4427)
 - sources: do not override datasource detection if None is in list (#4426)
   [Chris Patterson]
 - feat: check for create_hostname_file key before writing /etc/hostname
   (SC-1588) (#4330) [Cat Red]
 - Pytestify apt config test modules (#4424)
 - upstream gentoo patch (#4422)
 - Work around no instance ip (#4419)
 - Fix typing issues in subp module (#4401)
 - net: fix ipv6_dhcpv6_stateful/stateless/slaac configuration for rhel
   (#4395) [Ani Sinha]
 - Release 23.3.1
 - apt: kill dirmngr/gpg-agent without gpgconf dependency (LP: #2034273)
 - integration tests: fix mount indentation (#4405)
 - Use grep for faster parsing of cloud config in ds-identify (#4327)
   [Scott Moser] (LP: #2030729)
 - doc: fix instructions on how to disable cloud-init from kernel command
   line (#4406) [Ani Sinha]
 - doc/vmware: Update contents relevant to disable_vmware_customization
   [PengpengSun]
 - Bring back flake8 for python 3.6 (#4394)
 - integration tests: Fix cgroup parsing (#4402)
 - summary: Update template parameter descriptions in docs [MJ Moshiri]
 - Log PPID for better debugging (#4398)
 - integration tests: don't clean when KEEP_* flags true (#4400)
 - clean: add a new option to clean generated config files [Ani Sinha]
 - pep-594: drop deprecated pipes module import

23.3.3
 - Fix pip-managed ansible on pip < 23.0.1 (#4403)

23.3.2
 - Revert "ds-identify/CloudStack: $DS_MAYBE if vm running on vmware/xen (#4281)"
   (#4511) (LP: #2039453)

23.3.1
 - apt: kill dirmngr/gpg-agent without gpgconf dependency (LP: #2034273)
 - integration tests: Fix cgroup parsing (#4402)

23.3
 - Bump pycloudlib to 1!5.1.0 for ec2 mantic daily image support (#4390)
 - Fix cc_keyboard in mantic (LP: #2030788)
 - ec2: initialize get_instance_userdata return value to bytes (#4387)
   [Noah Meyerhans]
 - cc_users_groups: Add doas/opendoas support (#4363) [dermotbradley]
 - Fix pip-managed ansible
 - status: treat SubState=running and MainPID=0 as service exited
 - azure/imds: increase read-timeout to 30s (#4372) [Chris Patterson]
 - collect-logs fix memory usage (SC-1590) (#4289)
   [Alec Warren] (LP: #1980150)
 - cc_mounts: Use fallocate to create swapfile on btrfs (#4369) [王煎饼]
 - Undocument nocloud-net (#4318)
 - feat(akamai): add akamai to settings.py and apport.py (#4370)
 - read-version: fallback to get_version when git describe fails (#4366)
 - apt: fix cloud-init status --wait blocking on systemd v 253 (#4364)
 - integration tests: Pass username to pycloudlib (#4324)
 - Bump pycloudlib to 1!5.1.0 (#4353)
 - cloud.cfg.tmpl: reorganise, minimise/reduce duplication (#4272)
   [dermotbradley]
 - analyze: fix (unexpected) timestamp parsing (#4347) [Mina Galić]
 - cc_growpart: fix tests to run on FreeBSD (#4351) [Mina Galić]
 - subp: Fix spurious test failure on FreeBSD (#4355) [Mina Galić]
 - cmd/clean: fix tests on non-Linux platforms (#4352) [Mina Galić]
 - util: Fix get_proc_ppid() on non-Linux systems (#4348) [Mina Galić]
 - cc_wireguard: make tests pass on FreeBSD (#4346) [Mina Galić]
 - unittests: fix breakage in test_read_cfg_paths_fetches_cached_datasource
   (#4328) [Ani Sinha]
 - Fix test_tools.py collection (#4315)
 - cc_keyboard: add Alpine support (#4278) [dermotbradley]
 - Flake8 fixes (#4340) [Robert Schweikert]
 - cc_mounts: Fix swapfile not working on btrfs (#4319) [王煎饼] (LP: #1884127)
 - ds-identify/CloudStack: $DS_MAYBE if vm running on vmware/xen (#4281)
   [Wei Zhou]
 - ec2: Support double encoded userdata (#4276) [Noah Meyerhans]
 - cc_mounts: xfs is a Linux only FS (#4334) [Mina Galić]
 - tests/net: fix TestGetInterfaces' mock coverage for get_master (#4336)
   [Chris Patterson]
 - change openEuler to openeuler and fix some bugs in openEuler (#4317)
   [sxt1001]
 - Replace flake8 with ruff (#4314)
 - NM renderer: set default IPv6 addr-gen-mode for all interfaces to eui64
   (#4291) [Ani Sinha]
 - cc_ssh_import_id: add Alpine support and add doas support (#4277)
   [dermotbradley]
 - Release 23.2.2 (#4300)
 - sudoers not idempotent (SC-1589)  (#4296) [Alec Warren] (LP: #1998539)
 - Added support for Akamai Connected Cloud (formerly Linode) (#4167)
   [Will Smith]
 - Fix reference before assignment (#4292)
 - Overhaul module reference page (#4237) [Sally]
 - replaced spaces with commas for setting passenv (#4269) [Alec Warren]
 - DS VMware: modify a few log level (#4284) [PengpengSun]
 - tools/read-version refactors and unit tests (#4268)
 - Ensure get_features() grabs all features (#4285)
 - Don't always require passlib dependency (#4274)
 - tests: avoid leaks into host system checking of ovs-vsctl cmd (#4275)
 - Fix NoCloud kernel commandline key parsing (#4273)
 - testing: Clear all LRU caches after each test (#4249)
 - Remove the crypt dependency (#2139) [Gonéri Le Bouder]
 - logging: keep current file mode of log file if its stricter than the
   new mode (#4250) [Ani Sinha]
 - Remove default membership in redundant groups (#4258)
   [Dave Jones] (LP: #1923363)
 - doc: improve datasource_creation.rst (#4262)
 - Remove duplicate Integration testing button (#4261) [Rishita Shaw]
 - tools/read-version: fix the tool so that it can handle version parsing
   errors (#4234) [Ani Sinha]
 - net/dhcp: add udhcpc support (#4190) [Jean-François Roche]
 - DS VMware: add i386 arch dir to deployPkg plugin search path
   [PengpengSun]
 - LXD moved from linuxcontainers.org to Canonical [Simon Deziel]
 - cc_mounts.py: Add note about issue with creating mounts inside mounts
   (#4232) [dermotbradley]
 - lxd: install lxd from snap, not deb if absent in image
 - landscape: use landscape-config to write configuration
 - Add deprecation log during init of DataSourceDigitalOcean (#4194)
   [tyb-truth]
 - doc: fix typo on apt.primary.arches (#4238) [Dan Bungert]
 - Inspect systemd state for cloud-init status (#4230)
 - instance-data: add system-info and features to combined-cloud-config
   (#4224)
 - systemd: Block login until config stage completes (#2111) (LP: #2013403)
 - tests: proposed should invoke apt-get install -t=<release>-proposed
   (#4235)
 - cloud.cfg.tmpl: reinstate ca_certs entry (#4236) [dermotbradley]
 - Remove feature flag override ability (#4228)
 - tests: drop stray unrelated file presence test (#4227)
 - Update LXD URL (#4223) [Sally]
 - schema: add network v1 schema definition and validation functions
 - tests: daily PPA for devel series is version 99.daily update tests to
   match (#4225)
 - instance-data: write /run/cloud-init/combined-cloud-config.json
 - mount parse: Fix matching non-existent directories (#4222) [Mina Galić]
 - Specify build-system for pep517 (#4218)
 - Fix network v2 metric rendering (#4220)
 - Migrate content out of FAQ page (SD-1187) (#4205) [Sally]
 - setup: fix generation of init templates (#4209) [Mina Galić]
 - docs: Correct some bootcmd example wording
 - fix changelog
 - Release 23.2.1 (#4207) (LP: #2025180)
 - tests: reboot client to assert x-shellscript-per-boot is triggered
 - nocloud: parse_cmdline no longer detects nocloud-net datasource (#4204)
   (LP: 4203, #2025180)
 - Add docstring and typing to mergemanydict (#4200)
 - BSD: add dsidentify to early startup scripts (#4182) [Mina Galić]
 - handler: report errors on skipped merged cloud-config.txt parts
   (LP: #1999952)
 - Add cloud-init summit writeups (#4179) [Sally]
 - tests: Update test_clean_log for oci (#4187)
 - gce: improve ephemeral fallback NIC selection (CPC-2578) (#4163)
 - tests: pin pytest 7.3.1 to avoid adverse testpaths behavior (#4184)
 - Ephemeral Networking for FreeBSD (#2165) [Mina Galić]
 - Clarify directory syntax for nocloud local filesystem. (#4178)
 - Set default renderer as sysconfig for centos/rhel (#4165) [Ani Sinha]
 - Test static routes and netplan 0.106
 - FreeBSD fix parsing of mount and mount options (#2146) [Mina Galić]
 - test: add tracking bug id (#4164)
 - tests: can't match MAC for LXD container veth due to netplan 0.106
   (#4162)
 - Add kaiwalyakoparkar as a contributor (#4156) [Kaiwalya Koparkar]
 - BSD: remove datasource_list from cloud.cfg template (#4159) [Mina Galić]
 - launching salt-minion in masterless mode (#4110) [Denis Halturin]
 - tools: fix run-container builds for rockylinux/8 git hash mismatch
   (#4161)
 - fix doc lint: spellchecker tripped up (#4160) [Mina Galić]
 - Support Ephemeral Networking for BSD (#2127)
 - Added / fixed support for static routes on OpenBSD and FreeBSD (#2157)
   [Kadir Mueller]
 - cc_rsyslog: Refactor for better multi-platform support (#4119)
   [Mina Galić] (LP: #1798055)
 - tests: fix test_lp1835584 (#4154)
 - cloud.cfg mod names: docs and rename salt_minion and set_password (#4153)
 - tests: apt support for deb822 format .sources files on mantic
 - vultr: remove check_route check (#2151) [Jonas Chevalier]
 - Update SECURITY.md (#4150) [Indrranil Pawar]
 - Update CONTRIBUTING.rst (#4149) [Indrranil Pawar]
 - Update .github-cla-signers (#4151) [Indrranil Pawar]
 - Standardise module names in cloud.cfg.tmpl to only use underscore
   (#4128) [dermotbradley]
 - tests: update test_webhook_reporting
 - Modify PR template so autoclose works
 - doc: add missing semi-colon to nocloud cmdline docs (#4120)
 - .gitignore: extend coverage pattern (#4143) [Mina Galić]

23.2.2
 - Fix NoCloud kernel commandline key parsing (#4273) (Fixes: #4271)
   (LP: #2028562)
 - Fix reference before assignment (#4292) (Fixes: #4288) (LP: #2028784)

23.2.1
    - nocloud: Fix parse_cmdline detection of nocloud-net datasource (#4204)
      (Fixes: 4203) (LP: #2025180)
23.2
 - BSD: simplify finding MBR partitions by removing duplicate code
   [Mina Galić]
 - tests: bump pycloudlib version for mantic builds
 - network-manager: Set higher autoconnect priority for nm keyfiles (#3671)
   [Ani Sinha]
 - alpine.py: change the locale file used (#4139) [dermotbradley]
 - cc_ntp: Sync up with current FreeBSD ntp.conf (#4122) [Mina Galić]
 - config: drop refresh_rmc_and_interface as RHEL 7 no longer supported
   [Robert Schweikert]
 - docs: Add feedback button to docs
 - net/sysconfig: enable sysconfig renderer if network manager has ifcfg-rh
   plugin (#4132) [Ani Sinha]
 - For Alpine use os-release PRETTY_NAME (#4138) [dermotbradley]
 - network_manager: add a method for ipv6 static IP configuration (#4127)
   [Ani Sinha]
 - correct misnamed template file host.mariner.tmpl (#4124) [dermotbradley]
 - nm: generate ipv6 stateful dhcp config at par with sysconfig (#4115)
   [Ani Sinha]
 - Add templates for GitHub Issues
 - Add 'peers' and 'allow' directives in cc_ntp (#3124) [Jacob Salmela]
 - FreeBSD: Fix user account locking (#4114) [Mina Galić] (GH: #1854594)
 - FreeBSD: add ResizeGrowFS class to cc_growpart (#2334) [Mina Galić]
 - Update tests in Azure TestCanDevBeReformatted class (#2771)
   [Ksenija Stanojevic]
 - Replace Launchpad references with GitHub Issues
 - Fix KeyError in iproute pformat (#3287) [Dmitry Zykov]
 - schema: read_cfg_paths call init.fetch to lookup /v/l/c/instance
 - azure/errors: introduce reportable errors for imds (#3647)
   [Chris Patterson]
 - FreeBSD (and friends): better identify MBR slices (#2168)
   [Mina Galić] (LP: #2016350)
 - azure/errors: add host reporting for dhcp errors (#2167)
   [Chris Patterson]
 - net: purge blacklist_drivers across net and azure (#2160)
   [Chris Patterson]
 - net: refactor hyper-v VF filtering and apply to get_interfaces() (#2153)
   [Chris Patterson]
 - tests: avoid leaks to underlying filesystem for /etc/cloud/clean.d
   (#2251)
 - net: refactor find_candidate_nics_on_linux() to use get_interfaces()
   (#2159) [Chris Patterson]
 - resolv_conf: Allow > 3 nameservers (#2152) [Major Hayden]
 - Remove mount NTFS error message (#2134) [Ksenija Stanojevic]
 - integration tests: fix image specification parsing (#2166)
 - ci: add hypothesis scheduled GH check (#2149)
 - Move supported distros list to docs (#2162)
 - Fix logger, use instance rather than module function (#2163)
 - README: Point to Github Actions build status (#2158)
 - Revert "fix linux-specific code on bsd (#2143)" (#2161)
 - Do not generate dsa and ed25519 key types when crypto FIPS mode is
   enabled (#2142) [Ani Sinha] (LP: 2017761)
 - Add documentation label automatically (#2156)
 - sources/azure: report success to host and introduce kvp module (#2141)
   [Chris Patterson]
 - setup.py: use pkg-config for udev/rules path (#2137) [dankm]
 - openstack/static: honor the DNS servers associated with a network
   (#2138) [Gonéri Le Bouder]
 - fix linux-specific code on bsd (#2143)
 - cli: schema validation of jinja template user-data (SC-1385) (#2132)
   (LP: #1881925)
 - gce: activate network discovery on every boot (#2128)
 - tests: update integration test to assert 640 across reboots (#2145)
 - Make user/vendor data sensitive and remove log permissions (#2144)
   (LP: #2013967)
 - Update kernel command line docs (SC-1457) (#2133)
 - docs: update network configuration path links (#2140) [d1r3ct0r]
 - sources/azure: report failures to host via kvp (#2136) [Chris Patterson]
 - net: Document use of `ip route append` to add routes (#2130)
 - dhcp: Add missing mocks (#2135)
 - azure/imds: retry fetching metadata up to 300 seconds (#2121)
   [Chris Patterson]
 - [1/2] DHCP: Refactor dhcp client code  (#2122)
 - azure/errors: treat traceback_base64 as string (#2131) [Chris Patterson]
 - azure/errors: introduce reportable errors (#2129) [Chris Patterson]
 - users: schema permit empty list to indicate create no users
 - azure: introduce identity module (#2116) [Chris Patterson]
 - Standardize disabling cloud-init on non-systemd (#2112)
 - Update .github-cla-signers (#2126) [Rob Tongue]
 - NoCloud: Use seedfrom protocol to determine mode (#2107)
 - rhel: Remove sysvinit files. (#2114)
 - tox.ini: set -vvvv --showlocals for pytest (#2104) [Chris Patterson]
 - Fix NoCloud kernel commandline semi-colon args
 - run-container: make the container/VM timeout configurable (#2118)
   [Paride Legovini]
 - suse: Remove sysvinit files. (#2115)
 - test: Backport assert_call_count for old requests (#2119)
 - Add "licebmi" as contributor (#2113) [Mark Martinez]
 - Adapt DataSourceScaleway to upcoming IPv6 support (#2033)
   [Louis Bouchard]
 - rhel: make sure previous-hostname file ends with a new line (#2108)
   [Ani Sinha]
 - Adding contributors for DataSourceAkamai (#2110) [acourdavAkamai]
 - Cleanup ephemeral IP routes on exception (#2100) [sxt1001]
 - commit 09a64badfb3f51b1b391fa29be19962381a4bbeb [sxt1001] (LP: #2011291)
 - Standardize kernel commandline user interface (#2093)
 - config/cc_resizefs: fix do_resize arguments (#2106) [Chris Patterson]
 - Fix test_dhclient_exits_with_error (#2105)
 - net/dhcp: catch dhclient failures and raise NoDHCPLeaseError (#2083)
   [Chris Patterson]
 - sources/azure: move pps handling out of _poll_imds() (#2075)
   [Chris Patterson]
 - tests: bump pycloudlib version (#2102)
 - schema: do not manipulate draft4 metaschema for jsonschema 2.6.0 (#2098)
 - sources/azure/imds: don't count timeout errors as connection errors
   (#2074) [Chris Patterson]
 - Fix Python 3.12 unit test failures (#2099)
 - integration tests: Refactor instance checking (#1989)
 - ci: migrate remaining jobs from travis to gh (#2085)
 - missing ending quote in instancedata docs(#2094) [Hong L]
 - refactor: stop passing log instances to cc_* handlers (#2016) [d1r3ct0r]
 - tests/vmware: fix test_no_data_access_method failure (#2092)
   [Chris Patterson]
 - Don't change permissions of netrules target (#2076) (LP: #2011783)
 - tests/sources: patch util.get_cmdline() for datasource tests (#2091)
   [Chris Patterson]
 - macs: ignore duplicate MAC for devs with driver driver qmi_wwan (#2090)
   (LP: #2008888)
 - Fedora: Enable CA handling (#2086) [František Zatloukal]
 - Add frantisekz as contributor (#2087) [František Zatloukal]
 - Send dhcp-client-identifier for InfiniBand ports (#2043) [Waleed Mousa]
 - cc_ansible: complete the examples and doc (#2082) [Yves]
 - contributor: add bdrung
 - bddeb: for dev package, derive debhelper-compat from host system
 - apport: only prompt for cloud_name when instance-data.json is absent
 - datasource: Optimize datasource detection, fix bugs (#2060)
 - Handle non existent ca-cert-config situation (#2073) [Shreenidhi Shedi]
 - sources/azure: add networking check for all source PPS (#2061)
   [Chris Patterson]
 - do not attempt dns resolution on ip addresses (#2040)
 - chore: fix style tip (#2071)
 - Fix metadata IP in instancedata.rst (#2063) [Brian Haley]
 - util: Pass deprecation schedule in deprecate_call() (#2064)
 - config: Update grub-dpkg docs (#2058)
 - docs: Cosmetic improvements and styling (#2057) [s-makin]
 - cc_grub_dpkg: Added UEFI support (#2029) [Alexander Birkner]
 - tests: Write to /var/spool/rsyslog to adhere to apparmor profile (#2059)
 - oracle-ds: prefer system_cfg over ds network config source (#1998)
   (LP: #1956788)
 - Remove dead code (#2038)
 - Release 23.1.1 (#2052)
 - source: Force OpenStack when it is only option (#2045) (LP: #2008727)
 - cc_ubuntu_advantage: improve UA logs discovery
 - sources/azure: fix regressions in IMDS behavior (#2041) [Chris Patterson]
 - tests: fix test_schema (#2042)
 - dhcp: Cleanup unused kwarg (#2037)
 - sources/vmware/imc: fix-missing-catch-few-negtive-scenarios (#2027)
   [PengpengSun]
 - dhclient_hook: remove vestigal dhclient_hook command (#2015)
 - log: Add standardized deprecation tooling (SC-1312) (#2026)
 - Enable SUSE based distros for ca handling (#2036) [Robert Schweikert]

23.1.2
 - Make user/vendor data sensitive and remove log permissions
   (LP: #2013967) (CVE-2023-1786)

23.1.1
 - source: Force OpenStack when it is only option (#2045)
 - sources/azure: fix regressions in IMDS behavior (#2041)
   [Chris Patterson]

23.1
 - Support transactional-updates for SUSE based distros (#1997)
   [Robert Schweikert]
 - Set ownership for new folders in Write Files Module (#1980)
   [Jack] (LP: #1990513)
 - add OpenCloudOS and TencentOS support (#1964) [wynnfeng]
 - lxd: Retry if the server isn't ready (#2025)
 - test: switch pycloudlib source to pypi (#2024)
 - test: Fix integration test deprecation message (#2023)
 - Recognize opensuse-microos, dev tooling fixes [Robert Schweikert]
 - sources/azure: refactor imds handler into own module (#1977)
   [Chris Patterson]
 - docs: deprecation generation support [1/2] (#2013)
 - add function is_virtual to distro/FreeBSD (#1957) [Mina Galić]
 - cc_ssh: support multiple hostcertificates (#2018) (LP: #1999164)
 - Fix minor schema validation regression and fixup typing (#2017)
 - doc: Reword user data debug section (#2019)
 - Overhaul/rewrite of certificate handling as follows: (#1962)
   [dermotbradley] (LP: #1931174)
 - disk_setup: use byte string when purging the partition table (#2012)
   [Stefan Prietl]
 - cli: schema also validate vendordata*.
 - ci: sort and add checks for cla signers file [Stefan Prietl]
 - Add "ederst" as contributor (#2010) [Stefan Prietl]
 - readme: add reference to packages dir (#2001)
 - docs: update downstream package list (#2002)
 - docs: add google search verification (#2000) [s-makin]
 - docs: fix 404 render use default notfound_urls_prefix in RTD conf (#2004)
 - Fix OpenStack datasource detection on bare metal (#1923)
   [Alexander Birkner] (LP: #1815990)
 - docs: add themed RTD 404 page and pointer to readthedocs-hosted (#1993)
 - schema: fix gpt labels, use type string for GUID (#1995)
 - cc_disk_setup: code cleanup (#1996)
 - netplan: keep custom strict perms when 50-cloud-init.yaml exists
 - cloud-id: better handling of change in datasource files
   [d1r3ct0r] (LP: #1998998)
 - tests: Remove restart check from test
 - Ignore duplicate macs from mscc_felix and fsl_enetc (LP: #1997922)
 - Warn on empty network key (#1990)
 - Fix Vultr cloud_interfaces usage (#1986) [eb3095]
 - cc_puppet: Update puppet service name (#1970) [d1r3ct0r] (LP: #2002969)
 - docs: Clarify networking docs (#1987)
 - lint: remove httpretty (#1985) [sxt1001]
 - cc_set_passwords: Prevent traceback when restarting ssh (#1981)
 - tests: fix lp1912844 (#1978)
 - tests: Skip ansible test on bionic (#1984)
 - Wait for NetworkManager (#1983) [Robert Schweikert]
 - docs: minor polishing (#1979) [s-makin]
 - CI: migrate integration-test to GH actions (#1969)
 - Fix permission of SSH host keys (#1971) [Ron Gebauer]
 - Fix default route rendering on v2 ipv6 (#1973) (LP: #2003562)
 - doc: fix path in net_convert command (#1975)
 - docs: update net_convert docs (#1974)
 - doc: fix dead link
 - cc_set_hostname: ignore /var/lib/cloud/data/set-hostname if it's empty
   (#1967) [Emanuele Giuseppe Esposito]
 - distros/rhel.py: _read_hostname() missing strip on "hostname" (#1941)
   [Mark Mielke]
 - integration tests: add  IBM VPC support (SC-1352) (#1915)
 - machine-id: set to uninitialized to trigger regeneration on clones
   (LP: #1999680)
 - sources/azure: retry on connection error when fetching metdata (#1968)
   [Chris Patterson]
 - Ensure ssh state accurately obtained (#1966)
 - bddeb: drop dh-systemd dependency on newer deb-based releases [d1r3ct0r]
 - doc: fix `config formats` link in cloudsigma.rst (#1960)
 - Fix wrong subp syntax in cc_set_passwords.py (#1961)
 - docs: update the PR template link to readthedocs (#1958) [d1r3ct0r]
 - ci: switch unittests to gh actions (#1956)
 - Add mount_default_fields for PhotonOS. (#1952) [Shreenidhi Shedi]
 - sources/azure: minor refactor for metadata source detection logic
   (#1936) [Chris Patterson]
 - add "CalvoM" as contributor (#1955) [d1r3ct0r]
 - ci: doc to gh actions (#1951)
 - lxd: handle 404 from missing devices route for LXD 4.0 (LP: #2001737)
 - docs: Diataxis overhaul (#1933) [s-makin]
 - vultr: Fix issue regarding cache and region codes (#1938) [eb3095]
 - cc_set_passwords: Move ssh status checking later (SC-1368) (#1909)
   (LP: #1998526)
 - Improve Wireguard module idempotency (#1940) [Fabian Lichtenegger-Lukas]
 - network/netplan: add gateways as on-link when necessary (#1931)
   [Louis Sautier] (LP: #2000596)
 - tests: test_lxd assert features.networks.zones when present (#1939)
 - Use btrfs enquque when available (#1926) [Robert Schweikert]
 - sources/azure: drop description for report_failure_to_fabric() (#1934)
   [Chris Patterson]
 - cc_disk_setup.py: fix MBR single partition creation (#1932)
   [dermotbradley] (LP: #1851438)
 - Fix typo with package_update/package_upgrade (#1927) [eb3095]
 - sources/azure: fix device driver matching for net config (#1914)
   [Chris Patterson]
 - BSD: fix duplicate macs in Ifconfig parser (#1917) [Mina Galić]
 - test: mock dns calls (#1922)
 - pycloudlib: add lunar support for integration tests (#1928)
 - nocloud: add support for dmi variable expansion for seedfrom URL
   (LP: #1994980)
 - tools: read-version drop extra call to git describe --long
 - doc: improve cc_write_files doc (#1916)
 - read-version: When insufficient tags, use cloudinit.version.get_version
 - mounts: document weird prefix in schema (#1913)
 - add utility function test cases (#1910) [sxt1001]
 - test: mock file deletion in dhcp tests (#1911)
 - Ensure network ready before cloud-init service runs on RHEL (#1893)
   (LP: #1998655)
 - docs: add copy button to code blocks (#1890) [s-makin]
 - netplan: define features.NETPLAN_CONFIG_ROOT_READ_ONLY flag
 - azure: fix support for systems without az command installed (#1908)
 - Networking Clarification (#1892)
 - Fix the distro.osfamily output problem in the openEuler system. (#1895)
   [sxt1001] (LP: #1999042)
 - pycloudlib: bump commit dropping azure api smoke test
 - * net: netplan config root read-only as wifi config can contain creds
 - autoinstall: clarify docs for users
 - sources/azure: encode health report as utf-8 (#1897) [Chris Patterson]
 - Add back gateway4/6 deprecation to docs (#1898)
 - networkd: Add support for multiple [Route] sections (#1868)
   [Nigel Kukard]
 - doc: add qemu tutorial (#1863)
 - lint: fix tip-flake8 and tip-mypy (#1896)
 - Add support for setting uid when creating users on FreeBSD (#1888)
   [einsibjarni]
 - Fix exception in BSD networking code-path (#1894) [Mina Galić]
 - Append derivatives to is_rhel list in cloud.cfg.tmpl (#1887) [Louis Abel]
 - FreeBSD init: use cloudinit_enable as only rcvar (#1875) [Mina Galić]
 - feat: add support aliyun metadata security harden mode (#1865)
   [Manasseh Zhou]
 - docs: uprate analyze to performance page [s-makin]
 - test: fix lxd preseed managed network config (#1881)
 - Add support for static IPv6 addresses for FreeBSD (#1839) [einsibjarni]
 - Make 3.12 failures not fail the build (#1873)
 - Docs: adding relative links [s-makin]
 - Update read-version
 - Fix setup.py to align with PEP 440 versioning replacing trailing
 - travis: promote 3.11-dev to 3.11 (#1866)
 - test_cloud_sigma: delete useless test (#1828) [sxt1001]
 - Add "nkukard" as contributor (#1864) [Nigel Kukard]
 - tests: ds-id mocks for vmware-rpctool as utility may not exist in env
 - doc: add how to render new module doc (#1855)
 - doc: improve module creation explanation (#1851)
 - Add Support for IPv6 metadata to OpenStack (#1805)
   [Marvin Vogt] (LP: #1906849)
 - add xiaoge1001 to .github-cla-signers (#1854) [sxt1001]
 - network: Deprecate gateway{4,6} keys in network config v2 (#1794)
   (LP: #1992512)
 - VMware: Move Guest Customization transport from OVF to VMware (#1573)
   [PengpengSun]
 - doc: home page links added (#1852) [s-makin]

22.4.2
 - status: handle ds not defined in status.json (#1876) (LP: #1997559)

22.4.1
 - net: skip duplicate mac check for netvsc nic and its VF (#1853)
   [Anh Vo] (LP: #1844191)
 - ChangeLog: whitespace cleanup (#1850)
 - changelog: capture 22.3.1-4 releases

22.4
 - test: fix pro integration test [Alberto Contreras]
 - cc_disk_setup: pass options in correct order to utils (#1829)
   [dermotbradley]
 - tests: text_lxd basic_preseed verify_clean_log (#1826)
 - docs: switch sphinx theme to furo (SC-1327) (#1821) [Alberto Contreras]
 - tests: activate Ubuntu Pro tests (only on Jenkins) (#1777)
   [Alberto Contreras]
 - tests: test_lxd assert features.storage.buckets when present (#1827)
 - tests: replace missed ansible install-method with underscore (#1825)
 - tests: replace ansible install-method with underscore
 - ansible: standardize schema keys
 - ci: run json tool on 22.04 rather than 20.04 (#1823)
 - Stop using devices endpoint for LXD network config (#1819)
 - apport: address new curtin log and config locations (#1812)
 - cc_grub: reword docs for clarity (#1818)
 - tests: Fix preseed test (#1820)
 - Auto-format schema (#1810)
 - Ansible Control Module (#1778)
 - Fix last reported event possibly not being sent (#1796) (LP: #1993836)
 - tests: Ignore unsupported lxd project keys (#1817) [Alberto Contreras]
 - udevadm settle should handle non-udev system gracefully (#1806)
   [dermotbradley]
 - add mariner support (#1780) [Minghe Ren]
 - Net: add BSD ifconfig(8) parser and state class (#1779) [Mina Galić]
 - adding itjamie to .github-cla-signers [Jamie (Bear) Murphy]
 - Fix inconsistency between comment and statement (#1809) [Guillaume Gay]
 - Update .github-cla-signers (#1811) [Guillaume Gay]
 - alpine.py: Add Alpine-specific manage_service function and update tests
   (#1804) [dermotbradley]
 - test: add 3.12-dev to Travis CI (#1798) [Alberto Contreras]
 - add NWCS datasource (#1793) [shell-skrimp]
 - Adding myself as CLA signer (#1799) [s-makin]
 - apport: fix some data collection failures due to symlinks (#1797)
   [Dan Bungert]
 - read-version: Make it compatible with bionic (#1795) [Alberto Contreras]
 - lxd: add support for lxd preseed config(#1789)
 - Enable hotplug for LXD datasource (#1787)
 - cli: collect logs and apport subiquity support
 - add support for Container-Optimized OS (#1748) [vteratipally]
 - test: temporarily disable failing integration test (#1792)
 - Fix LXD/nocloud detection on lxd vm tests (#1791)
 - util: Implement __str__ and __iter__ for Version (#1790)
 - cc_ua: consume ua json api for enable commands [Alberto Contreras]
 - Add clarity to cc_final_message docs (#1788)
 - cc_ntp: add support for BSDs (#1759) [Mina Galić] (LP: #1990041)
 - make Makefile make agnostic (#1786) [Mina Galić]
 - Remove hardcoding and unnecessary overrides in Makefile (#1783)
   [Joseph Mingrone]
 - Add my username (Jehops) to .github-cla-signers (#1784) [Joseph Mingrone]
 - Temporarily remove broken test (#1781)
 - Create reference documentation for base config
 - cc_ansible: add support for galaxy install (#1736)
 - distros/manage_services: add support to disable service (#1772)
   [Mina Galić] (LP: #1991024)
 - OpenBSD: remove pkg_cmd_environ function (#1773)
   [Mina Galić] (LP: 1991567)
 - docs: Correct typo in the FAQ (#1774) [Maximilian Wörner]
 - tests: Use LXD metadata to determine NoCloud status (#1776)
 - analyze: use init-local as start of boot record (#1767) [Chris Patterson]
 - docs: use opensuse for distro name in package doc (#1771)
 - doc: clarify packages as dev only (#1769) [Alberto Contreras]
 - Distro manage service: Improve BSD support (#1758)
   [Mina Galić] (LP: #1990070)
 - testing: check logs for critical errors (#1765) [Chris Patterson]
 - cc_ubuntu_advantage: Handle already attached on Pro [Alberto Contreras]
 - doc: Add configuration explanation (SC-1169)
 - Fix Oracle DS primary interface when using IMDS (#1757) (LP: #1989686)
 - style: prefer absolute imports over relative imports [Mina Galić]
 - tests: Fix ip log during instance destruction (#1755) [Alberto Contreras]
 - cc_ubuntu_advantage: add ua_config in auto-attach [Alberto Contreras]
 - apt configure: sources write/append mode (#1738)
   [Fabian Lichtenegger-Lukas]
 - networkd: Add test and improve typing. (#1747) [Alberto Contreras]
 - pycloudlib: bump commit for gce cpu architecture support (#1750)
 - commit ffcb29bc8315d1e1d6244eeb1cbd8095958f7bad (LP: #1307667)
 - testing: workaround LXD vendor data (#1740)
 - support dhcp{4,6}-overrides in networkd renderer (#1710) [Aidan Obley]
 - tests: Drop httpretty in favor of responses (#1720) [Alberto Contreras]
 - cc_ubuntu_advantage: Implement custom auto-attach behaviors (#1583)
   [Alberto Contreras]
 - Fix Oracle DS not setting subnet when using IMDS (#1735) (LP: #1989686)
 - testing: focal lxd datasource discovery (#1734)
 - cc_ubuntu_advantage: Redact token from logs (#1726) [Alberto Contreras]
 - docs: make sure echo properly evaluates the string (#1733) [Mina Galić]
 - net: set dhclient lease and pid files (#1715)
 - cli: status machine-readable output --format yaml/json (#1663)
   (LP: #1883122)
 - tests: Simplify does_not_raise (#1731) [Alberto Contreras]
 - Refactor: Drop inheritance from object (#1728) [Alberto Contreras]
 - testing: LXD datasource now supported on Focal (#1732)
 - Allow jinja templating in /etc/cloud (SC-1170) (#1722) (LP: #1913461)
 - sources/azure: ensure instance id is always correct (#1727)
   [Chris Patterson]
 - azure: define new attribute for pre-22.3 pickles (#1725)
 - doc: main page Diátaxis rewording (SC-967) (#1701)
 - ubuntu advantage: improved idempotency, enable list is now strict
   [Fabian Lichtenegger-Lukas]
 - test: bump pycloudlib (#1724) [Alberto Contreras]
 - cloud.cfg.tmpl: make sure "centos" settings are identical to "rhel"
   (#1639) [Emanuele Giuseppe Esposito]
 - lxd: fetch 1.0/devices content (#1712) [Alberto Contreras]
 - Update docs according to ad8f406a (#1719)
 - testing: Port unittests/analyze to pytest (#1708) [Alberto Contreras]
 - doc: Fix rtd builds. (#1718) [Alberto Contreras]
 - testing: fully mock noexec calls (#1717) [Alberto Contreras]
 - typing: Add types to cc_<module>.handle (#1700) [Alberto Contreras]
 - Identify 3DS Outscale Datasource as Ec2 (#1686) [Maxime Dufour]
 - config: enable bootstrapping pip in ansible (#1707)
 - Fix cc_chef typing issue (#1716)
 - Refactor instance json files to use Paths (SC-1238) (#1709)
 - tools: read-version check GITHUB_REF and git branch --show-current
   (#1677)
 - net: Ensure a tmp with exec permissions for dhcp (#1690)
   [Alberto Contreras] (LP: #1962343)
 - testing: Fix test regression in test_combined (#1713) [Alberto Contreras]
 - Identify Huawei Cloud as OpenStack (#1689) [huang xinjie]
 - doc: add reporting suggestion to FAQ (SC-1236) (#1698)

22.3.4
 - Fix Oracle DS primary interface when using IMDS (LP: #1989686)

22.3.3
 - Fix Oracle DS not setting subnet when using IMDS (LP: #1989686)

22.3.2
 - azure: define new attribute for pre-22.3 pickles (#1725)
 - sources/azure: ensure instance id is always correct (#1727)

22.3.1
 - Fix v2 interface matching when no MAC (LP: #1986551)
 - test: reduce number of network dependencies in flaky test (#1702)
 - docs: publish cc_ubuntu_autoinstall docs to rtd (#1696)
 - net: Fix EphemeraIPNetwork (#1697) [Alberto Contreras]
 - test: make ansible test work across older versions (#1691)
 - Networkd multi-address support/fix (#1685) [Teodor Garzdin]
 - make: drop broken targets (#1688)
 - net: Passthough v2 netconfigs in netplan systems (#1650)
   [Alberto Contreras] (LP: #1978543)
 - NM ipv6 connection does not work on Azure and Openstack (#1616)
   [Emanuele Giuseppe Esposito]
 - Fix check_format_tip (#1679) [Alberto Contreras]
 - DataSourceVMware: fix var use before init (#1674)
   [Andrew Kutz] (LP: #1987005)
 - rpm/copr: ensure RPM represents new clean.d dir artifacts (#1680)
 - test: avoid centos leaked check of /etc/yum.repos.d/epel-testing.repo
   (#1676)

22.3
 - sources: obj.pkl cache should be written anyime get_data is run (#1669)
 - schema: drop release number from version file (#1664)
 - pycloudlib: bump to quiet azure HTTP info logs (#1668)
 - test: fix wireguard integration tests (#1666)
 - Github is deprecating the 18.04 runner starting 12.1 (#1665)
 - integration tests: Ensure one setup for all tests (#1661)
 - tests: ansible test fixes (#1660)
 - Prevent concurrency issue in test_webhook_hander.py (#1658)
 - Workaround net_setup_link race with udev (#1655) (LP: #1983516)
 - test: drop erroneous lxd assertion, verify command succeeded (#1657)
 - Fix Chrony usage on Centos Stream (#1648) [Sven Haardiek] (LP: #1885952)
 - sources/azure: handle network unreachable errors for savable PPS (#1642)
   [Chris Patterson]
 - Return cc_set_hostname to PER_INSTANCE frequency (#1651) (LP: #1983811)
 - test: Collect integration test time by default (#1638)
 - test: Drop forced package install hack in lxd integration test (#1649)
 - schema: Resolve user-data if --system given (#1644)
   [Alberto Contreras] (LP: #1983306)
 - test: use fake filesystem to avoid file removal (#1647)
   [Alberto Contreras]
 - tox: Fix tip-flake8 and tip-mypy (#1635) [Alberto Contreras]
 - config: Add wireguard config module (#1570) [Fabian Lichtenegger-Lukas]
 - tests: can run without azure-cli, tests expect inactive ansible (#1643)
 - typing: Type UrlResponse.contents (#1633) [Alberto Contreras]
 - testing: fix references to `DEPRECATED.` (#1641) [Alberto Contreras]
 - ssh_util: Handle sshd_config.d folder [Alberto Contreras] (LP: #1968873)
 - schema: Enable deprecations in cc_update_etc_hosts (#1631)
   [Alberto Contreras]
 - Add Ansible Config Module (#1579)
 - util: Support Idle process state in get_proc_ppid() (#1637)
 - schema: Enable deprecations in cc_growpart (#1628) [Alberto Contreras]
 - schema: Enable deprecations in cc_users_groups (#1627)
   [Alberto Contreras]
 - util: Fix error path and parsing in get_proc_ppid()
 - main: avoid downloading full contents cmdline urls (#1606)
   [Alberto Contreras] (LP: #1937319)
 - schema: Enable deprecations in cc_scripts_vendor (#1629)
   [Alberto Contreras]
 - schema: Enable deprecations in cc_set_passwords (#1630)
   [Alberto Contreras]
 - sources/azure: add experimental support for preprovisioned os disks
   (#1622) [Chris Patterson]
 - Remove configobj a_to_u calls (#1632) [Stefano Rivera]
 - cc_debug: Drop this module (#1614) [Alberto Contreras]
 - schema: add aggregate descriptions in anyOf/oneOf (#1636)
 - testing: migrate test_sshutil to pytest (#1617) [Alberto Contreras]
 - testing: Fix test_ca_certs integration test (#1626) [Alberto Contreras]
 - testing: add support for pycloudlib's pro images (#1604)
   [Alberto Contreras]
 - testing: migrate test_cc_set_passwords to pytest (#1615)
   [Alberto Contreras]
 - network: add system_info network activator cloud.cfg overrides (#1619)
   (LP: #1958377)
 - docs: Align git remotes with uss-tableflip setup (#1624)
   [Alberto Contreras]
 - testing: cover active config module checks (#1609) [Alberto Contreras]
 - lxd: lvm avoid thinpool when kernel module absent
 - lxd: enable MTU configuration in cloud-init
 - doc: pin doc8 to last passing version
 - cc_set_passwords fixes (#1590)
 - Modernise importer.py and type ModuleDetails (#1605) [Alberto Contreras]
 - config: Def activate_by_schema_keys for t-z (#1613) [Alberto Contreras]
 - config: define activate_by_schema_keys for p-r mods (#1611)
   [Alberto Contreras]
 - clean: add param to remove /etc/machine-id for golden image creation
 - config: define `activate_by_schema_keys` for a-f mods (#1608)
   [Alberto Contreras]
 - config: define activate_by_schema_keys for s mods (#1612)
   [Alberto Contreras]
 - sources/azure: reorganize tests for network config (#1586)
   [Chris Patterson]
 - config: Define activate_by_schema_keys for g-n mods (#1610)
   [Alberto Contreras]
 - meta-schema: add infra to skip inapplicable modules [Alberto Contreras]
 - sources/azure: don't set cfg["password"] for default user pw (#1592)
   [Chris Patterson]
 - schema: activate grub-dpkg deprecations (#1600) [Alberto Contreras]
 - docs: clarify user password purposes (#1593)
 - cc_lxd: Add btrfs and lvm lxd storage options (SC-1026) (#1585)
 - archlinux: Fix distro naming[1] (#1601) [Kristian Klausen]
 - cc_ubuntu_autoinstall: support live-installer autoinstall config
 - clean: allow third party cleanup scripts in /etc/cloud/clean.d (#1581)
 - sources/azure: refactor chassis asset tag handling (#1574)
   [Chris Patterson]
 - Add "netcho" as contributor (#1591) [Kaloyan Kotlarski]
 - testing: drop impish support (#1596) [Alberto Contreras]
 - black: fix missed formatting issue which landed in main (#1594)
 - bsd: Don't assume that root user is in root group (#1587)
 - docs: Fix comment typo regarding use of packages (#1582)
   [Peter Mescalchin]
 - Update govc command in VMWare walkthrough (#1576) [manioo8]
 - Update .github-cla-signers (#1588) [Daniel Mullins]
 - Rename the openmandriva user to omv (#1575) [Bernhard Rosenkraenzer]
 - sources/azure: increase read-timeout to 60 seconds for wireserver
   (#1571) [Chris Patterson]
 - Resource leak cleanup (#1556)
 - testing: remove appereances of FakeCloud (#1584) [Alberto Contreras]
 - Fix expire passwords for hashed passwords (#1577)
   [Sadegh Hayeri] (LP: #1979065)
 - mounts: fix suggested_swapsize for > 64GB hosts (#1569) [Steven Stallion]
 - Update chpasswd schema to deprecate password parsing (#1517)
 - tox: Remove entries from default envlist (#1578) (LP: #1980854)
 - tests: add test for parsing static dns for existing devices (#1557)
   [Jonas Konrad]
 - testing: port cc_ubuntu_advantage test to pytest (#1559)
   [Alberto Contreras]
 - Schema deprecation handling (#1549) [Alberto Contreras]
 - Enable pytest to run in parallel (#1568)
 - sources/azure: refactor ovf-env.xml parsing (#1550) [Chris Patterson]
 - schema: Force stricter validation (#1547)
 - ubuntu advantage config: http_proxy, https_proxy (#1512)
   [Fabian Lichtenegger-Lukas]
 - net: fix interface matching support (#1552) (LP: #1979877)
 - Fuzz testing jsonchema (#1499) [Alberto Contreras]
 - testing: Wait for changed boot-id in test_status.py (#1548)
 - CI: Fix GH pinned-format jobs (#1558) [Alberto Contreras]
 - Typo fix (#1560) [Jaime Hablutzel]
 - tests: mock dns lookup that causes long timeouts (#1555)
 - tox: add unpinned env for do_format and check_format (#1554)
 - cc_ssh_import_id: Substitute deprecated warn (#1553) [Alberto Contreras]
 - Remove schema errors from log (#1551) (LP: #1978422) (CVE-2022-2084)
 - Update WebHookHandler to run as background thread (SC-456) (#1491)
   (LP: #1910552)
 - testing: Don't run custom cloud dir test on Bionic (#1542)
 - bash completion: update schema command (#1543) (LP: #1979547)
 - CI: add non-blocking run against the linters tip versions (#1531)
   [Paride Legovini]
 - Change groups within the users schema to support lists and strings
   (#1545) [RedKrieg]
 - make it clear which username should go in the contributing doc (#1546)
 - Pin setuptools for Travis (SC-1136) (#1540)
 - Fix LXD datasource crawl when BOOT enabled (#1537)
 - testing: Fix wrong path in dual stack test (#1538)
 - cloud-config: honor cloud_dir setting (#1523)
   [Alberto Contreras] (LP: #1976564)
 - Add python3-debconf to pkg-deps.json Build-Depends (#1535)
   [Alberto Contreras]
 - redhat spec: udev/rules.d lives under /usr/lib on rhel-based systems
   (#1536)
 - tests/azure: add test coverage for DisableSshPasswordAuthentication
   (#1534) [Chris Patterson]
 - summary: Add david-caro to the cla signers (#1527) [David Caro]
 - Add support for OpenMandriva (https://openmandriva.org/) (#1520)
   [Bernhard Rosenkraenzer]
 - tests/azure: refactor ovf creation (#1533) [Chris Patterson]
 - Improve DataSourceOVF error reporting when script disabled (#1525) [rong]
 - tox: integration-tests-jenkins: softfail if only some test failed
   (#1528) [Paride Legovini]
 - CI: drop linters from Travis CI (moved to GH Actions) (#1530)
   [Paride Legovini]
 - sources/azure: remove unused encoding support for customdata (#1526)
   [Chris Patterson]
 - sources/azure: remove unused metadata captured when parsing ovf (#1524)
   [Chris Patterson]
 - sources/azure: remove dscfg parsing from ovf-env.xml (#1522)
   [Chris Patterson]
 - Remove extra space from ec2 dual stack crawl message (#1521)
 - tests/azure: use namespaces in generated ovf-env.xml documents (#1519)
   [Chris Patterson]
 - setup.py: adjust udev/rules default path (#1513)
   [Emanuele Giuseppe Esposito]
 - Add python3-deconf dependency (#1506) [Alberto Contreras]
 - Change match macadress param for network v2 config (#1518)
   [Henrique Caricatti Capozzi]
 - sources/azure: remove unused userdata property from ovf (#1516)
   [Chris Patterson]
 - sources/azure: minor refactoring to network config generation (#1497)
   [Chris Patterson]
 - net: Implement link-local ephemeral ipv6
 - Rename function to avoid confusion (#1501)
 - Fix cc_phone_home requiring 'tries' (#1500) (LP: #1977952)
 - datasources: replace networking functions with stdlib and cloudinit.net
   code
 - Remove xenial references (#1472) [Alberto Contreras]
 - Oracle ds changes (#1474) [Alberto Contreras] (LP: #1967942)
 - improve runcmd docs (#1498)
 - add 3.11-dev to Travis CI (#1493)
 - Only run github actions on pull request (#1496)
 - Fix integration test client creation (#1494) [Alberto Contreras]
 - tox: add link checker environment, fix links (#1480)
 - cc_ubuntu_advantage: Fix doc (#1487) [Alberto Contreras]
 - cc_yum_add_repo: Fix repo id canonicalization (#1489)
   [Alberto Contreras] (LP: #1975818)
 - Add linitio as contributor in the project (#1488) [Kevin Allioli]
 - net-convert: use yaml.dump for debugging python NetworkState obj (#1484)
   (LP: #1975907)
 - test_schema: no relative $ref URLs, replace $ref with local path (#1486)
 - cc_set_hostname: do not write "localhost" when no hostname is given
   (#1453) [Emanuele Giuseppe Esposito]
 - Update .github-cla-signers (#1478) [rong]
 - schema: write_files defaults, versions $ref full URL and add vscode
   (#1479)
 - docs: fix external links, add one more to the list (#1477)
 - doc: Document how to change module frequency (#1481)
 - tests: bump pycloudlib (#1482)
 - tests: bump pycloudlib pinned commit for kinetic Azure (#1476)
 - testing: fix test_status.py (#1475)
 - integration tests: If KEEP_INSTANCE = True, log IP (#1473)
 - Drop mypy excluded files (#1454) [Alberto Contreras]
 - Docs additions (#1470)
 - Add "formatting tests" to Github Actions
 - Remove unused arguments in function signature (#1471)
 - Changelog: correct errant classification of LP issues as GH (#1464)
 - Use Network-Manager and Netplan as default renderers for RHEL and Fedora
   (#1465) [Emanuele Giuseppe Esposito]

22.2
 - Fix test due to caplog incompatibility (#1461) [Alberto Contreras]
 - Align rhel custom files with upstream (#1431)
   [Emanuele Giuseppe Esposito]
 - cc_write_files: Improve schema. (#1460) [Alberto Contreras]
 - cli: Redact files with permission errors in commands (#1440)
   [Alberto Contreras] (LP: #1953430)
 - Improve cc_set_passwords. (#1456) [Alberto Contreras]
 - testing: make fake cloud-init wait actually wait (#1459)
 - Scaleway: Fix network configuration for netplan 0.102 and later (#1455)
   [Maxime Corbin]
 - Fix 'ephmeral' typos in disk names(#1452) [Mike Hucka]
 - schema: version schema-cloud-config-v1.json (#1424)
 - cc_modules: set default meta frequency value when no config available
   (#1457)
 - Log generic warning on non-systemd systems. (#1450) [Alberto Contreras]
 - cc_snap.maybe_install_squashfuse no longer needed in Bionic++. (#1448)
   [Alberto Contreras]
 - Drop support of *-sk keys in cc_ssh (#1451) [Alberto Contreras]
 - testing: Fix console_log tests (#1437)
 - tests: cc_set_passoword update for systemd, non-systemd distros  (#1449)
 - Fix bug in url_helper/dual_stack() logging (#1426)
 - schema: render schema paths from _CustomSafeLoaderWithMarks (#1391)
 - testing: Make integration tests kinetic friendly (#1441)
 - Handle error if SSH service no present. (#1422)
   [Alberto Contreras] (LP: #1969526)
 - Fix network-manager activator availability and order (#1438)
 - sources/azure: remove reprovisioning marker (#1414) [Chris Patterson]
 - upstart: drop vestigial support for upstart (#1421)
 - testing: Ensure NoCloud detected in test (#1439)
 - Update .github-cla-signers kallioli [Kevin Allioli]
 - Consistently strip top-level network key (#1417) (LP: #1906187)
 - testing: Fix LXD VM metadata test (#1430)
 - testing: Add NoCloud setup for NoCloud test (#1425)
 - Update linters and adapt code for compatibility (#1434) [Paride Legovini]
 - run-container: add support for LXD VMs (#1428) [Paride Legovini]
 - integration-reqs: bump pycloudlib pinned commit (#1427) [Paride Legovini]
 - Fix NoCloud docs (#1423)
 - Docs fixes (#1406)
 - docs: Add docs for module creation (#1415)
 - Remove cheetah from templater (#1416)
 - tests: verify_ordered_items fallback to re.escape if needed (#1420)
 - Misc module cleanup (#1418)
 - docs: Fix doc warnings and enable errors (#1419)
   [Alberto Contreras] (LP: #1876341)
 - Refactor cloudinit.sources.NetworkConfigSource to enum (#1413)
   [Alberto Contreras] (LP: #1874875)
 - Don't fail if IB and Ethernet devices 'collide' (#1411)
 - Use cc_* module meta defintion over hardcoded vars (SC-888) (#1385)
 - Fix cc_rsyslog.py initialization (#1404) [Alberto Contreras]
 - Promote cloud-init schema from devel to top level subcommand (#1402)
 - mypy: disable missing imports warning for httpretty (#1412)
   [Chris Patterson]
 - users: error when home should not be created AND ssh keys provided
   [Jeffrey 'jf' Lim]
 - Allow growpart to resize encrypted partitions (#1316)
 - Fix typo in integration_test.rst (#1405) [Alberto Contreras]
 - cloudinit.net refactor: apply_network_config_names (#1388)
   [Alberto Contreras] (LP: #1884602)
 - tests/azure: add fixtures for hardcoded paths (markers and data_dir)
   (#1399) [Chris Patterson]
 - testing: Add responses workaround for focal/impish (#1403)
 - cc_ssh_import_id: fix is_key_in_nested_dict to avoid early False
 - Fix ds-identify not detecting NoCloud seed in config (#1381)
   (LP: #1876375)
 - sources/azure: retry dhcp for failed processes (#1401) [Chris Patterson]
 - Move notes about refactorization out of CONTRIBUTING.rst (#1389)
 - Shave ~8ms off generator runtime (#1387)
 - Fix provisioning dhcp timeout to 20 minutes (#1394) [Chris Patterson]
 - schema: module example strict testing fix seed_random
 - cc_set_hostname: examples small typo (perserve vs preserve)
   [Wouter Schoot]
 - sources/azure: refactor http_with_retries to remove **kwargs (#1392)
   [Chris Patterson]
 - declare dependency on ssh-import-id (#1334)
 - drop references to old dependencies and old centos script
 - sources/azure: only wait for primary nic to be attached during restore
   (#1378) [Anh Vo]
 - cc_ntp: migrated legacy schema to cloud-init-schema.json (#1384)
 - Network functions refactor and bugfixes (#1383)
 - schema: add JSON defs for modules cc_users_groups (#1379)
   (LP: #1858930)
 - Fix doc typo (#1382) [Alberto Contreras]
 - Add support for dual stack IPv6/IPv4 IMDS to Ec2 (#1160)
 - Fix KeyError when rendering sysconfig IPv6 routes (#1380) (LP: #1958506)
 - Return a namedtuple from subp() (#1376)
 - Mypy stubs and other tox maintenance (SC-920) (#1374)
 - Distro Compatibility Fixes (#1375)
 - Pull in Gentoo patches (#1372)
 - schema: add json defs for modules U-Z (#1360)
   (LP: #1858928, #1858929, #1858931, #1858932)
 - util: atomically update sym links to avoid Suppress FileNotFoundError
   when reading status (#1298) [Adam Collard] (LP: #1962150)
 - schema: add json defs for modules scripts-timezone (SC-801) (#1365)
 - docs: Add first tutorial (SC-900) (#1368)
 - BUG 1473527: module ssh-authkey-fingerprints fails Input/output error…
   (#1340) [Andrew Lee] (LP: #1473527)
 - add arch hosts template (#1371)
 - ds-identify: detect LXD for VMs launched from host with > 5.10 kernel
   (#1370) (LP: #1968085)
 - Support EC2 tags in instance metadata (#1309) [Eduardo Dobay]
 - schema: add json defs for modules e-install (SC-651) (#1366)
 - Improve "(no_create_home|system): true" test (#1367) [Jeffrey 'jf' Lim]
 - Expose https_proxy env variable to ssh-import-id cmd (#1333)
   [Michael Rommel]
 - sources/azure: remove bind/unbind logic for hot attached nic (#1332)
   [Chris Patterson]
 - tox: add types-* packages to check_format env (#1362)
 - tests: python 3.10 is showing up in cloudimages (#1364)
 - testing: add additional mocks to test_net tests (#1356) [yangzz-97]
 - schema: add JSON schema for mcollective, migrator and mounts modules
   (#1358)
 - Honor system locale for RHEL (#1355) [Wei Shi]
 - doc: Fix typo in cloud-config-run-cmds.txt example (#1359) [Ali Shirvani]
 - ds-identify: also discover LXD by presence from DMI board_name = LXD
   (#1311)
 - black: bump pinned version to 22.3.0 to avoid click dependency issues
   (#1357)
 - Various doc fixes (#1330)
 - testing: Add missing is_FreeBSD mock to networking test (#1353)
 - Add --no-update to add-apt-repostory call (SC-880) (#1337)
 - schema: add json defs for modules K-L (#1321)
   (LP: #1858899, #1858900, #1858901, #1858902)
 - docs: Re-order readthedocs install (#1354)
 - Stop cc_ssh_authkey_fingerprints from ALWAYS creating home (#1343)
   [Jeffrey 'jf' Lim]
 - docs: add jinja2 pin (#1352)
 - Vultr: Use find_candidate_nics, use ipv6 dns (#1344) [eb3095]
 - sources/azure: move get_ip_from_lease_value out of shim (#1324)
   [Chris Patterson]
 - Fix cloud-init status --wait when no datasource found (#1349)
   (LP: #1966085)
 - schema: add JSON defs for modules resize-salt (SC-654) (#1341)
 - Add myself as a future contributor (#1345) [Neal Gompa (ニール・ゴンパ)]
 - Update .github-cla-signers (#1342) [Jeffrey 'jf' Lim]
 - add Requires=cloud-init-hotplugd.socket in cloud-init-hotplugd.service
   file (#1335) [yangzz-97]
 - Fix sysconfig render when set-name is missing (#1327)
   [Andrew Kutz] (LP: #1855945)
 - Refactoring helper funcs out of NetworkState (#1336) [Andrew Kutz]
 - url_helper: add tuple support for readurl timeout (#1328)
   [Chris Patterson]
 - Make fs labels match for ds-identify and docs (#1329)
 - Work around bug in LXD VM detection (#1325)
 - Remove redundant generator logs (#1318)
 - tox: set verbose flags for integration tests (#1323) [Chris Patterson]
 - net: introduce find_candidate_nics() (#1313) [Chris Patterson]
 - Revert "Ensure system_cfg read before ds net config on Oracle (#1174)"
   (#1326)
 - Add vendor_data2 support for ConfigDrive source (#1307) [cvstealth]
 - Make VMWare data source test host independent and expand testing (#1308)
   [Robert Schweikert]
 - Add json schemas for modules starting with P
 - sources/azure: remove lease file parsing (#1302) [Chris Patterson]
 - remove flaky test from ci (#1322)
 - ci: Switch to python 3.10 in Travis CI (#1320)
 - Better interface handling for Vultr, expect unexpected DHCP servers
   (#1297) [eb3095]
 - Remove unused init local artifact (#1315)
 - Doc cleanups (#1317)
 - docs improvements (#1312)
 - add support for jinja do statements, add unit test (#1314)
   [Paul Bruno] (LP: #1962759)
 - sources/azure: prevent tight loops for DHCP retries (#1285)
   [Chris Patterson]
 - net/dhcp: surface type of DHCP lease failure to caller (#1276)
   [Chris Patterson]
 - Stop hardcoding systemctl location (#1278) [Robert Schweikert]
 - Remove python2 syntax from docs (#1310)
 - [tools/migrate-lp-user-to-github] Rename master branch to main (#1301)
   [Adam Collard]
 - redhat: Depend on "hostname" package (#1288) [Lubomir Rintel]
 - Add native NetworkManager support (#1224) [Lubomir Rintel]
 - Fix link in CLA check to point to contribution guide. (#1299)
   [Adam Collard]
 - check for existing symlink while force creating symlink (#1281)
   [Shreenidhi Shedi]
 - Do not silently ignore integer uid (#1280) (LP: #1875772)
 - tests: create a IPv4/IPv6 VPC in Ec2 integration tests (#1291)
 - Integration test fix ppa  (#1296)
 - tests: on official EC2. cloud-id actually startswith aws not ec2 (#1289)
 - test_ppa_source: accept both http and https URLs (#1292)
   [Paride Legovini]
 - Fix apt test on azure
 - add "lkundrak" as contributor [Lubomir Rintel]
 - Holmanb/integration test fix ppa (#1287)
 - Include missing subcommand in manpage (#1279)
 - Clean up artifacts from pytest, packaging, release with make clean
   (#1277)
 - sources/azure: ensure retries on IMDS request failure (#1271)
   [Chris Patterson]
 - sources/azure: removed unused savable PPS paths (#1268) [Chris Patterson]
 - integration tests: fix Azure failures (#1269)

22.1
 - sources/azure: report ready in local phase (#1265) [Chris Patterson]
 - sources/azure: validate IMDS network configuration metadata (#1257)
   [Chris Patterson]
 - docs: Add more details to runcmd docs (#1266)
 - use PEP 589 syntax for TypeDict (#1253)
 - mypy: introduce type checking (#1254) [Chris Patterson]
 - Fix extra ipv6 issues, code reduction and simplification (#1243) [eb3095]
 - tests: when generating crypted password, generate in target env (#1252)
 - sources/azure: address mypy/pyright typing complaints (#1245)
   [Chris Patterson]
 - Docs for x-shellscript* userdata (#1260)
 - test_apt_security: azure platform has specific security URL overrides
   (#1263)
 - tests: lsblk --json output changes mountpoint key to mountpoinst []
   (#1261)
 - mounts: fix mount opts string for ephemeral disk (#1250)
   [Chris Patterson]
 - Shell script handlers by freq (#1166) [Chris Lalos]
 - minor improvements to documentation (#1259) [Mark Esler]
 - cloud-id: publish /run/cloud-init/cloud-id-<cloud-type> files (#1244)
 - add "eslerm" as contributor (#1258) [Mark Esler]
 - sources/azure: refactor ssh key handling (#1248) [Chris Patterson]
 - bump pycloudlib (#1256)
 - sources/hetzner: Use EphemeralDHCPv4 instead of static configuration
   (#1251) [Markus Schade]
 - bump pycloudlib version (#1255)
 - Fix IPv6 netmask format for sysconfig (#1215) [Harald] (LP: #1959148)
 - sources/azure: drop debug print (#1249) [Chris Patterson]
 - tests: do not check instance.pull_file().ok() (#1246)
 - sources/azure: consolidate ephemeral DHCP configuration (#1229)
   [Chris Patterson]
 - cc_salt_minion freebsd fix for rc.conf (#1236)
 - sources/azure: fix metadata check in _check_if_nic_is_primary() (#1232)
   [Chris Patterson]
 - Add _netdev option to mount Azure ephemeral disk (#1213) [Eduardo Otubo]
 - testing: stop universally overwriting /etc/cloud/cloud.cfg.d (#1237)
 - Integration test changes (#1240)
 - Fix Gentoo Locales (#1205)
 - Add "slingamn" as contributor (#1235) [Shivaram Lingamneni]
 - integration: do not LXD bind mount /etc/cloud/cloud.cfg.d (#1234)
 - Integration testing docs and refactor (#1231)
 - vultr: Return metadata immediately when found (#1233) [eb3095]
 - spell check docs with spellintian (#1223)
 - docs: include upstream python version info (#1230)
 - Schema a d (#1211)
 - Move LXD to end ds-identify DSLIST (#1228) (LP: #1959118)
 - fix parallel tox execution (#1214)
 - sources/azure: refactor _report_ready_if_needed and _poll_imds (#1222)
   [Chris Patterson]
 - Do not support setting up archive.canonical.com as a source (#1219)
   [Steve Langasek] (LP: #1959343)
 - Vultr: Fix lo being used for DHCP, try next on cmd fail (#1208) [eb3095]
 - sources/azure: refactor _should_reprovision[_after_nic_attach]() logic
   (#1206) [Chris Patterson]
 - update ssh logs to show ssh private key gens pub and simplify code
   (#1221) [Steve Weber]
 - Remove mitechie from stale PR github action (#1217)
 - Include POST format in cc_phone_home docs (#1218) (LP: #1959149)
 - Add json parsing of ip addr show (SC-723) (#1210)
 - cc_rsyslog: fix typo in docstring (#1207) [Louis Sautier]
 - Update .github-cla-signers (#1204) [Chris Lalos]
 - sources/azure: drop unused case in _report_failure() (#1200)
   [Chris Patterson]
 - sources/azure: always initialize _ephemeral_dhcp_ctx on unpickle (#1199)
   [Chris Patterson]
 - Add support for gentoo templates and cloud.cfg (#1179) [vteratipally]
 - sources/azure: unpack ret tuple in crawl_metadata() (#1194)
   [Chris Patterson]
 - tests: focal caplog has whitespace indentation for multi-line logs
   (#1201)
 - Seek interfaces, skip dummy interface, fix region codes (#1192) [eb3095]
 - integration: test against the Ubuntu daily images (#1198)
   [Paride Legovini]
 - cmd: status and cloud-id avoid change in behavior for 'not run' (#1197)
 - tox: pass PYCLOUDLIB_* env vars into integration tests when present
   (#1196)
 - sources/azure: set ovf_is_accessible when OVF is read successfully
   (#1193) [Chris Patterson]
 - Enable OVF environment transport via ISO in example (#1195) [Megian]
 - sources/azure: consolidate DHCP variants to EphemeralDHCPv4WithReporting
   (#1190) [Chris Patterson]
 - Single JSON schema validation in early boot (#1175)
 - Add DatasourceOVF network-config propery to Ubuntu OVF example (#1184)
   [Megian]
 - testing: support pycloudlib config file (#1189)
 - Ensure system_cfg read before ds net config on Oracle (SC-720) (#1174)
   (LP: #1956788)
 - Test Optimization Proposal (SC-736) (#1188)
 - cli: cloud-id report not-run or disabled state as cloud-id (#1162)
 - Remove distutils usage (#1177) [Shreenidhi Shedi]
 - add .python-version to gitignore (#1186)
 - print error if datasource import fails (#1170)
   [Emanuele Giuseppe Esposito]
 - Add new config module to set keyboard layout (#1176)
   [maxnet] (LP: #1951593)
 - sources/azure: rename metadata_type -> MetadataType (#1181)
   [Chris Patterson]
 - Remove 3.5 and xenial support (SC-711) (#1167)
 - tests: mock LXD datasource detection in ds-identify on LXD containers
   (#1178)
 - pylint: silence errors on compat code for old jsonschema (#1172)
   [Paride Legovini]
 - testing: Add 3.10 Test Coverage (#1173)
 - Remove unittests from integration test job in travis (#1141)
 - Don't throw exceptions for empty cloud config (#1130)
 - bsd/resolv.d/ avoid duplicated entries (#1163) [Gonéri Le Bouder]
 - sources/azure: do not persist failed_desired_api_version flag (#1159)
   [Chris Patterson]
 - Update cc_ubuntu_advantage calls to assume-yes (#1158)
   [John Chittum] (LP: #1954842)
 - openbsd: properly restart the network on 7.0 (#1150) [Gonéri Le Bouder]
 - Add .git-blame-ignore-revs (#1161)
 - Adopt Black and isort (SC-700) (#1157)
 - Include dpkg frontend lock in APT_LOCK_FILES (#1153)
 - tests/cmd/query: fix test run as root and add coverage for defaults
   (#1156) [Chris Patterson] (LP: #1825027)
 - Schema processing changes (SC-676) (#1144)
 - Add dependency workaround for impish in bddeb (#1148)
 - netbsd: install new dep packages (#1151) [Gonéri Le Bouder]
 - find_devs_with_openbsd: ensure we return the last entry (#1149)
   [Gonéri Le Bouder]
 - sources/azure: remove unnecessary hostname bounce (#1143)
   [Chris Patterson]
 - find_devs/openbsd: accept ISO on disk (#1132)
   [Gonéri Le Bouder]
 - Improve error log message when mount failed (#1140) [Ksenija Stanojevic]
 - add KsenijaS as a contributor (#1145) [Ksenija Stanojevic]
 - travis - don't run integration tests if no deb (#1139)
 - factor out function for getting top level directory of cloudinit (#1136)
 - testing: Add deterministic test id (#1138)
 - mock sleep() in azure test (#1137)
 - Add miraclelinux support (#1128) [Haruki TSURUMOTO]
 - docs: Make MACs lowercase in network config (#1135) (LP: #1876941)
 - Add Strict Metaschema Validation (#1101)
 - update dead link (#1133)
 - cloudinit/net: handle two different routes for the same ip (#1124)
   [Emanuele Giuseppe Esposito]
 - docs: pin mistune dependency (#1134)
 - Reorganize unit test locations under tests/unittests (#1126)
 - Fix exception when no activator found (#1129) (LP: #1948681)
 - jinja: provide and document jinja-safe key aliases in instance-data
   (SC-622) (#1123)
 - testing: Remove date from final_message test (SC-638) (#1127)
 - Move GCE metadata fetch to init-local (SC-502) (#1122)
 - Fix missing metadata routes for vultr (#1125) [eb3095]
 - cc_ssh_authkey_fingerprints.py: prevent duplicate messages on console
   (#1081) [dermotbradley]
 - sources/azure: remove unused remnants related to agent command (#1119)
   [Chris Patterson]
 - github: update PR template's contributing URL (#1120) [Chris Patterson]
 - docs: Rename HACKING.rst to CONTRIBUTING.rst (#1118)
 - testing: monkeypatch system_info call in unit tests (SC-533) (#1117)
 - Fix Vultr timeout and wait values (#1113) [eb3095]
 - lxd: add preference for LXD cloud-init.* config keys over user keys
   (#1108)
 - VMware: source /etc/network/interfaces.d/* on Debian
   [chengcheng-chcheng] (LP: #1950136)
 - Add cjp256 as contributor (#1109) [Chris Patterson]
 - integration_tests: Ensure log directory exists before symlinking to it
   (#1110)
 - testing: add growpart integration test (#1104)
 - integration_test: Speed up CI run time (#1111)
 - Some miscellaneous integration test fixes (SC-606) (#1103)
 - tests: specialize lxd_discovery test for lxd_vm vendordata (#1106)
 - Add convenience symlink to integration test output (#1105)
 - Fix for set-name bug in networkd renderer (#1100)
   [Andrew Kutz] (LP: #1949407)
 - Wait for apt lock (#1034) (LP: #1944611)
 - testing: stop chef test from running on openstack (#1102)
 - alpine.py: add options to the apk upgrade command (#1089) [dermotbradley]

21.4
 - Azure: fallback nic needs to be reevaluated during reprovisioning
   (#1094) [Anh Vo]
 - azure: pps imds (#1093) [Anh Vo]
 - testing: Remove calls to 'install_new_cloud_init' (#1092)
 - Add LXD datasource (#1040)
 - Fix unhandled apt_configure case. (#1065) [Brett Holman]
 - Allow libexec for hotplug (#1088)
 - Add necessary mocks to test_ovf unit tests (#1087)
 - Remove (deprecated) apt-key (#1068) [Brett Holman] (LP: #1836336)
 - distros: Remove a completed "TODO" comment (#1086)
 - cc_ssh.py: Add configuration for controlling ssh-keygen output (#1083)
   [dermotbradley]
 - Add "install hotplug" module (SC-476) (#1069) (LP: #1946003)
 - hosts.alpine.tmpl: rearrange the order of short and long hostnames
   (#1084) [dermotbradley]
 - Add max version to docutils
 - cloudinit/dmi.py: Change warning to debug to prevent console display
   (#1082) [dermotbradley]
 - remove unnecessary EOF string in
   disable-sshd-keygen-if-cloud-init-active.conf (#1075) [Emanuele
   Giuseppe Esposito]
 - Add module 'write-files-deferred' executed in stage 'final' (#916)
   [Lucendio]
 - Bump pycloudlib to fix CI (#1080)
 - Remove pin in dependencies for jsonschema (#1078)
 - Add "Google" as possible system-product-name (#1077) [vteratipally]
 - Update Debian security suite for bullseye (#1076) [Johann Queuniet]
 - Leave the details of service management to the distro (#1074)
   [Andy Fiddaman]
 - Fix typos in setup.py (#1059) [Christian Clauss]
 - Update Azure _unpickle (SC-500) (#1067) (LP: #1946644)
 - cc_ssh.py: fix private key group owner and permissions (#1070)
   [Emanuele Giuseppe Esposito]
 - VMware: read network-config from ISO (#1066) [Thomas Weißschuh]
 - testing: mock sleep in gce unit tests (#1072)
 - CloudStack: fix data-server DNS resolution (#1004)
   [Olivier Lemasle] (LP: #1942232)
 - Fix unit test broken by pyyaml upgrade (#1071)
 - testing: add get_cloud function (SC-461) (#1038)
 - Inhibit sshd-keygen@.service if cloud-init is active (#1028)
   [Ryan Harper]
 - VMWARE: search the deployPkg plugin in multiarch dir (#1061)
   [xiaofengw-vmware] (LP: #1944946)
 - Fix set-name/interface DNS bug (#1058) [Andrew Kutz] (LP: #1946493)
 - Use specified tmp location for growpart (#1046) [jshen28]
 - .gitignore: ignore tags file for ctags users (#1057) [Brett Holman]
 - Allow comments in runcmd and report failed commands correctly (#1049)
   [Brett Holman] (LP: #1853146)
 - tox integration: pass the *_proxy, GOOGLE_*, GCP_* env vars (#1050)
   [Paride Legovini]
 - Allow disabling of network activation (SC-307) (#1048) (LP: #1938299)
 - renderer: convert relative imports to absolute (#1052) [Paride Legovini]
 - Support ETHx_IP6_GATEWAY, SET_HOSTNAME on OpenNebula (#1045)
   [Vlastimil Holer]
 - integration-requirements: bump the pycloudlib commit (#1047)
   [Paride Legovini]
 - Allow Vultr to set MTU and use as-is configs (#1037) [eb3095]
 - pin jsonschema in requirements.txt (#1043)
 - testing: remove cloud_tests (#1020)
 - Add andgein as contributor (#1042) [Andrew Gein]
 - Make wording for module frequency consistent (#1039) [Nicolas Bock]
 - Use ascii code for growpart (#1036) [jshen28]
 - Add jshen28 as contributor (#1035) [jshen28]
 - Skip test_cache_purged_on_version_change on Azure (#1033)
 - Remove invalid ssh_import_id from examples (#1031)
 - Cleanup Vultr support (#987) [eb3095]
 - docs: update cc_disk_setup for fs to raw disk (#1017)
 - HACKING.rst: change contact info to James Falcon (#1030)
 - tox: bump the pinned flake8 and pylint version (#1029)
   [Paride Legovini] (LP: #1944414)
 - Add retries to DataSourceGCE.py when connecting to GCE (#1005)
   [vteratipally]
 - Set Azure to apply networking config every BOOT (#1023)
 - Add connectivity_url to Oracle's EphemeralDHCPv4 (#988) (LP: #1939603)
 - docs: fix typo and include sudo for report bugs commands (#1022)
   [Renan Rodrigo] (LP: #1940236)
 - VMware: Fix typo introduced in #947 and add test (#1019) [PengpengSun]
 - Update IPv6 entries in /etc/hosts (#1021) [Richard Hansen] (LP: #1943798)
 - Integration test upgrades for the 21.3-1 SRU (#1001)
 - Add Jille to tools/.github-cla-signers (#1016) [Jille Timmermans]
 - Improve ug_util.py (#1013) [Shreenidhi Shedi]
 - Support openEuler OS (#1012) [zhuzaifangxuele]
 - ssh_utils.py: ignore when sshd_config options are not key/value pairs
   (#1007) [Emanuele Giuseppe Esposito]
 - Set Azure to only update metadata on BOOT_NEW_INSTANCE (#1006)
 - cc_update_etc_hosts: Use the distribution-defined path for the hosts
   file (#983) [Andy Fiddaman]
 - Add CloudLinux OS support (#1003) [Alexandr Kravchenko]
 - puppet config: add the start_agent option (#1002) [Andrew Bogott]
 - Fix `make style-check` errors (#1000) [Shreenidhi Shedi]
 - Make cloud-id copyright year (#991) [Andrii Podanenko]
 - Add support to accept-ra in networkd renderer (#999) [Shreenidhi Shedi]
 - Update ds-identify to pass shellcheck (#979) [Andrew Kutz]
 - Azure: Retry dhcp on timeouts when polling reprovisiondata (#998)
   [aswinrajamannar]
 - testing: Fix ssh keys integration test (#992)

21.3
 - Azure: During primary nic detection, check interface status continuously
   before rebinding again (#990) [aswinrajamannar]
 - Fix home permissions modified by ssh module (SC-338) (#984)
   (LP: #1940233)
 - Add integration test for sensitive jinja substitution (#986)
 - Ignore hotplug socket when collecting logs (#985) (LP: #1940235)
 - testing: Add missing mocks to test_vmware.py (#982)
 - add Zadara Edge Cloud Platform to the supported clouds list (#963)
   [sarahwzadara]
 - testing: skip upgrade tests on LXD VMs (#980)
 - Only invoke hotplug socket when functionality is enabled (#952)
 - Revert unnecesary lcase in ds-identify (#978) [Andrew Kutz]
 - cc_resolv_conf: fix typos (#969) [Shreenidhi Shedi]
 - Replace broken httpretty tests with mock (SC-324) (#973)
 - Azure: Check if interface is up after sleep when trying to bring it up
   (#972) [aswinrajamannar]
 - Update dscheck_VMware's rpctool check (#970) [Shreenidhi Shedi]
 - Azure: Logging the detected interfaces (#968) [Moustafa Moustafa]
 - Change netifaces dependency to 0.10.4 (#965) [Andrew Kutz]
 - Azure: Limit polling network metadata on connection errors (#961)
   [aswinrajamannar]
 - Update inconsistent indentation (#962) [Andrew Kutz]
 - cc_puppet: support AIO installations and more (#960) [Gabriel Nagy]
 - Add Puppet contributors to CLA signers (#964) [Noah Fontes]
 - Datasource for VMware (#953) [Andrew Kutz]
 - photon: refactor hostname handling and add networkd activator (#958)
   [sshedi]
 - Stop copying ssh system keys and check folder permissions (#956)
   [Emanuele Giuseppe Esposito]
 - testing: port remaining cloud tests to integration testing framework
   (SC-191) (#955)
 - generate contents for ovf-env.xml when provisioning via IMDS (#959)
   [Anh Vo]
 - Add support for EuroLinux 7 && EuroLinux 8 (#957) [Aleksander Baranowski]
 - Implementing device_aliases as described in docs (#945)
   [Mal Graty] (LP: #1867532)
 - testing: fix test_ssh_import_id.py (#954)
 - Add ability to manage fallback network config on PhotonOS (#941) [sshedi]
 - Add VZLinux support (#951) [eb3095]
 - VMware: add network-config support in ovf-env.xml (#947) [PengpengSun]
 - Update pylint to v2.9.3 and fix the new issues it spots (#946)
   [Paride Legovini]
 - Azure: mount default provisioning iso before try device listing (#870)
   [Anh Vo]
 - Document known hotplug limitations (#950)
 - Initial hotplug support (#936)
 - Fix MIME policy failure on python version upgrade (#934)
 - run-container: fixup the centos repos baseurls when using http_proxy
   (#944) [Paride Legovini]
 - tools: add support for building rpms on rocky linux (#940)
 - ssh-util: allow cloudinit to merge all ssh keys into a custom user
   file, defined in AuthorizedKeysFile (#937) [Emanuele Giuseppe Esposito]
   (LP: #1911680)
 - VMware: new "allow_raw_data" switch (#939) [xiaofengw-vmware]
 - bump pycloudlib version (#935)
 - add renanrodrigo as a contributor (#938) [Renan Rodrigo]
 - testing: simplify test_upgrade.py (#932)
 - freebsd/net_v1 format: read MTU from root (#930) [Gonéri Le Bouder]
 - Add new network activators to bring up interfaces (#919)
 - - Detect a Python version change and clear the cache (#857)
   [Robert Schweikert]
 - cloud_tests: fix the Impish release name (#931) [Paride Legovini]
 - Removed distro specific network code from Photon (#929) [sshedi]
 - Add support for VMware PhotonOS (#909) [sshedi]
 - cloud_tests: add impish release definition (#927) [Paride Legovini]
 - docs: fix stale links rename master branch to main (#926)
 - Fix DNS in NetworkState (SC-133) (#923)
 - tests: Add 'adhoc' mark for integration tests (#925)
 - Fix the spelling of "DigitalOcean" (#924) [Mark Mercado]
 - Small Doc Update for ReportEventStack and Test (#920) [Mike Russell]
 - Replace deprecated collections.Iterable with abc replacement (#922)
   (LP: #1932048)
 - testing: OCI availability domain is now required (SC-59) (#910)
 - add DragonFlyBSD support (#904) [Gonéri Le Bouder]
 - Use instance-data-sensitive.json in jinja templates (SC-117) (#917)
   (LP: #1931392)
 - doc: Update NoCloud docs stating required files (#918) (LP: #1931577)
 - build-on-netbsd: don't pin a specific py3 version (#913)
   [Gonéri Le Bouder]
 - - Create the log file with 640 permissions (#858) [Robert Schweikert]
 - Allow braces to appear in dhclient output (#911) [eb3095]
 - Docs: Replace all freenode references with libera (#912)
 - openbsd/net: flush the route table on net restart (#908)
   [Gonéri Le Bouder]
 - Add Rocky Linux support to cloud-init (#906) [Louis Abel]
 - Add "esposem" as contributor (#907) [Emanuele Giuseppe Esposito]
 - Add integration test for #868 (#901)
 - Added support for importing keys via primary/security mirror clauses
   (#882) [Paul Goins] (LP: #1925395)
 - [examples] config-user-groups expire in the future (#902)
   [Geert Stappers]
 - BSD: static network, set the mtu (#894) [Gonéri Le Bouder]
 - Add integration test for lp-1920939 (#891)
 - Fix unit tests breaking from new httpretty version (#903)
 - Allow user control over update events (#834)
 - Update test characters in substitution unit test (#893)
 - cc_disk_setup.py: remove UDEVADM_CMD definition as not used (#886)
   [dermotbradley]
 - Add AlmaLinux OS support (#872) [Andrew Lukoshko]

21.2
 - Add \r\n check for SSH keys in Azure (#889)
 - Revert "Add support to resize rootfs if using LVM (#721)" (#887)
   (LP: #1922742)
 - Add Vultaire as contributor (#881) [Paul Goins]
 - Azure: adding support for consuming userdata from IMDS (#884) [Anh Vo]
 - test_upgrade: modify test_upgrade_package to run for more sources (#883)
 - Fix chef module run failure when chef_license is set (#868) [Ben Hughes]
 - Azure: Retry net metadata during nic attach for non-timeout errs (#878)
   [aswinrajamannar]
 - Azure: Retrieve username and hostname from IMDS (#865) [Thomas Stringer]
 - Azure: eject the provisioning iso before reporting ready (#861) [Anh Vo]
 - Use `partprobe` to re-read partition table if available (#856)
   [Nicolas Bock] (LP: #1920939)
 - fix error on upgrade caused by new vendordata2 attributes (#869)
   (LP: #1922739)
 - add prefer_fqdn_over_hostname config option (#859)
   [hamalq] (LP: #1921004)
 - Emit dots on travis to avoid timeout (#867)
 - doc: Replace remaining references to user-scripts as a config module
   (#866) [Ryan Harper]
 - azure: Removing ability to invoke walinuxagent (#799) [Anh Vo]
 - Add Vultr support (#827) [David Dymko]
 - Fix unpickle for source paths missing run_dir (#863)
   [lucasmoura] (LP: #1899299)
 - sysconfig: use BONDING_MODULE_OPTS on SUSE (#831) [Jens Sandmann]
 - bringup_static_routes: fix gateway check (#850) [Petr Fedchenkov]
 - add hamalq user (#860) [hamalq]
 - Add support to resize rootfs if using LVM (#721)
   [Eduardo Otubo] (LP: #1799953)
 - Fix mis-detecting network configuration in initramfs cmdline (#844)
   (LP: #1919188)
 - tools/write-ssh-key-fingerprints: do not display empty header/footer
   (#817) [dermotbradley]
 - Azure helper: Ensure Azure http handler sleeps between retries (#842)
   [Johnson Shi]
 - Fix chef apt source example (#826) [timothegenzmer]
 - .travis.yml: generate an SSH key before running tests (#848)
 - write passwords only to serial console, lock down cloud-init-output.log
   (#847) (LP: #1918303)
 - Fix apt default integration test (#845)
 - integration_tests: bump pycloudlib dependency (#846)
 - Fix stack trace if vendordata_raw contained an array (#837) [eb3095]
 - archlinux: Fix broken locale logic (#841)
   [Kristian Klausen] (LP: #1402406)
 - Integration test for #783 (#832)
 - integration_tests: mount more paths IN_PLACE (#838)
 - Fix requiring device-number on EC2 derivatives (#836) (LP: #1917875)
 - Remove the vi comment from the part-handler example (#835)
 - net: exclude OVS internal interfaces in get_interfaces (#829)
   (LP: #1912844)
 - tox.ini: pass OS_* environment variables to integration tests (#830)
 - integration_tests: add OpenStack as a platform (#804)
 - Add flexibility to IMDS api-version (#793) [Thomas Stringer]
 - Fix the TestApt tests using apt-key on Xenial and Hirsute (#823)
   [Paride Legovini] (LP: #1916629)
 - doc: remove duplicate "it" from nocloud.rst (#825) [V.I. Wood]
 - archlinux: Use hostnamectl to set the transient hostname (#797)
   [Kristian Klausen]
 - cc_keys_to_console.py: Add documentation for recently added config key
   (#824) [dermotbradley]
 - Update cc_set_hostname documentation (#818) [Toshi Aoyama]

21.1
 - Azure: Support for VMs without ephemeral resource disks. (#800)
   [Johnson Shi] (LP: #1901011)
 - cc_keys_to_console: add option to disable key emission (#811)
   [Michael Hudson-Doyle] (LP: #1915460)
 - integration_tests: introduce lxd_use_exec mark (#802)
 - azure: case-insensitive UUID to avoid new IID during kernel upgrade
   (#798) (LP: #1835584)
 - stale.yml: don't ask submitters to reopen PRs (#816)
 - integration_tests: fix use of SSH agent within tox (#815)
 - integration_tests: add UPGRADE CloudInitSource (#812)
 - integration_tests: use unique MAC addresses for tests (#813)
 - Update .gitignore (#814)
 - Port apt cloud_tests to integration tests (#808)
 - integration_tests: fix test_gh626 on LXD VMs (#809)
 - Fix attempting to decode binary data in test_seed_random_data test (#806)
 - Remove wait argument from tests with session_cloud calls (#805)
 - Datasource for UpCloud (#743) [Antti Myyrä]
 - test_gh668: fix failure on LXD VMs (#801)
 - openstack: read the dynamic metadata group vendor_data2.json (#777)
   [Andrew Bogott] (LP: #1841104)
 - includedir in suoders can be prefixed by "arroba" (#783)
   [Jordi Massaguer Pla]
 - [VMware] change default max wait time to 15s (#774) [xiaofengw-vmware]
 - Revert integration test associated with reverted #586 (#784)
 - Add jordimassaguerpla as contributor (#787) [Jordi Massaguer Pla]
 - Add Rick Harding to CLA signers (#792) [Rick Harding]
 - HACKING.rst: add clarifying note to LP CLA process section (#789)
 - Stop linting cloud_tests (#791)
 - cloud-tests: update cryptography requirement (#790) [Joshua Powers]
 - Remove 'remove-raise-on-failure' calls from integration_tests (#788)
 - Use more cloud defaults in integration tests (#757)
 - Adding self to cla signers (#776) [Andrew Bogott]
 - doc: avoid two warnings (#781) [Dan Kenigsberg]
 - Use proper spelling for Red Hat (#778) [Dan Kenigsberg]
 - Add antonyc to .github-cla-signers (#747) [Anton Chaporgin]
 - integration_tests: log image serial if available (#772)
 - [VMware] Support cloudinit raw data feature (#691) [xiaofengw-vmware]
 - net: Fix static routes to host in eni renderer (#668) [Pavel Abalikhin]
 - .travis.yml: don't run cloud_tests in CI (#756)
 - test_upgrade: add some missing commas (#769)
 - cc_seed_random: update documentation and fix integration test (#771)
   (LP: #1911227)
 - Fix test gh-632 test to only run on NoCloud (#770) (LP: #1911230)
 - archlinux: fix package upgrade command handling (#768) [Bao Trinh]
 - integration_tests: add integration test for LP: #1910835 (#761)
 - Fix regression with handling of IMDS ssh keys (#760) [Thomas Stringer]
 - integration_tests: log cloud-init version in SUT (#758)
 - Add ajmyyra as contributor (#742) [Antti Myyrä]
 - net_convert: add some missing help text (#755)
 - Missing IPV6_AUTOCONF=no to render sysconfig dhcp6 stateful on RHEL
   (#753) [Eduardo Otubo]
 - doc: document missing IPv6 subnet types (#744) [Antti Myyrä]
 - Add example configuration for datasource `AliYun` (#751) [Xiaoyu Zhong]
 - integration_tests: add SSH key selection settings (#754)
 - fix a typo in man page cloud-init.1 (#752) [Amy Chen]
 - network-config-format-v2.rst: add Netplan Passthrough section (#750)
 - stale: re-enable post holidays (#749)
 - integration_tests: port ca_certs tests from cloud_tests (#732)
 - Azure: Add telemetry for poll IMDS (#741) [Johnson Shi]
 - doc: move testing section from HACKING to its own doc (#739)
 - No longer allow integration test failures on travis (#738)
 - stale: fix error in definition (#740)
 - integration_tests: set log-cli-level to INFO by default (#737)
 - PULL_REQUEST_TEMPLATE.md: use backticks around commit message (#736)
 - stale: disable check for holiday break (#735)
 - integration_tests: log the path we collect logs into (#733)
 - .travis.yml: add (most) supported Python versions to CI (#734)
 - integration_tests: fix IN_PLACE CLOUD_INIT_SOURCE (#731)
 - cc_ca_certs: add RHEL support (#633) [cawamata]
 - Azure: only generate config for NICs with addresses (#709)
   [Thomas Stringer]
 - doc: fix CloudStack configuration example (#707) [Olivier Lemasle]
 - integration_tests: restrict test_lxd_bridge appropriately (#730)
 - Add integration tests for CLI functionality (#729)
 - Integration test for gh-626 (#728)
 - Some test_upgrade fixes (#726)
 - Ensure overriding test vars with env vars works for booleans (#727)
 - integration_tests: port lxd_bridge test from cloud_tests (#718)
 - Integration test for gh-632. (#725)
 - Integration test for gh-671 (#724)
 - integration-requirements.txt: bump pycloudlib commit (#723)
 - Drop unnecessary shebang from cmd/main.py (#722) [Eduardo Otubo]
 - Integration test for LP: #1813396 and #669 (#719)
 - integration_tests: include timestamp in log output (#720)
 - integration_tests: add test for LP: #1898997 (#713)
 - Add integration test for power_state_change module (#717)
 - Update documentation for network-config-format-v2 (#701) [ggiesen]
 - sandbox CA Cert tests to not require ca-certificates (#715)
   [Eduardo Otubo]
 - Add upgrade integration test (#693)
 - Integration test for 570 (#712)
 - Add ability to keep snapshotted images in integration tests (#711)
 - Integration test for pull #586 (#706)
 - integration_tests: introduce skipping of tests by OS (#702)
 - integration_tests: introduce IntegrationInstance.restart (#708)
 - Add lxd-vm to list of valid integration test platforms (#705)
 - Adding BOOTPROTO = dhcp to render sysconfig dhcp6 stateful on RHEL
   (#685) [Eduardo Otubo]
 - Delete image snapshots created for integration tests (#682)
 - Parametrize ssh_keys_provided integration test (#700) [lucasmoura]
 - Drop use_sudo attribute on IntegrationInstance (#694) [lucasmoura]
 - cc_apt_configure: add riscv64 as a ports arch (#687)
   [Dimitri John Ledkov]
 - cla: add xnox (#692) [Dimitri John Ledkov]
 - Collect logs from integration test runs (#675)

20.4.1
 - Revert "ssh_util: handle non-default AuthorizedKeysFile config (#586)"

20.4
 - tox: avoid tox testenv subsvars for xenial support (#684)
 - Ensure proper root permissions in integration tests (#664) [James Falcon]
 - LXD VM support in integration tests (#678) [James Falcon]
 - Integration test for fallocate falling back to dd (#681) [James Falcon]
 - .travis.yml: correctly integration test the built .deb (#683)
 - Ability to hot-attach NICs to preprovisioned VMs before reprovisioning
   (#613) [aswinrajamannar]
 - Support configuring SSH host certificates. (#660) [Jonathan Lung]
 - add integration test for LP: #1900837 (#679)
 - cc_resizefs on FreeBSD: Fix _can_skip_ufs_resize (#655)
   [Mina Galić] (LP: #1901958, #1901958)
 - DataSourceAzure: push dmesg log to KVP (#670) [Anh Vo]
 - Make mount in place for tests work (#667) [James Falcon]
 - integration_tests: restore emission of settings to log (#657)
 - DataSourceAzure: update password for defuser if exists (#671) [Anh Vo]
 - tox.ini: only select "ci" marked tests for CI runs (#677)
 - Azure helper: Increase Azure Endpoint HTTP retries (#619) [Johnson Shi]
 - DataSourceAzure: send failure signal on Azure datasource failure (#594)
   [Johnson Shi]
 - test_persistence: simplify VersionIsPoppedFromState (#674)
 - only run a subset of integration tests in CI (#672)
 - cli: add --system param to allow validating system user-data on a
   machine (#575)
 - test_persistence: add VersionIsPoppedFromState test (#673)
 - introduce an upgrade framework and related testing (#659)
 - add --no-tty option to gpg (#669) [Till Riedel] (LP: #1813396)
 - Pin pycloudlib to a working commit (#666) [James Falcon]
 - DataSourceOpenNebula: exclude SRANDOM from context output (#665)
 - cloud_tests: add hirsute release definition (#662)
 - split integration and cloud_tests requirements (#652)
 - faq.rst: add warning to answer that suggests running `clean` (#661)
 - Fix stacktrace in DataSourceRbxCloud if no metadata disk is found (#632)
   [Scott Moser]
 - Make wakeonlan Network Config v2 setting actually work (#626)
   [dermotbradley]
 - HACKING.md: unify network-refactoring namespace (#658) [Mina Galić]
 - replace usage of dmidecode with kenv on FreeBSD (#621) [Mina Galić]
 - Prevent timeout on travis integration tests. (#651) [James Falcon]
 - azure: enable pushing the log to KVP from the last pushed byte  (#614)
   [Moustafa Moustafa]
 - Fix launch_kwargs bug in integration tests (#654) [James Falcon]
 - split read_fs_info into linux & freebsd parts (#625) [Mina Galić]
 - PULL_REQUEST_TEMPLATE.md: expand commit message section (#642)
 - Make some language improvements in growpart documentation (#649)
   [Shane Frasier]
 - Revert ".travis.yml: use a known-working version of lxd (#643)" (#650)
 - Fix not sourcing default 50-cloud-init ENI file on Debian (#598)
   [WebSpider]
 - remove unnecessary reboot from gpart resize (#646) [Mina Galić]
 - cloudinit: move dmi functions out of util (#622) [Scott Moser]
 - integration_tests: various launch improvements (#638)
 - test_lp1886531: don't assume /etc/fstab exists (#639)
 - Remove Ubuntu restriction from PR template (#648) [James Falcon]
 - util: fix mounting of vfat on *BSD (#637) [Mina Galić]
 - conftest: improve docstring for disable_subp_usage (#644)
 - doc: add example query commands to debug Jinja templates (#645)
 - Correct documentation and testcase data for some user-data YAML (#618)
   [dermotbradley]
 - Hetzner: Fix instance_id / SMBIOS serial comparison (#640)
   [Markus Schade]
 - .travis.yml: use a known-working version of lxd (#643)
 - tools/build-on-freebsd: fix comment explaining purpose of the script
   (#635) [Mina Galić]
 - Hetzner: initialize instance_id from system-serial-number (#630)
   [Markus Schade] (LP: #1885527)
 - Explicit set IPV6_AUTOCONF and IPV6_FORCE_ACCEPT_RA on static6 (#634)
   [Eduardo Otubo]
 - get_interfaces: don't exclude Open vSwitch bridge/bond members (#608)
   [Lukas Märdian] (LP: #1898997)
 - Add config modules for controlling IBM PowerVM RMC. (#584)
   [Aman306] (LP: #1895979)
 - Update network config docs to clarify MAC address quoting (#623)
   [dermotbradley]
 - gentoo: fix hostname rendering when value has a comment (#611)
   [Manuel Aguilera]
 - refactor integration testing infrastructure (#610) [James Falcon]
 - stages: don't reset permissions of cloud-init.log every boot (#624)
   (LP: #1900837)
 - docs: Add how to use cloud-localds to boot qemu (#617) [Joshua Powers]
 - Drop vestigial update_resolve_conf_file function (#620) [Scott Moser]
 - cc_mounts: correctly fallback to dd if fallocate fails (#585)
   (LP: #1897099)
 - .travis.yml: add integration-tests to Travis matrix (#600)
 - ssh_util: handle non-default AuthorizedKeysFile config (#586)
   [Eduardo Otubo]
 - Multiple file fix for AuthorizedKeysFile config (#60) [Eduardo Otubo]
 - bddeb: new --packaging-branch argument to pull packaging from branch
   (#576) [Paride Legovini]
 - Add more integration tests (#615) [lucasmoura]
 - DataSourceAzure: write marker file after report ready in preprovisioning
   (#590) [Johnson Shi]
 - integration_tests: emit settings to log during setup (#601)
 - integration_tests: implement citest tests run in Travis (#605)
 - Add Azure support to integration test framework (#604) [James Falcon]
 - openstack: consider product_name as valid chassis tag (#580)
   [Adrian Vladu] (LP: #1895976)
 - azure: clean up and refactor report_diagnostic_event (#563) [Johnson Shi]
 - net: add the ability to blacklist network interfaces based on driver
   during enumeration of physical network devices (#591) [Anh Vo]
 - integration_tests: don't error on cloud-init failure (#596)
 - integration_tests: improve cloud-init.log assertions (#593)
 - conftest.py: remove top-level import of httpretty (#599)
 - tox.ini: add integration-tests testenv definition (#595)
 - PULL_REQUEST_TEMPLATE.md: empty checkboxes need a space (#597)
 - add integration test for LP: #1886531 (#592)
 - Initial implementation of integration testing infrastructure (#581)
   [James Falcon]
 - Fix name of ntp and chrony service on CentOS and RHEL. (#589)
   [Scott Moser] (LP: #1897915)
 - Adding a PR template (#587) [James Falcon]
 - Azure parse_network_config uses fallback cfg when generate IMDS network
   cfg fails (#549) [Johnson Shi]
 - features: refresh docs for easier out-of-context reading (#582)
 - Fix typo in resolv_conf module's description (#578) [Wacław Schiller]
 - cc_users_groups: minor doc formatting fix (#577)
 - Fix typo in disk_setup module's description (#579) [Wacław Schiller]
 - Add vendor-data support to seedfrom parameter for NoCloud and OVF (#570)
   [Johann Queuniet]
 - boot.rst: add First Boot Determination section (#568) (LP: #1888858)
 - opennebula.rst: minor readability improvements (#573) [Mina Galić]
 - cloudinit: remove unused LOG variables (#574)
 - create a shutdown_command method in distro classes (#567)
   [Emmanuel Thomé]
 - user_data: remove unused constant (#566)
 - network: Fix type and respect name when rendering vlan in
   sysconfig. (#541) [Eduardo Otubo] (LP: #1788915, #1826608)
 - Retrieve SSH keys from IMDS first with OVF as a fallback (#509)
   [Thomas Stringer]
 - Add jqueuniet as contributor (#569) [Johann Queuniet]
 - distros: minor typo fix (#562)
 - Bump the integration-requirements versioned dependencies (#565)
   [Paride Legovini]
 - network-config-format-v1: fix typo in nameserver example (#564)
   [Stanislas]
 - Run cloud-init-local.service after the hv_kvp_daemon (#505)
   [Robert Schweikert]
 - Add method type hints for Azure helper (#540) [Johnson Shi]
 - systemd: add Before=shutdown.target when Conflicts=shutdown.target is
   used (#546) [Paride Legovini]
 - LXD: detach network from profile before deleting it (#542)
   [Paride Legovini] (LP: #1776958)
 - redhat spec: add missing BuildRequires (#552) [Paride Legovini]
 - util: remove debug statement (#556) [Joshua Powers]
 - Fix cloud config on chef example (#551) [lucasmoura]

20.3
 - Azure: Add netplan driver filter when using hv_netvsc driver (#539)
   [James Falcon] (LP: #1830740)
 - query: do not handle non-decodable non-gzipped content (#543)
 - DHCP sandboxing failing on noexec mounted /var/tmp (#521) [Eduardo Otubo]
 - Update the list of valid ssh keys. (#487)
   [Ole-Martin Bratteng] (LP: #1877869)
 - cmd: cloud-init query to handle compressed userdata (#516) (LP: #1889938)
 - Pushing cloud-init log to the KVP (#529) [Moustafa Moustafa]
 - Add Alpine Linux support. (#535) [dermotbradley]
 - Detect kernel version before swap file creation (#428) [Eduardo Otubo]
 - cli: add devel make-mime subcommand (#518)
 - user-data: only verify mime-types for TYPE_NEEDED and x-shellscript
   (#511) (LP: #1888822)
 - DataSourceOracle: retry twice (and document why we retry at all) (#536)
 - Refactor Azure report ready code (#468) [Johnson Shi]
 - tox.ini: pin correct version of httpretty in xenial{,-dev} envs (#531)
 - Support Oracle IMDSv2 API (#528) [James Falcon]
 - .travis.yml: run a doc build during CI (#534)
 - doc/rtd/topics/datasources/ovf.rst: fix doc8 errors (#533)
 - Fix 'Users and Groups' configuration documentation (#530) [sshedi]
 - cloudinit.distros: update docstrings of add_user and create_user (#527)
 - Fix headers for device types in network v2 docs (#532)
   [Caleb Xavier Berger]
 - Add AlexBaranowski as contributor (#508) [Aleksander Baranowski]
 - DataSourceOracle: refactor to use only OPC v1 endpoint (#493)
 - .github/workflows/stale.yml: s/Josh/Rick/ (#526)
 - Fix a typo in apt pipelining module (#525) [Xiao Liang]
 - test_util: parametrize devlist tests (#523) [James Falcon]
 - Recognize LABEL_FATBOOT labels (#513) [James Falcon] (LP: #1841466)
 - Handle additional identifier for SLES For HPC (#520) [Robert Schweikert]
 - Revert "test-requirements.txt: pin pytest to <6 (#512)" (#515)
 - test-requirements.txt: pin pytest to <6 (#512)
 - Add "tsanghan" as contributor (#504) [tsanghan]
 - fix brpm building (LP: #1886107)
 - Adding eandersson as a contributor (#502) [Erik Olof Gunnar Andersson]
 - azure: disable bouncing hostname when setting hostname fails (#494)
   [Anh Vo]
 - VMware: Support parsing DEFAULT-RUN-POST-CUST-SCRIPT (#441)
   [xiaofengw-vmware]
 - DataSourceAzure: Use ValueError when JSONDecodeError is not available
   (#490) [Anh Vo]
 - cc_ca_certs.py: fix blank line problem when removing CAs and adding
   new one (#483) [dermotbradley]
 - freebsd: py37-serial is now py37-pyserial (#492) [Gonéri Le Bouder]
 - ssh exit with non-zero status on disabled user (#472)
   [Eduardo Otubo] (LP: #1170059)
 - cloudinit: remove global disable of pylint W0107 and fix errors (#489)
 - networking: refactor wait_for_physdevs from cloudinit.net (#466)
   (LP: #1884626)
 - HACKING.rst: add pytest.param pytest gotcha (#481)
 - cloudinit: remove global disable of pylint W0105 and fix errors (#480)
 - Fix two minor warnings (#475)
 - test_data: fix faulty patch (#476)
 - cc_mounts: handle missing fstab (#484) (LP: #1886531)
 - LXD cloud_tests: support more lxd image formats (#482) [Paride Legovini]
 - Add update_etc_hosts as default module on *BSD (#479) [Adam Dobrawy]
 - cloudinit: fix tip-pylint failures and bump pinned pylint version (#478)
 - Added BirknerAlex as contributor and sorted the file (#477)
   [Alexander Birkner]
 - Update list of types of modules in cli.rst [saurabhvartak1982]
 - tests: use markers to configure disable_subp_usage (#473)
 - Add mention of vendor-data to no-cloud format documentation (#470)
   [Landon Kirk]
 - Fix broken link to OpenStack metadata service docs (#467)
   [Matt Riedemann]
 - Disable ec2 mirror for non aws instances (#390)
   [lucasmoura] (LP: #1456277)
 - cloud_tests: don't pass --python-version to read-dependencies (#465)
 - networking: refactor is_physical from cloudinit.net (#457) (LP: #1884619)
 - Enable use of the caplog fixture in pytest tests, and add a
   cc_final_message test using it (#461)
 - RbxCloud: Add support for FreeBSD (#464) [Adam Dobrawy]
 - Add schema for cc_chef module (#375) [lucasmoura] (LP: #1858888)
 - test_util: add (partial) testing for util.mount_cb (#463)
 - .travis.yml: revert to installing ubuntu-dev-tools (#460)
 - HACKING.rst: add details of net refactor tracking (#456)
 - .travis.yml: rationalise installation of dependencies in host (#449)
 - Add dermotbradley as contributor. (#458) [dermotbradley]
 - net/networking: remove unused functions/methods (#453)
 - distros.networking: initial implementation of layout (#391)
 - cloud-init.service.tmpl: use "rhel" instead of "redhat" (#452)
 - Change from redhat to rhel in systemd generator tmpl (#450)
   [Eduardo Otubo]
 - Hetzner: support reading user-data that is base64 encoded. (#448)
   [Scott Moser] (LP: #1884071)
 - HACKING.rst: add strpath gotcha to testing gotchas section (#446)
 - cc_final_message: don't create directories when writing boot-finished
   (#445) (LP: #1883903)
 - .travis.yml: only store new schroot if something has changed (#440)
 - util: add ensure_dir_exists parameter to write_file (#443)
 - printing the error stream of the dhclient process before killing it
   (#369) [Moustafa Moustafa]
 - Fix link to the MAAS documentation (#442)
   [Paride Legovini] (LP: #1883666)
 - RPM build: disable the dynamic mirror URLs when using a proxy (#437)
   [Paride Legovini]
 - util: rename write_file's copy_mode parameter to preserve_mode (#439)
 - .travis.yml: use $TRAVIS_BUILD_DIR for lxd_image caching (#438)
 - cli.rst: alphabetise devel subcommands and add net-convert to list (#430)
 - Default to UTF-8 in /var/log/cloud-init.log (#427) [James Falcon]
 - travis: cache the chroot we use for package builds (#429)
 - test: fix all flake8 E126 errors (#425) [Joshua Powers]
 - Fixes KeyError for bridge with no "parameters:" setting (#423)
   [Brian Candler] (LP: #1879673)
 - When tools.conf does not exist, running cmd "vmware-toolbox-cmd
   config get deployPkg enable-custom-scripts", the return code will
   be EX_UNAVAILABLE(69), on this condition, it should not take it as
   error. (#413) [chengcheng-chcheng]
 - Document CloudStack data-server well-known hostname (#399) [Gregor Riepl]
 - test: move conftest.py to top-level, to cover tests/ also (#414)
 - Replace cc_chef is_installed with use of subp.is_exe. (#421)
   [Scott Moser]
 - Move runparts to subp. (#420) [Scott Moser]
 - Move subp into its own module. (#416) [Scott Moser]
 - readme: point at travis-ci.com (#417) [Joshua Powers]
 - New feature flag functionality and fix includes failing silently (#367)
   [James Falcon] (LP: #1734939)
 - Enhance poll imds logging (#365) [Moustafa Moustafa]
 - test: fix all flake8 E121 and E123 errors (#404) [Joshua Powers]
 - test: fix all flake8 E241 (#403) [Joshua Powers]
 - test: ignore flake8 E402 errors in main.py (#402) [Joshua Powers]
 - cc_grub_dpkg: determine idevs in more robust manner with grub-probe
   (#358) [Matthew Ruffell] (LP: #1877491)
 - test: fix all flake8 E741 errors (#401) [Joshua Powers]
 - tests: add groovy integration tests for ubuntu (#400)
 - Enable chef_license support for chef infra client (#389) [Bipin Bachhao]
 - testing: use flake8 again (#392) [Joshua Powers]
 - enable Puppet, Chef mcollective in default config (#385)
   [Mina Galić (deprecated: Igor Galić)] (LP: #1880279)
 - HACKING.rst: introduce .net -> Networking refactor section (#384)
 - Travis: do not install python3-contextlib2 (dropped dependency) (#388)
   [Paride Legovini]
 - HACKING: mention that .github-cla-signers is alpha-sorted (#380)
 - Add bipinbachhao as contributor (#379) [Bipin Bachhao]
 - cc_snap: validate that assertions property values are strings (#370)
 - conftest: implement partial disable_subp_usage (#371)
 - test_resolv_conf: refresh stale comment (#374)
 - cc_snap: apply validation to snap.commands properties (#364)
 - make finding libc platform independent (#366)
   [Mina Galić (deprecated: Igor Galić)]
 - doc/rtd/topics/faq: Updates LXD docs links to current site (#368) [TomP]
 - templater: drop Jinja Python 2 compatibility shim (#353)
 - cloudinit: minor pylint fixes (#360)
 - cloudinit: remove unneeded __future__ imports (#362)
 - migrating momousta lp user to Moustafa-Moustafa GitHub user (#361)
   [Moustafa Moustafa]
 - cloud_tests: emit dots on Travis while fetching images (#347)
 - Add schema to apt configure config (#357) [lucasmoura] (LP: #1858884)
 - conftest: add docs and tests regarding CiTestCase's subp functionality
   (#343)
 - analyze/dump: refactor shared string into variable (#350)
 - doc: update boot.rst with correct timing of runcmd (#351)
 - HACKING.rst: change contact info to Rick Harding (#359) [lucasmoura]
 - HACKING.rst: guide people to add themselves to the CLA file (#349)
 - HACKING.rst: more unit testing documentation (#354)
 - .travis.yml: don't run lintian during integration test package builds
   (#352)
 - Add test to ensure docs examples are valid cloud-init configs (#355)
   [James Falcon] (LP: #1876414)
 - make suse and sles support 127.0.1.1 (#336) [chengcheng-chcheng]
 - Create tests to validate schema examples (#348)
   [lucasmoura] (LP: #1876412)
 - analyze/dump: add support for Amazon Linux 2 log lines (#346)
   (LP: #1876323)
 - bsd: upgrade support (#305) [Gonéri Le Bouder]
 - Add lucasmoura as contributor (#345) [lucasmoura]
 - Add "therealfalcon" as contributor (#344) [James Falcon]
 - Adapt the package building scripts to use Python 3 (#231)
   [Paride Legovini]
 - DataSourceEc2: use metadata's NIC ordering to determine route-metrics
   (#342) (LP: #1876312)
 - .travis.yml: introduce caching (#329)
 - cc_locale: introduce schema (#335)
 - doc/rtd/conf.py: bump copyright year to 2020 (#341)
 - yum_add_repo: Add Centos to the supported distro list (#340)

20.2
 - doc/format: reference make-mime.py instead of an inline script (#334)
 - Add docs about  creating parent folders (#330) [Adrian Wilkins]
 - DataSourceNoCloud/OVF: drop claim to support FTP (#333) (LP: #1875470)
 - schema: ignore spurious pylint error (#332)
 - schema: add json schema for write_files module (#152)
 - BSD: find_devs_with_ refactoring (#298) [Gonéri Le Bouder]
 - nocloud: drop work around for Linux 2.6 (#324) [Gonéri Le Bouder]
 - cloudinit: drop dependencies on unittest2 and contextlib2 (#322)
 - distros: handle a potential mirror filtering error case (#328)
 - log: remove unnecessary import fallback logic (#327)
 - .travis.yml: don't run integration test on ubuntu/* branches (#321)
 - More unit test documentation (#314)
 - conftest: introduce disable_subp_usage autouse fixture (#304)
 - YAML align indent sizes for docs readability  (#323) [Tak Nishigori]
 - network_state: add missing space to log message (#325)
 - tests: add missing mocks for get_interfaces_by_mac (#326) (LP: #1873910)
 - test_mounts: expand happy path test for both happy paths (#319)
 - cc_mounts: fix incorrect format specifiers (#316) (LP: #1872836)
 - swap file "size" being used before checked if str (#315) [Eduardo Otubo]
 - HACKING.rst: add pytest version gotchas section (#311)
 - docs: Add steps to re-run cloud-id and cloud-init (#313) [Joshua Powers]
 - readme: OpenBSD is now supported (#309) [Gonéri Le Bouder]
 - net: ignore 'renderer' key in netplan config (#306) (LP: #1870421)
 - Add support for NFS/EFS mounts (#300) [Andrew Beresford] (LP: #1870370)
 - openbsd: set_passwd should not unlock user (#289) [Gonéri Le Bouder]
 - tools/.github-cla-signers: add beezly as CLA signer (#301)
 - util: remove unnecessary lru_cache import fallback (#299)
 - HACKING.rst: reorganise/update CLA signature info (#297)
 - distros: drop leading/trailing hyphens from mirror URL labels (#296)
 - HACKING.rst: add note about variable annotations (#295)
 - CiTestCase: stop using and remove sys_exit helper (#283)
 - distros: replace invalid characters in mirror URLs with hyphens (#291)
   (LP: #1868232)
 - rbxcloud: gracefully handle arping errors (#262) [Adam Dobrawy]
 - Fix cloud-init ignoring some misdeclared mimetypes in user-data.
   [Kurt Garloff]
 - net: ubuntu focal prioritize netplan over eni even if both present
   (#267) (LP: #1867029)
 - cloudinit: refactor util.is_ipv4 to net.is_ipv4_address (#292)
 - net/cmdline: replace type comments with annotations (#294)
 - HACKING.rst: add Type Annotations design section (#293)
 - net: introduce is_ip_address function (#288)
 - CiTestCase: remove now-unneeded parse_and_read helper method (#286)
 - .travis.yml: allow 30 minutes of inactivity in cloud tests (#287)
 - sources/tests/test_init: drop use of deprecated inspect.getargspec (#285)
 - setup.py: drop NIH check_output implementation (#282)
 - Identify SAP Converged Cloud as OpenStack [Silvio Knizek]
 - add Openbsd support (#147) [Gonéri Le Bouder]
 - HACKING.rst: add examples of the two test class types (#278)
 - VMWware: support to update guest info gc status if enabled (#261)
   [xiaofengw-vmware]
 - Add lp-to-git mapping for kgarloff (#279)
 - set_passwords: avoid chpasswd on BSD (#268) [Gonéri Le Bouder]
 - HACKING.rst: add Unit Testing design section (#277)
 - util: read_cc_from_cmdline handle urlencoded yaml content (#275)
 - distros/tests/test_init: add tests for _get_package_mirror_info (#272)
 - HACKING.rst: add links to new Code Review Process doc (#276)
 - freebsd: ensure package update works (#273) [Gonéri Le Bouder]
 - doc: introduce Code Review Process documentation (#160)
 - tools: use python3 (#274)
 - cc_disk_setup: fix RuntimeError (#270) (LP: #1868327)
 - cc_apt_configure/util: combine search_for_mirror implementations (#271)
 - bsd: boottime does not depend on the libc soname (#269)
   [Gonéri Le Bouder]
 - test_oracle,DataSourceOracle: sort imports (#266)
 - DataSourceOracle: update .network_config docstring (#257)
 - cloudinit/tests: remove unneeded with_logs configuration (#263)
 - .travis.yml: drop stale comment (#255)
 - .gitignore: add more common directories (#258)
 - ec2: render network on all NICs and add secondary IPs as static (#114)
   (LP: #1866930)
 - ec2 json validation: fix the reference to the 'merged_cfg' key (#256)
   [Paride Legovini]
 - releases.yaml: quote the Ubuntu version numbers (#254) [Paride Legovini]
 - cloudinit: remove six from packaging/tooling (#253)
 - util/netbsd: drop six usage (#252)
 - workflows: introduce stale pull request workflow (#125)
 - cc_resolv_conf: introduce tests and stabilise output across Python
   versions (#251)
 - fix minor issue with resolv_conf template (#144) [andreaf74]
 - doc: CloudInit also support NetBSD (#250) [Gonéri Le Bouder]
 - Add Netbsd support (#62) [Gonéri Le Bouder]
 - tox.ini: avoid substition syntax that causes a traceback on xenial (#245)
 - Add pub_key_ed25519 to cc_phone_home (#237) [Daniel Hensby]
 - Introduce and use of a list of GitHub usernames that have signed CLA
   (#244)
 - workflows/cla.yml: use correct username for CLA check (#243)
 - tox.ini: use xenial version of jsonpatch in CI (#242)
 - workflows: CLA validation altered to fail status on pull_request (#164)
 - tox.ini: bump pyflakes version to 2.1.1 (#239)
 - cloudinit: move to pytest for running tests (#211)
 - instance-data: add cloud-init merged_cfg and sys_info keys to json
   (#214) (LP: #1865969)
 - ec2: Do not fallback to IMDSv1 on EC2 (#216)
 - instance-data: write redacted cfg to instance-data.json (#233)
   (LP: #1865947)
 - net: support network-config:disabled on the kernel commandline (#232)
   (LP: #1862702)
 - ec2: only redact token request headers in logs, avoid altering request
   (#230) (LP: #1865882)
 - docs: typo fixed: dta → data [Alexey Vazhnov]
 - Fixes typo on Amazon Web Services (#217) [Nick Wales]
 - Fix docs for OpenStack DMI Asset Tag (#228)
   [Mark T. Voelker] (LP: #1669875)
 - Add physical network type: cascading to openstack helpers (#200)
   [sab-systems]
 - tests: add focal integration tests for ubuntu (#225)

20.1
 - ec2: Do not log IMDSv2 token values, instead use REDACTED (#219)
   (LP: #1863943)
 - utils: use SystemRandom when generating random password. (#204)
   [Dimitri John Ledkov]
 - docs: mount_default_files is a list of 6 items, not 7 (#212)
 - azurecloud: fix issues with instances not starting (#205) (LP: #1861921)
 - unittest: fix stderr leak in cc_set_password random unittest
   output. (#208)
 - cc_disk_setup: add swap filesystem force flag (#207)
 - import sysvinit patches from freebsd-ports tree (#161) [Igor Galić]
 - docs: fix typo (#195) [Edwin Kofler]
 - sysconfig: distro-specific config rendering for BOOTPROTO option (#162)
   [Robert Schweikert] (LP: #1800854)
 - cloudinit: replace "from six import X" imports (except in util.py) (#183)
 - run-container: use 'test -n' instead of 'test ! -z' (#202)
   [Paride Legovini]
 - net/cmdline: correctly handle static ip= config (#201)
   [Dimitri John Ledkov] (LP: #1861412)
 - Replace mock library with unittest.mock (#186)
 - HACKING.rst: update CLA link (#199)
 - Scaleway: Fix DatasourceScaleway to avoid backtrace (#128)
   [Louis Bouchard]
 - cloudinit/cmd/devel/net_convert.py: add missing space (#191)
 - tools/run-container: drop support for python2 (#192) [Paride Legovini]
 - Print ssh key fingerprints using sha256 hash (#188) (LP: #1860789)
 - Make the RPM build use Python 3 (#190) [Paride Legovini]
 - cc_set_password: increase random pwlength from 9 to 20 (#189)
   (LP: #1860795)
 - .travis.yml: use correct Python version for xenial tests (#185)
 - cloudinit: remove ImportError handling for mock imports (#182)
 - Do not use fallocate in swap file creation on xfs. (#70)
   [Eduardo Otubo] (LP: #1781781)
 - .readthedocs.yaml: install cloud-init when building docs (#181)
   (LP: #1860450)
 - Introduce an RTD config file, and pin the Sphinx version to the RTD
   default (#180)
 - Drop most of the remaining use of six (#179)
 - Start removing dependency on six (#178)
 - Add Rootbox & HyperOne to list of cloud in README (#176) [Adam Dobrawy]
 - docs: add proposed SRU testing procedure (#167)
 - util: rename get_architecture to get_dpkg_architecture (#173)
 - Ensure util.get_architecture() runs only once (#172)
 - Only use gpart if it is the BSD gpart (#131) [Conrad Hoffmann]
 - freebsd: remove superflu exception mapping (#166) [Gonéri Le Bouder]
 - ssh_auth_key_fingerprints_disable test: fix capitalization (#165)
   [Paride Legovini]
 - util: move uptime's else branch into its own boottime function (#53)
   [Igor Galić] (LP: #1853160)
 - workflows: add contributor license agreement checker (#155)
 - net: fix rendering of 'static6' in network config (#77) (LP: #1850988)
 - Make tests work with Python 3.8 (#139) [Conrad Hoffmann]
 - fixed minor bug with mkswap in cc_disk_setup.py (#143) [andreaf74]
 - freebsd: fix create_group() cmd (#146) [Gonéri Le Bouder]
 - doc: make apt_update example consistent (#154)
 - doc: add modules page toc with links (#153) (LP: #1852456)
 - Add support for the amazon variant in cloud.cfg.tmpl (#119)
   [Frederick Lefebvre]
 - ci: remove Python 2.7 from CI runs (#137)
 - modules: drop cc_snap_config config module (#134)
 - migrate-lp-user-to-github: ensure Launchpad repo exists (#136)
 - docs: add initial troubleshooting to FAQ (#104) [Joshua Powers]
 - doc: update cc_set_hostname frequency and descrip (#109)
   [Joshua Powers] (LP: #1827021)
 - freebsd: introduce the freebsd renderer (#61) [Gonéri Le Bouder]
 - cc_snappy: remove deprecated module (#127)
 - HACKING.rst: clarify that everyone needs to do the LP->GH dance (#130)
 - freebsd: cloudinit service requires devd (#132) [Gonéri Le Bouder]
 - cloud-init: fix capitalisation of SSH (#126)
 - doc: update cc_ssh clarify host and auth keys
   [Joshua Powers] (LP: #1827021)
 - ci: emit names of tests run in Travis (#120)

19.4
 - doc: specify _ over - in cloud config modules
   [Joshua Powers] (LP: #1293254)
 - tools: Detect python to use via env in migrate-lp-user-to-github
   [Adam Dobrawy]
 - Partially revert "fix unlocking method on FreeBSD" (#116)
 - tests: mock uid when running as root (#113)
   [Joshua Powers] (LP: #1856096)
 - cloudinit/netinfo: remove unused getgateway (#111)
 - docs: clear up apt config sections (#107) [Joshua Powers] (LP: #1832823)
 - doc: add kernel command line option to user data (#105)
   [Joshua Powers] (LP: #1846524)
 - config/cloud.cfg.d: update README [Joshua Powers] (LP: #1855006)
 - azure: avoid re-running cloud-init when instance-id is byte-swapped
   (#84) [AOhassan]
 - fix unlocking method on FreeBSD [Igor Galić] (LP: #1854594)
 - debian: add reference to the manpages [Joshua Powers]
 - ds_identify: if /sys is not available use dmidecode (#42)
   [Igor Galić] (LP: #1852442)
 - docs: add cloud-id manpage [Joshua Powers]
 - docs: add cloud-init-per manpage [Joshua Powers]
 - docs: add cloud-init manpage [Joshua Powers]
 - docs: add additional details to per-instance/once [Joshua Powers]
 - Update doc-requirements.txt [Joshua Powers]
 - doc-requirements: add missing dep [Joshua Powers]
 - dhcp: Support Red Hat dhcp rfc3442 lease format for option 121 (#76)
   [Eric Lafontaine] (LP: #1850642)
 - network_state: handle empty v1 config (#45) (LP: #1852496)
 - docs: Add document on how to report bugs [Joshua Powers]
 - Add an Amazon distro in the redhat OS family [Frederick Lefebvre]
 - removed a couple of "the"s [gaughen]
 - docs: fix line length and remove highlighting [Joshua Powers]
 - docs: Add security.md to readthedocs [Joshua Powers]
 - Multiple file fix for AuthorizedKeysFile config (#60) [Eduardo Otubo]
 - Revert "travis: only run CI on pull requests"
 - doc: update links on README.md [Joshua Powers]
 - doc: Updates to wording of README.md [Joshua Powers]
 - Add security.md [Joshua Powers]
 - setup.py: Amazon Linux sets libexec to /usr/libexec (#52)
   [Frederick Lefebvre]
 - Fix linting failure in test_url_helper (#83) [Eric Lafontaine]
 - url_helper: read_file_or_url should pass headers param into readurl
   (#66) (LP: #1854084)
 - dmidecode: log result *after* stripping n [Igor Galić]
 - cloud_tests: add azure platform support to integration tests
   [ahosmanmsft]
 - set_passwords: support for FreeBSD (#46) [Igor Galić]
 - tools: migrate-lp-user-to-github removes repo_dir if created (#35)
 - Correct jumbled documentation for cc_set_hostname module (#64)
   [do3meli] (LP: #1853543)
 - FreeBSD: fix for get_linux_distro() and lru_cache (#59)
   [Igor Galić] (LP: #1815030)
 - ec2: Add support for AWS IMDS v2 (session-oriented) (#55)
 - tests: Fix cloudsigma tests when no dmidecode data is present. (#57)
   [Scott Moser]
 - net: IPv6, accept_ra, slaac, stateless (#51)
   [Harald] (LP: #1806014, #1808647)
 - docs: Update the configdrive datasource links (#44)
   [Joshua Powers] (LP: #1852461)
 - distro: correctly set usr_lib_exec path for FreeBSD distro (#40)
   [Igor Galić] (LP: #1852491)
 - azure: support secondary ipv6 addresses (#33)
 - Fix metadata check when local-hostname is null (#32)
   [Mark Goddard] (LP: #1852100)
 - switch default FreeBSD salt minion pkg from py27 to py36
   [Dominic Schlegel]
 - travis: only run CI on pull requests
 - add data-server dns entry as new metadata server detection [Joshua Hügli]
 - pycodestyle: remove unused local variable
 - reporting: Using a uuid to enforce uniqueness on the KVP keys. [momousta]
 - docs: touchups in rtd intro and README.md
 - doc: update launchpad git refs to github
 - github: drop pull-request template to prepare for migration
 - tools: add migrate-lp-user-to-github script to link LP to github
 - github: new basic project readme

19.3
 - azure: support matching dhcp route-metrics for dual-stack ipv4 ipv6
   (LP: #1850308)
 - configdrive: fix subplatform config-drive for /config-drive source
   [David Kindred] (LP: #1849731)
 - DataSourceSmartOS: reconfigure network on each boot
   [Mike Gerdts] (LP: #1765801)
 - Add config for ssh-key import and consuming user-data [Pavel Zakharov]
 - net: fix subnet_is_ipv6() for stateless|stateful
   [Harald Jensås] (LP: #1848690)
 - OVF: disable custom script execution by default [Xiaofeng Wang]
 - cc_puppet: Implement csr_attributes.yaml support [Matthias Baur]
 - cloud-init.service: on centos/fedora/redhat wait on NetworkManager.service
   (LP: #1843334)
 - azure: Do not lock user on instance id change [Sam Eiderman] (LP: #1849677)
 - net/netplan: use ipv6-mtu key for specifying ipv6 mtu values
 - Fix usages of yaml, and move yaml_dump to safeyaml.dumps. (LP: #1849640)
 - exoscale: Increase url_max_wait to 120s. [Chris Glass]
 - net/sysconfig: fix available check on SUSE distros
   [Robert Schweikert] (LP: #1849378)
 - docs: Fix incorrect Azure IMDS IP address [Joshua Powers] (LP: #1849508)
 - introduce .travis.yml
 - net: enable infiniband support in eni and sysconfig renderers
   [Darren Birkett] (LP: #1847114)
 - guestcust_util: handle special characters in config file [Xiaofeng Wang]
 - fix some more typos in comments [Dominic Schlegel]
 - replace any deprecated log.warn with log.warning
   [Dominic Schlegel] (LP: #1508442)
 - net: handle openstack dhcpv6-stateless configuration
   [Harald Jensås] (LP: #1847517)
 - Add .venv/ to .gitignore [Dominic Schlegel]
 - Small typo fixes in code comments. [Dominic Schlegel]
 - cloud_test/lxd: Retry container delete a few times
 - Add Support for e24cloud to Ec2 datasource. (LP: #1696476)
 - Add RbxCloud datasource [Adam Dobrawy]
 - get_interfaces: don't exclude bridge and bond members (LP: #1846535)
 - Add support for Arch Linux in render-cloudcfg [Conrad Hoffmann]
 - util: json.dumps on python 2.7 will handle UnicodeDecodeError on binary
   (LP: #1801364)
 - debian/ubuntu: add missing word to netplan/ENI header (LP: #1845669)
 - ovf: do not generate random instance-id for IMC customization path
 - sysconfig: only write resolv.conf if network_state has DNS values
   (LP: #1843634)
 - sysconfig: use distro variant to check if available (LP: #1843584)
 - systemd/cloud-init.service.tmpl: start after wicked.service
   [Robert Schweikert]
 - docs: fix zstack documentation lints
 - analyze/show: remove trailing space in output
 - Add missing space in warning: "not avalid seed" [Brian Candler]
 - pylintrc: add 'enter_context' to generated-members list
 - Add datasource for ZStack platform. [Shixin Ruan] (LP: #1841181)
 - docs: organize TOC and update summary of project [Joshua Powers]
 - tools: make clean now cleans the dev directory, not the system
 - docs: create cli specific page [Joshua Powers]
 - docs: added output examples to analyze.rst [Joshua Powers]
 - docs: doc8 fixes for instancedata page [Joshua Powers]
 - docs: clean up formatting, organize boot page [Joshua Powers]
 - net: add is_master check for filtering device list (LP: #1844191)
 - docs: more complete list of availability [Joshua Powers]
 - docs: start FAQ page [Joshua Powers]
 - docs: cleanup output & order of datasource page [Joshua Powers]
 - Brightbox: restrict detection to require full domain match .brightbox.com
 - VMWware: add option into VMTools config to enable/disable custom script.
   [Xiaofeng Wang]
 - net,Oracle: Add support for netfailover detection
 - atomic_helper: add DEBUG logging to write_file (LP: #1843276)
 - doc: document doc, create makefile and tox target [Joshua Powers]
 - .gitignore: ignore files produced by package builds
 - docs: fix whitespace, spelling, and line length [Joshua Powers]
 - docs: remove unnecessary file in doc directory [Joshua Powers]
 - Oracle: Render secondary vnic IP and MTU values only
 - exoscale: fix sysconfig cloud_config_modules overrides (LP: #1841454)
 - net/cmdline: refactor to allow multiple initramfs network config sources
 - ubuntu-drivers: call db_x_loadtemplatefile to accept NVIDIA EULA
   (LP: #1840080)
 - Add missing #cloud-config comment on first example in documentation.
   [Florian Müller]
 - ubuntu-drivers: emit latelink=true debconf to accept nvidia eula
   (LP: #1840080)
 - DataSourceOracle: prefer DS network config over initramfs
 - format.rst: add text/jinja2 to list of content types (+ cleanups)
 - Add GitHub pull request template to point people at hacking doc
 - cloudinit/distros/parsers/sys_conf: add docstring to SysConf
 - pyflakes: remove unused variable [Joshua Powers]
 - Azure: Record boot timestamps, system information, and diagnostic events
   [Anh Vo]
 - DataSourceOracle: configure secondary NICs on Virtual Machines
 - distros: fix confusing variable names
 - azure/net: generate_fallback_nic emits network v2 config instead of v1
 - Add support for publishing host keys to GCE guest attributes [Rick Wright]
 - New data source for the Exoscale.com cloud platform [Chris Glass]
 - doc: remove intersphinx extension
 - cc_set_passwords: rewrite documentation (LP: #1838794)
 - net/cmdline: split interfaces_by_mac and init network config determination
 - stages: allow data sources to override network config source order
 - cloud_tests: updates and fixes
 - Fix bug rendering MTU on bond or vlan when input was netplan. (LP: #1836949)
 - net: update net sequence, include wait on netdevs, opensuse netrules path
   (LP: #1817368)
19.2:
 - net: add rfc3442 (classless static routes) to EphemeralDHCP
   (LP: #1821102)
 - templates/ntp.conf.debian.tmpl: fix missing newline for pools
   (LP: #1836598)
 - Support netplan renderer in Arch Linux [Conrad Hoffmann]
 - Fix typo in publicly viewable documentation. [David Medberry]
 - Add a cdrom size checker for OVF ds to ds-identify
   [Pengpeng Sun] (LP: #1806701)
 - VMWare: Trigger the post customization script via cc_scripts module.
   [Xiaofeng Wang] (LP: #1833192)
 - Cloud-init analyze module: Added ability to analyze boot events.
   [Sam Gilson]
 - Update debian eni network configuration location, retain Ubuntu setting
   [Janos Lenart]
 - net: skip bond interfaces in get_interfaces
   [Stanislav Makar] (LP: #1812857)
 - Fix a couple of issues raised by a coverity scan
 - Add missing dsname for Hetzner Cloud datasource [Markus Schade]
 - doc: indicate that netplan is default in Ubuntu now
 - azure: add region and AZ properties from imds compute location metadata
 - sysconfig: support more bonding options [Penghui Liao]
 - cloud-init-generator: use libexec path to ds-identify on redhat systems
   (LP: #1833264)
 - tools/build-on-freebsd: update to python3 [Gonéri Le Bouder]
 - Allow identification of OpenStack by Asset Tag
   [Mark T. Voelker] (LP: #1669875)
 - Fix spelling error making 'an Ubuntu' consistent. [Brian Murray]
 - run-container: centos: comment out the repo mirrorlist [Paride Legovini]
 - netplan: update netplan key mappings for gratuitous-arp (LP: #1827238)
 - freebsd: fix the name of cloudcfg VARIANT [Gonéri Le Bouder]
 - freebsd: ability to grow root file system [Gonéri Le Bouder]
 - freebsd: NoCloud data source support [Gonéri Le Bouder] (LP: #1645824)
 - Azure: Return static fallback address as if failed to find endpoint
   [Jason Zions (MSFT)]

19.1:
  - freebsd: add chpasswd pkg in the image [Gonéri Le Bouder]
  - tests: add Eoan release [Paride Legovini]
  - cc_mounts: check if mount -a on no-change fstab path
    [Jason Zions (MSFT)] (LP: #1825596)
  - replace remaining occurrences of LOG.warn [Daniel Watkins]
  - DataSourceAzure: Adjust timeout for polling IMDS [Anh Vo]
  - Azure: Changes to the Hyper-V KVP Reporter [Anh Vo]
  - git tests: no longer show warning about safe yaml.
  - tools/read-version: handle errors [Chad Miller]
  - net/sysconfig: only indicate available on known sysconfig distros
    (LP: #1819994)
  - packages: update rpm specs for new bash completion path
    [Daniel Watkins] (LP: #1825444)
  - test_azure: mock util.SeLinuxGuard where needed
    [Jason Zions (MSFT)] (LP: #1825253)
  - setup.py: install bash completion script in new location [Daniel Watkins]
  - mount_cb: do not pass sync and rw options to mount
    [Gonéri Le Bouder] (LP: #1645824)
  - cc_apt_configure: fix typo in apt documentation [Dominic Schlegel]
  - Revert "DataSource: move update_events from a class to an instance..."
    [Daniel Watkins]
  - Change DataSourceNoCloud to ignore file system label's case.
    [Risto Oikarinen]
  - cmd:main.py: Fix missing 'modules-init' key in modes dict
    [Antonio Romito] (LP: #1815109)
  - ubuntu_advantage: rewrite cloud-config module
  - Azure: Treat _unset network configuration as if it were absent
    [Jason Zions (MSFT)] (LP: #1823084)
  - DatasourceAzure: add additional logging for azure datasource [Anh Vo]
  - cloud_tests: fix apt_pipelining test-cases
  - Azure: Ensure platform random_seed is always serializable as JSON.
    [Jason Zions (MSFT)]
  - net/sysconfig: write out SUSE-compatible IPv6 config [Robert Schweikert]
  - tox: Update testenv for openSUSE Leap to 15.0 [Thomas Bechtold]
  - net: Fix ipv6 static routes when using eni renderer
    [Raphael Glon] (LP: #1818669)
  - Add ubuntu_drivers config module [Daniel Watkins]
  - doc: Refresh Azure walinuxagent docs [Daniel Watkins]
  - tox: bump pylint version to latest (2.3.1) [Daniel Watkins]
  - DataSource: move update_events from a class to an instance attribute
    [Daniel Watkins] (LP: #1819913)
  - net/sysconfig: Handle default route setup for dhcp configured NICs
    [Robert Schweikert] (LP: #1812117)
  - DataSourceEc2: update RELEASE_BLOCKER to be more accurate
    [Daniel Watkins]
  - cloud-init-per: POSIX sh does not support string subst, use sed
    (LP: #1819222)
  - Support locking user with usermod if passwd is not available.
  - Example for Microsoft Azure data disk added. [Anton Olifir]
  - clean: correctly determine the path for excluding seed directory
    [Daniel Watkins] (LP: #1818571)
  - helpers/openstack: Treat unknown link types as physical
    [Daniel Watkins] (LP: #1639263)
  - drop Python 2.6 support and our NIH version detection [Daniel Watkins]
  - tip-pylint: Fix assignment-from-return-none errors
  - net: append type:dhcp[46] only if dhcp[46] is True in v2 netconfig
    [Kurt Stieger] (LP: #1818032)
  - cc_apt_pipelining: stop disabling pipelining by default
    [Daniel Watkins] (LP: #1794982)
  - tests: fix some slow tests and some leaking state [Daniel Watkins]
  - util: don't determine string_types ourselves [Daniel Watkins]
  - cc_rsyslog: Escape possible nested set [Daniel Watkins] (LP: #1816967)
  - Enable encrypted_data_bag_secret support for Chef
    [Eric Williams] (LP: #1817082)
  - azure: Filter list of ssh keys pulled from fabric [Jason Zions (MSFT)]
  - doc: update merging doc with fixes and some additional details/examples
  - tests: integration test failure summary to use traceback if empty error
  - This is to fix https://bugs.launchpad.net/cloud-init/+bug/1812676
    [Vitaly Kuznetsov]
  - EC2: Rewrite network config on AWS Classic instances every boot
    [Guilherme G. Piccoli] (LP: #1802073)
  - netinfo: Adjust ifconfig output parsing for FreeBSD ipv6 entries
    (LP: #1779672)
  - netplan: Don't render yaml aliases when dumping netplan (LP: #1815051)
  - add PyCharm IDE .idea/ path to .gitignore [Dominic Schlegel]
  - correct grammar issue in instance metadata documentation
    [Dominic Schlegel] (LP: #1802188)
  - clean: cloud-init clean should not trace when run from within cloud_dir
    (LP: #1795508)
  - Resolve flake8 comparison and pycodestyle over-ident issues
    [Paride Legovini]
  - opennebula: also exclude epochseconds from changed environment vars
    (LP: #1813641)
  - systemd: Render generator from template to account for system
    differences. [Robert Schweikert]
  - sysconfig: On SUSE, use STARTMODE instead of ONBOOT
    [Robert Schweikert] (LP: #1799540)
  - flake8: use ==/!= to compare str, bytes, and int literals
    [Paride Legovini]
  - opennebula: exclude EPOCHREALTIME as known bash env variable with a
    delta (LP: #1813383)
  - tox: fix disco httpretty dependencies for py37 (LP: #1813361)
  - run-container: uncomment baseurl in yum.repos.d/*.repo when using a
    proxy [Paride Legovini]
  - lxd: install zfs-linux instead of zfs meta package
    [Johnson Shi] (LP: #1799779)
  - net/sysconfig: do not write a resolv.conf file with only the header.
    [Robert Schweikert]
  - net: Make sysconfig renderer compatible with Network Manager.
    [Eduardo Otubo]
  - cc_set_passwords: Fix regex when parsing hashed passwords
    [Marlin Cremers] (LP: #1811446)
  - net: Wait for dhclient to daemonize before reading lease file
    [Jason Zions] (LP: #1794399)
  - [Azure] Increase retries when talking to Wireserver during metadata walk
    [Jason Zions]
  - Add documentation on adding a datasource.
  - doc: clean up some datasource documentation.
  - ds-identify: fix wrong variable name in ovf_vmware_transport_guestinfo.
  - Scaleway: Support ssh keys provided inside an instance tag. [PORTE Loïc]
  - OVF: simplify expected return values of transport functions.
  - Vmware: Add support for the com.vmware.guestInfo OVF transport.
    (LP: #1807466)
  - HACKING.rst: change contact info to Josh Powers
  - Update to pylint 2.2.2.

18.5:
 - tests: add Disco release [Joshua Powers]
 - net: render 'metric' values in per-subnet routes (LP: #1805871)
 - write_files: add support for appending to files. [James Baxter]
 - config: On ubuntu select cloud archive mirrors for armel, armhf, arm64.
   (LP: #1805854)
 - dhclient-hook: cleanups, tests and fix a bug on 'down' event.
 - NoCloud: Allow top level 'network' key in network-config. (LP: #1798117)
 - ovf: Fix ovf network config generation gateway/routes (LP: #1806103)
 - azure: detect vnet migration via netlink media change event
   [Tamilmani Manoharan]
 - Azure: fix copy/paste error in error handling when reading azure ovf.
   [Adam DePue]
 - tests: fix incorrect order of mocks in test_handle_zfs_root.
 - doc: Change dns_nameserver property to dns_nameservers. [Tomer Cohen]
 - OVF: identify label iso9660 filesystems with label 'OVF ENV'.
 - logs: collect-logs ignore instance-data-sensitive.json on non-root user
   (LP: #1805201)
 - net: Ephemeral*Network: add connectivity check via URL
 - azure: _poll_imds only retry on 404. Fail on Timeout (LP: #1803598)
 - resizefs: Prefix discovered devpath with '/dev/' when path does not
   exist [Igor Galić]
 - azure: retry imds polling on requests.Timeout (LP: #1800223)
 - azure: Accept variation in error msg from mount for ntfs volumes
   [Jason Zions] (LP: #1799338)
 - azure: fix regression introduced when persisting ephemeral dhcp lease
   [asakkurr]
 - azure: add udev rules to create cloud-init Gen2 disk name symlinks
   (LP: #1797480)
 - tests: ec2 mock missing httpretty user-data and instance-identity routes
 - azure: remove /etc/netplan/90-hotplug-azure.yaml when net from IMDS
 - azure: report ready to fabric after reprovision and reduce logging
   [asakkurr] (LP: #1799594)
 - query: better error when missing read permission on instance-data
 - instance-data: fallback to instance-data.json if sensitive is absent.
   (LP: #1798189)
 - docs: remove colon from network v1 config example. [Tomer Cohen]
 - Add cloud-id binary to packages for SUSE [Jason Zions]
 - systemd: On SUSE ensure cloud-init.service runs before wicked
   [Robert Schweikert] (LP: #1799709)
 - update detection of openSUSE variants [Robert Schweikert]
 - azure: Add apply_network_config option to disable network from IMDS
   (LP: #1798424)
 - Correct spelling in an error message (udevadm). [Katie McLaughlin]
 - tests: meta_data key changed to meta-data in ec2 instance-data.json
   (LP: #1797231)
 - tests: fix kvm integration test to assert flexible config-disk path
   (LP: #1797199)
 - tools: Add cloud-id command line utility
 - instance-data: Add standard keys platform and subplatform. Refactor ec2.
 - net: ignore nics that have "zero" mac address. (LP: #1796917)
 - tests: fix apt_configure_primary to be more flexible
 - Ubuntu: update sources.list to comment out deb-src entries. (LP: #74747)

18.4:
 - add rtd example docs about new standardized keys
 - use ds._crawled_metadata instance attribute if set when writing
   instance-data.json
 - ec2: update crawled metadata. add standardized keys
 - tests: allow skipping an entire cloud_test without running.
 - tests: disable lxd tests on cosmic
 - cii-tests: use unittest2.SkipTest in ntp_chrony due to new deps
 - lxd: adjust to snap installed lxd.
 - docs: surface experimental doc in instance-data.json
 - tests: fix ec2 integration tests. process meta_data instead of meta-data
 - Add support for Infiniband network interfaces (IPoIB). [Mark Goddard]
 - cli: add cloud-init query subcommand to query instance metadata
 - tools/tox-venv: update for new features.
 - pylint: ignore warning assignment-from-no-return for _write_network
 - stages: Fix bug causing datasource to have incorrect sys_cfg.
   (LP: #1787459)
 - Remove dead-code _write_network distro implementations.
 - net_util: ensure static configs have netmask in translate_network result
   [Thomas Berger] (LP: #1792454)
 - Fall back to root:root on syslog permissions if other options fail.
   [Robert Schweikert]
 - tests: Add mock for util.get_hostname. [Robert Schweikert] (LP: #1792799)
 - ds-identify: doc string cleanup.
 - OpenStack: Support setting mac address on bond.
   [Fabian Wiesel] (LP: #1682064)
 - bash_completion/cloud-init: fix shell syntax error.
 - EphemeralIPv4Network: Be more explicit when adding default route.
   (LP: #1792415)
 - OpenStack: support reading of newer versions of metdata.
 - OpenStack: fix bug causing 'latest' version to be used from network.
   (LP: #1792157)
 - user-data: jinja template to render instance-data.json in cloud-config
   (LP: #1791781)
 - config: disable ssh access to a configured user account
 - tests: print failed testname instead of docstring upon failure
 - tests: Disallow use of util.subp except for where needed.
 - sysconfig: refactor sysconfig to accept distro specific templates paths
 - Add unit tests for config/cc_ssh.py [Francis Ginther]
 - Fix the built-in cloudinit/tests/helpers:skipIf
 - read-version: enhance error message [Joshua Powers]
 - hyperv_reporting_handler: simplify threaded publisher
 - VMWare: Fix a network config bug in vm with static IPv4 and no gateway.
   [Pengpeng Sun] (LP: #1766538)
 - logging: Add logging config type hyperv for reporting via Azure KVP
   [Andy Liu]
 - tests: disable other snap test as well [Joshua Powers]
 - tests: disable snap, fix write_files binary [Joshua Powers]
 - Add datasource Oracle Compute Infrastructure (OCI).
 - azure: allow azure to generate network configuration from IMDS per boot.
 - Scaleway: Add network configuration to the DataSource [Louis Bouchard]
 - docs: Fix example cloud-init analyze command to match output.
   [Wesley Gao]
 - netplan: Correctly render macaddress on a bonds and bridges when
   provided. (LP: #1784699)
 - tools: Add 'net-convert' subcommand command to 'cloud-init devel'.
 - redhat: remove ssh keys on new instance. (LP: #1781094)
 - Use typeset or local in profile.d scripts. (LP: #1784713)
 - OpenNebula: Fix null gateway6 [Akihiko Ota] (LP: #1768547)
 - oracle: fix detect_openstack to report True on OracleCloud.com DMI data
   (LP: #1784685)
 - tests: improve LXDInstance trying to workaround or catch bug.
 - update_metadata re-config on every boot comments and tests not quite
   right [Mike Gerdts]
 - tests: Collect build_info from system if available.
 - pylint: Fix pylint warnings reported in pylint 2.0.0.
 - get_linux_distro: add support for rhel via redhat-release.
 - get_linux_distro: add support for centos6 and rawhide flavors of redhat
   (LP: #1781229)
 - tools: add '--debug' to tools/net-convert.py
 - tests: bump the version of paramiko to 2.4.1.
 - docs: note in rtd about avoiding /tmp when writing files (LP: #1727876)
 - ubuntu,centos,debian: get_linux_distro to align with platform.dist
   (LP: #1780481)
 - Fix boothook docs on environment variable name (INSTANCE_I ->
   INSTANCE_ID) [Marc Tamsky]
 - update_metadata: a datasource can support network re-config every boot
 - tests: drop salt-minion integration test (LP: #1778737)
 - Retry on failed import of gpg receive keys.
 - tools: Fix run-container when neither source or binary package requested.
 - docs: Fix a small spelling error. [Oz N Tiram]
 - tox: use simplestreams from git repository rather than bzr.

18.3:
 - docs: represent sudo:false in docs for user_groups config module
 - Explicitly prevent `sudo` access for user module
   [Jacob Bednarz] (LP: #1771468)
 - lxd: Delete default network and detach device if lxd-init created them.
   (LP: #1776958)
 - openstack: avoid unneeded metadata probe on non-openstack platforms
   (LP: #1776701)
 - stages: fix tracebacks if a module stage is undefined or empty
   [Robert Schweikert] (LP: #1770462)
 - Be more safe on string/bytes when writing multipart user-data to disk.
   (LP: #1768600)
 - Fix get_proc_env for pids that have non-utf8 content in environment.
   (LP: #1775371)
 - tests: fix salt_minion integration test on bionic and later
 - tests: provide human-readable integration test summary when --verbose
 - tests: skip chrony integration tests on lxd running artful or older
 - test: add optional --preserve-instance arg to integraiton tests
 - netplan: fix mtu if provided by network config for all rendered types
   (LP: #1774666)
 - tests: remove pip install workarounds for pylxd, take upstream fix.
 - subp: support combine_capture argument.
 - tests: ordered tox dependencies for pylxd install
 - util: add get_linux_distro function to replace platform.dist
   [Robert Schweikert] (LP: #1745235)
 - pyflakes: fix unused variable references identified by pyflakes 2.0.0.
 - - Do not use the systemd_prefix macro, not available in this environment
   [Robert Schweikert]
 - doc: Add config info to ec2, openstack and cloudstack datasource docs
 - Enable SmartOS network metadata to work with netplan via per-subnet
   routes [Dan McDonald] (LP: #1763512)
 - openstack: Allow discovery in init-local using dhclient in a sandbox.
   (LP: #1749717)
 - tests: Avoid using https in httpretty, improve HttPretty test case.
   (LP: #1771659)
 - yaml_load/schema: Add invalid line and column nums to error message
 - Azure: Ignore NTFS mount errors when checking ephemeral drive
   [Paul Meyer]
 - packages/brpm: Get proper dependencies for cmdline distro.
 - packages: Make rpm spec files patch in package version like in debs.
 - tools/run-container: replace tools/run-centos with more generic.
 - Update version.version_string to contain packaged version. (LP: #1770712)
 - cc_mounts: Do not add devices to fstab that are already present.
   [Lars Kellogg-Stedman]
 - ds-identify: ensure that we have certain tokens in PATH. (LP: #1771382)
 - tests: enable Ubuntu Cosmic in integration tests [Joshua Powers]
 - read_file_or_url: move to url_helper, fix bug in its FileResponse.
 - cloud_tests: help pylint [Ryan Harper]
 - flake8: fix flake8 errors in previous commit.
 - typos: Fix spelling mistakes in cc_mounts.py log messages [Stephen Ford]
 - tests: restructure SSH and initial connections [Joshua Powers]
 - ds-identify: recognize container-other as a container, test SmartOS.
 - cloud-config.service: run After snap.seeded.service. (LP: #1767131)
 - tests: do not rely on host /proc/cmdline in test_net.py
   [Lars Kellogg-Stedman] (LP: #1769952)
 - ds-identify: Remove dupe call to is_ds_enabled, improve debug message.
 - SmartOS: fix get_interfaces for nics that do not have addr_assign_type.
 - tests: fix package and ca_cert cloud_tests on bionic
   (LP: #1769985)
 - ds-identify: make shellcheck 0.4.6 happy with ds-identify.
 - pycodestyle: Fix deprecated string literals, move away from flake8.
 - azure: Add reported ready marker file. [Joshua Chan] (LP: #1765214)
 - tools: Support adding a release suffix through packages/bddeb.
 - FreeBSD: Invoke growfs on ufs filesystems such that it does not prompt.
   [Harm Weites] (LP: #1404745)
 - tools: Re-use the orig tarball in packages/bddeb if it is around.
 - netinfo: fix netdev_pformat when a nic does not have an address
   assigned. (LP: #1766302)
 - collect-logs: add -v flag, write to stderr, limit journal to single
   boot. (LP: #1766335)
 - IBMCloud: Disable config-drive and nocloud only if IBMCloud is enabled.
   (LP: #1766401)
 - Add reporting events and log_time around early source of blocking time
   [Ryan Harper]
 - IBMCloud: recognize provisioning environment during debug boots.
   (LP: #1767166)
 - net: detect unstable network names and trigger a settle if needed
   [Ryan Harper] (LP: #1766287)
 - IBMCloud: improve documentation in datasource.
 - sysconfig: dhcp6 subnet type should not imply dhcpv4 [Vitaly Kuznetsov]
 - packages/debian/control.in: add missing dependency on iproute2.
   (LP: #1766711)
 - DataSourceSmartOS: add locking of serial device.
   [Mike Gerdts] (LP: #1746605)
 - DataSourceSmartOS: sdc:hostname is ignored [Mike Gerdts] (LP: #1765085)
 - DataSourceSmartOS: list() should always return a list
   [Mike Gerdts] (LP: #1763480)
 - schema: in validation, raise ImportError if strict but no jsonschema.
 - set_passwords: Add newline to end of sshd config, only restart if
   updated. (LP: #1677205)
 - pylint: pay attention to unused variable warnings.
 - doc: Add documentation for AliYun datasource. [Junjie Wang]
 - Schema: do not warn on duplicate items in commands. (LP: #1764264)
 - net: Depend on iproute2's ip instead of net-tools ifconfig or route
 - DataSourceSmartOS: fix hang when metadata service is down
   [Mike Gerdts] (LP: #1667735)
 - DataSourceSmartOS: change default fs on ephemeral disk from ext3 to
   ext4. [Mike Gerdts] (LP: #1763511)
 - pycodestyle: Fix invalid escape sequences in string literals.
 - Implement bash completion script for cloud-init command line
   [Ryan Harper]
 - tools: Fix make-tarball cli tool usage for development
 - renderer: support unicode in render_from_file.
 - Implement ntp client spec with auto support for distro selection
   [Ryan Harper] (LP: #1749722)
 - Apport: add Brightbox, IBM, LXD, and OpenTelekomCloud to list of clouds.
 - tests: fix ec2 integration network metadata validation
 - tests: fix integration tests to support lxd 3.0 release
 - correct documentation to match correct attribute name usage.
   [Dominic Schlegel] (LP: #1420018)
 - cc_resizefs, util: handle no /dev/zfs [Ryan Harper]
 - doc: Fix links in OpenStack datasource documentation.
   [Dominic Schlegel] (LP: #1721660)
 - docs: represent sudo:false in docs for user_groups config module
 - Explicitly prevent `sudo` access for user module
   [Jacob Bednarz] (LP: #1771468)
 - lxd: Delete default network and detach device if lxd-init created them.
   (LP: #1776958)
 - openstack: avoid unneeded metadata probe on non-openstack platforms
   (LP: #1776701)
 - stages: fix tracebacks if a module stage is undefined or empty
   [Robert Schweikert] (LP: #1770462)
 - Be more safe on string/bytes when writing multipart user-data to disk.
   (LP: #1768600)
 - Fix get_proc_env for pids that have non-utf8 content in environment.
   (LP: #1775371)
 - tests: fix salt_minion integration test on bionic and later
 - tests: provide human-readable integration test summary when --verbose
 - tests: skip chrony integration tests on lxd running artful or older
 - test: add optional --preserve-instance arg to integraiton tests
 - netplan: fix mtu if provided by network config for all rendered types
   (LP: #1774666)
 - tests: remove pip install workarounds for pylxd, take upstream fix.
 - subp: support combine_capture argument.
 - tests: ordered tox dependencies for pylxd install
 - util: add get_linux_distro function to replace platform.dist
   [Robert Schweikert] (LP: #1745235)
 - pyflakes: fix unused variable references identified by pyflakes 2.0.0.
 - - Do not use the systemd_prefix macro, not available in this environment
   [Robert Schweikert]
 - doc: Add config info to ec2, openstack and cloudstack datasource docs
 - Enable SmartOS network metadata to work with netplan via per-subnet
   routes [Dan McDonald] (LP: #1763512)
 - openstack: Allow discovery in init-local using dhclient in a sandbox.
   (LP: #1749717)
 - tests: Avoid using https in httpretty, improve HttPretty test case.
   (LP: #1771659)
 - yaml_load/schema: Add invalid line and column nums to error message
 - Azure: Ignore NTFS mount errors when checking ephemeral drive
   [Paul Meyer]
 - packages/brpm: Get proper dependencies for cmdline distro.
 - packages: Make rpm spec files patch in package version like in debs.
 - tools/run-container: replace tools/run-centos with more generic.
 - Update version.version_string to contain packaged version. (LP: #1770712)
 - cc_mounts: Do not add devices to fstab that are already present.
   [Lars Kellogg-Stedman]
 - ds-identify: ensure that we have certain tokens in PATH. (LP: #1771382)
 - tests: enable Ubuntu Cosmic in integration tests [Joshua Powers]
 - read_file_or_url: move to url_helper, fix bug in its FileResponse.
 - cloud_tests: help pylint [Ryan Harper]
 - flake8: fix flake8 errors in previous commit.
 - typos: Fix spelling mistakes in cc_mounts.py log messages [Stephen Ford]
 - tests: restructure SSH and initial connections [Joshua Powers]
 - ds-identify: recognize container-other as a container, test SmartOS.
 - cloud-config.service: run After snap.seeded.service. (LP: #1767131)
 - tests: do not rely on host /proc/cmdline in test_net.py
   [Lars Kellogg-Stedman] (LP: #1769952)
 - ds-identify: Remove dupe call to is_ds_enabled, improve debug message.
 - SmartOS: fix get_interfaces for nics that do not have addr_assign_type.
 - tests: fix package and ca_cert cloud_tests on bionic
   (LP: #1769985)
 - ds-identify: make shellcheck 0.4.6 happy with ds-identify.
 - pycodestyle: Fix deprecated string literals, move away from flake8.
 - azure: Add reported ready marker file. [Joshua Chan] (LP: #1765214)
 - tools: Support adding a release suffix through packages/bddeb.
 - FreeBSD: Invoke growfs on ufs filesystems such that it does not prompt.
   [Harm Weites] (LP: #1404745)
 - tools: Re-use the orig tarball in packages/bddeb if it is around.
 - netinfo: fix netdev_pformat when a nic does not have an address
   assigned. (LP: #1766302)
 - collect-logs: add -v flag, write to stderr, limit journal to single
   boot. (LP: #1766335)
 - IBMCloud: Disable config-drive and nocloud only if IBMCloud is enabled.
   (LP: #1766401)
 - Add reporting events and log_time around early source of blocking time
   [Ryan Harper]
 - IBMCloud: recognize provisioning environment during debug boots.
   (LP: #1767166)
 - net: detect unstable network names and trigger a settle if needed
   [Ryan Harper] (LP: #1766287)
 - IBMCloud: improve documentation in datasource.
 - sysconfig: dhcp6 subnet type should not imply dhcpv4 [Vitaly Kuznetsov]
 - packages/debian/control.in: add missing dependency on iproute2.
   (LP: #1766711)
 - DataSourceSmartOS: add locking of serial device.
   [Mike Gerdts] (LP: #1746605)
 - DataSourceSmartOS: sdc:hostname is ignored [Mike Gerdts] (LP: #1765085)
 - DataSourceSmartOS: list() should always return a list
   [Mike Gerdts] (LP: #1763480)
 - schema: in validation, raise ImportError if strict but no jsonschema.
 - set_passwords: Add newline to end of sshd config, only restart if
   updated. (LP: #1677205)
 - pylint: pay attention to unused variable warnings.
 - doc: Add documentation for AliYun datasource. [Junjie Wang]
 - Schema: do not warn on duplicate items in commands. (LP: #1764264)
 - net: Depend on iproute2's ip instead of net-tools ifconfig or route
 - DataSourceSmartOS: fix hang when metadata service is down
   [Mike Gerdts] (LP: #1667735)
 - DataSourceSmartOS: change default fs on ephemeral disk from ext3 to
   ext4. [Mike Gerdts] (LP: #1763511)
 - pycodestyle: Fix invalid escape sequences in string literals.
 - Implement bash completion script for cloud-init command line
   [Ryan Harper]
 - tools: Fix make-tarball cli tool usage for development
 - renderer: support unicode in render_from_file.
 - Implement ntp client spec with auto support for distro selection
   [Ryan Harper] (LP: #1749722)
 - Apport: add Brightbox, IBM, LXD, and OpenTelekomCloud to list of clouds.
 - tests: fix ec2 integration network metadata validation
 - tests: fix integration tests to support lxd 3.0 release
 - correct documentation to match correct attribute name usage.
   [Dominic Schlegel] (LP: #1420018)
 - cc_resizefs, util: handle no /dev/zfs [Ryan Harper]
 - doc: Fix links in OpenStack datasource documentation.
   [Dominic Schlegel] (LP: #1721660)

18.2:
 - Hetzner: Exit early if dmi system-manufacturer is not Hetzner.
 - Add missing dependency on isc-dhcp-client to trunk ubuntu packaging.
   (LP: #1759307)
 - FreeBSD: resizefs module now able to handle zfs/zpool.
   [Dominic Schlegel] (LP: #1721243)
 - cc_puppet: Revert regression of puppet creating ssl and ssl_cert dirs
 - Enable IBMCloud datasource in settings.py.
 - IBMCloud: Initial IBM Cloud datasource.
 - tests: remove jsonschema from xenial tox environment.
 - tests: Fix newly added schema unit tests to skip if no jsonschema.
 - ec2: Adjust ec2 datasource after exception_cb change.
 - Reduce AzurePreprovisioning HTTP timeouts.
   [Douglas Jordan] (LP: #1752977)
 - Revert the logic of exception_cb in read_url.
   [Kurt Garloff] (LP: #1702160, #1298921)
 - ubuntu-advantage: Add new config module to support
   ubuntu-advantage-tools
 - Handle global dns entries in netplan (LP: #1750884)
 - Identify OpenTelekomCloud Xen as OpenStack DS.
   [Kurt Garloff] (LP: #1756471)
 - datasources: fix DataSource subclass get_hostname method signature
   (LP: #1757176)
 - OpenNebula: Update network to return v2 config rather than ENI.
   [Akihiko Ota]
 - Add Hetzner Cloud DataSource
 - net: recognize iscsi root cases without ip= on kernel command line.
   (LP: #1752391)
 - tests: fix flakes warning for unused variable
 - tests: patch leaked stderr messages from snap unit tests
 - cc_snap: Add new module to install and configure snapd and snap
   packages.
 - tests: Make pylint happy and fix python2.6 uses of assertRaisesRegex.
 - netplan: render bridge port-priority values (LP: #1735821)
 - util: Fix subp regression. Allow specifying subp command as a string.
   (LP: #1755965)
 - doc: fix all warnings issued by 'tox -e doc'
 - FreeBSD: Set hostname to FQDN. [Dominic Schlegel] (LP: #1753499)
 - tests: fix run_tree and bddeb
 - tests: Fix some warnings in tests that popped up with newer python.
 - set_hostname: When present in metadata, set it before network bringup.
   (LP: #1746455)
 - tests: Centralize and re-use skipTest based on json schema presense.
 - This commit fixes get_hostname on the AzureDataSource.
   [Douglas Jordan] (LP: #1754495)
 - shellify: raise TypeError on bad input.
 - Make salt minion module work on FreeBSD.
   [Dominic Schlegel] (LP: #1721503)
 - Simplify some comparisions. [Rémy Léone]
 - Change some list creation and population to literal. [Rémy Léone]
 - GCE: fix reading of user-data that is not base64 encoded. (LP: #1752711)
 - doc: fix chef install from apt packages example in RTD.
 - Implement puppet 4 support [Romanos Skiadas] (LP: #1446804)
 - subp: Fix subp usage with non-ascii characters when no system locale.
   (LP: #1751051)
 - salt: configure grains in grains file rather than in minion config.
   [Daniel Wallace]

18.1:
 - OVF: Fix VMware support for 64-bit platforms. [Sankar Tanguturi]
 - ds-identify: Fix searching for iso9660 OVF cdroms. (LP: #1749980)
 - SUSE: Fix groups used for ownership of cloud-init.log [Robert Schweikert]
 - ds-identify: check /writable/system-data/ for nocloud seed.
   (LP: #1747070)
 - tests: run nosetests in cloudinit/ directory, fix py26 fallout.
 - tools: run-centos: git clone rather than tar.
 - tests: add support for logs with lxd from snap and future lxd 3.
   (LP: #1745663)
 - EC2: Fix get_instance_id called against cached datasource pickle.
   (LP: #1748354)
 - cli: fix cloud-init status to report running when before result.json
   (LP: #1747965)
 - net: accept network-config in netplan format for renaming interfaces
   (LP: #1709715)
 - Fix ssh keys validation in ssh_util [Tatiana Kholkina]
 - docs: Update RTD content for cloud-init subcommands.
 - OVF: Extend well-known labels to include OVFENV. (LP: #1698669)
 - Fix potential cases of uninitialized variables. (LP: #1744796)
 - tests: Collect script output as binary, collect systemd journal, fix lxd.
 - HACKING.rst: mention setting user name and email via git config.
 - Azure VM Preprovisioning support. [Douglas Jordan] (LP: #1734991)
 - tools/read-version: Fix read-version when in a git worktree.
 - docs: Fix typos in docs and one debug message. [Florian Grignon]
 - btrfs: support resizing if root is mounted ro.
   [Robert Schweikert] (LP: #1734787)
 - OpenNebula: Improve network configuration support.
   [Akihiko Ota] (LP: #1719157, #1716397, #1736750)
 - tests: Fix EC2 Platform to return console output as bytes.
 - tests: Fix attempted use of /run in a test case.
 - GCE: Improvements and changes to ssh key behavior for default user.
   [Max Illfelder] (LP: #1670456, #1707033, #1707037, #1707039)
 - subp: make ProcessExecutionError have expected types in stderr, stdout.
 - tests: when querying ntp server, do not do dns resolution.
 - Recognize uppercase vfat disk labels [James Penick] (LP: #1598783)
 - tests: remove zesty as supported OS to test [Joshua Powers]
 - Do not log warning on config files that represent None. (LP: #1742479)
 - tests: Use git hash pip dependency format for pylxd.
 - tests: add integration requirements text file [Joshua Powers]
 - MAAS: add check_instance_id based off oauth tokens. (LP: #1712680)
 - tests: update apt sources list test [Joshua Powers]
 - tests: clean up image properties [Joshua Powers]
 - tests: rename test ssh keys to avoid appearance of leaking private keys.
   [Joshua Powers]
 - tests: Enable AWS EC2 Integration Testing [Joshua Powers]
 - cli: cloud-init clean handles symlinks (LP: #1741093)
 - SUSE: Add a basic test of network config rendering. [Robert Schweikert]
 - Azure: Only bounce network when necessary. (LP: #1722668)
 - lint: Fix lints seen by pylint version 1.8.1.
 - cli: Fix error in cloud-init modules --mode=init. (LP: #1736600)

17.2:
 - ds-identify: failure in NoCloud due to unset variable usage.
   (LP: #1737704)
 - tests: fix collect_console when not implemented [Joshua Powers]
 - ec2: Use instance-identity doc for region and instance-id
   [Andrew Jorgensen]
 - tests: remove leaked tmp files in config drive tests.
 - setup.py: Do not include rendered files in SOURCES.txt
 - SUSE: remove delta in systemd local template for SUSE [Robert Schweikert]
 - tests: move to using tox 1.7.5
 - OVF: improve ds-identify to support finding OVF iso transport.
   (LP: #1731868)
 - VMware: Support for user provided pre and post-customization scripts
   [Maitreyee Saikia]
 - citest: In NoCloudKVM provide keys via metadata not userdata.
 - pylint: Update pylint to 1.7.1, run on tests/ and tools and fix
   complaints.
 - Datasources: Formalize DataSource get_data and related properties.
 - cli: Add clean and status subcommands
 - tests: consolidate platforms into specific dirs
 - ec2: Fix sandboxed dhclient background process cleanup. (LP: #1735331)
 - tests: NoCloudKVMImage do not modify the original local cache image.
 - tests: Enable bionic in integration tests. [Joshua Powers]
 - tests: Use apt-get to install a deb so that depends get resolved.
 - sysconfig: Correctly render dns and dns search info.
   [Ryan McCabe] (LP: #1705804)
 - integration test: replace curtin test ppa with cloud-init test ppa.
 - EC2: Fix bug using fallback_nic and metadata when restoring from cache.
   (LP: #1732917)
 - EC2: Kill dhclient process used in sandbox dhclient. (LP: #1732964)
 - ntp: fix configuration template rendering for openSUSE and SLES
   (LP: #1726572)
 - centos: Provide the failed #include url in error messages
 - Catch UrlError when #include'ing URLs [Andrew Jorgensen]
 - hosts: Fix openSUSE and SLES setup for /etc/hosts and clarify docs.
   [Robert Schweikert] (LP: #1731022)
 - rh_subscription: Perform null checks for enabled and disabled repos.
   [Dave Mulford]
 - Improve warning message when a template is not found.
   [Robert Schweikert] (LP: #1731035)
 - Replace the temporary i9n.brickies.net with i9n.cloud-init.io.
 - Azure: don't generate network configuration for SRIOV devices
   (LP: #1721579)
 - tests: address some minor feedback missed in last merge.
 - tests: integration test cleanup and full pass of nocloud-kvm.
 - Gentoo: chmod +x on all files in sysvinit/gentoo/
   [ckonstanski] (LP: #1727126)
 - EC2: Limit network config to fallback nic, fix local-ipv4 only
   instances. (LP: #1728152)
 - Gentoo: Use "rc-service" rather than "service".
   [Carlos Konstanski] (LP: #1727121)
 - resizefs: Fix regression when system booted with root=PARTUUID=
   (LP: #1725067)
 - tools: make yum package installation more reliable
 - citest: fix remaining warnings raised by integration tests.
 - citest: show the class actual class name in results.
 - ntp: fix config module schema to allow empty ntp config (LP: #1724951)
 - tools: disable fastestmirror if using proxy [Joshua Powers]
 - schema: Log debug instead of warning when jsonschema is not available.
   (LP: #1724354)
 - simpletable: Fix get_string method to return table-formatted string
   (LP: #1722566)
 - net: Handle bridge stp values of 0 and convert to boolean type
 - tools: Give specific --abbrev=8 to "git describe"
 - network: bridge_stp value not always correct (LP: #1721157)
 - tests: re-enable tox with nocloud-kvm support [Joshua Powers]
 - systemd: remove limit on tasks created by cloud-init-final.service.
   [Robert Schweikert] (LP: #1717969)
 - suse: Support addition of zypper repos via cloud-config.
   [Robert Schweikert] (LP: #1718675)
 - tests: Combine integration configs and testcases [Joshua Powers]
 - Azure, CloudStack: Support reading dhcp options from systemd-networkd.
   [Dimitri John Ledkov] (LP: #1718029)
 - packages/debian/copyright: remove mention of boto and MIT license
 - systemd: only mention Before=apt-daily.service on debian based distros.
   [Robert Schweikert]
 - Add missing simpletable and simpletable tests for failed merge
 - Remove prettytable dependency, introduce simpletable [Andrew Jorgensen]
 - debian/copyright: dep5 updates, reorganize, add Apache 2.0 license.
   [Joshua Powers] (LP: #1718681)
 - tests: remove dependency on shlex [Joshua Powers]
 - AltCloud: Trust PATH for udevadm and modprobe.
 - DataSourceOVF: use util.find_devs_with(TYPE=iso9660) (LP: #1718287)
 - tests: remove a temp file used in bootcmd tests.

17.1:
 - doc: document GCE datasource. [Arnd Hannemann]
 - suse: updates to templates to support openSUSE and SLES.
   [Robert Schweikert] (LP: #1718640)
 - suse: Copy sysvinit files from redhat with slight changes.
   [Robert Schweikert] (LP: #1718649)
 - docs: fix sphinx module schema documentation [Chad Smith]
 - tests: Add cloudinit package to all test targets [Chad Smith]
 - Makefile: No longer look for yaml files in obsolete ./bin/.
 - tests: fix ds-identify unit tests to set EC2_STRICT_ID_DEFAULT.
 - ec2: Fix maybe_perform_dhcp_discovery to use /var/tmp as a tmpdir
   [Chad Smith] (LP: #1717627)
 - Azure: wait longer for SSH pub keys to arrive.
   [Paul Meyer] (LP: #1717611)
 - GCE: Fix usage of user-data. (LP: #1717598)
 - cmdline: add collect-logs subcommand. [Chad Smith] (LP: #1607345)
 - CloudStack: consider dhclient lease files named with a hyphen.
   (LP: #1717147)
 - resizefs: Drop check for read-only device file, do not warn on
   overlayroot. [Chad Smith]
 - Do not provide systemd-fsck drop-in which could cause ordering cycles.
   [Balint Reczey] (LP: #1717477)
 - tests: Enable the NoCloud KVM platform [Joshua Powers]
 - resizefs: pass mount point to xfs_growfs [Dusty Mabe]
 - vmware: Enable nics before sending the SUCCESS event. [Sankar Tanguturi]
 - cloud-config modules: honor distros definitions in each module
   [Chad Smith] (LP: #1715738, #1715690)
 - chef: Add option to pin chef omnibus install version
   [Ethan Apodaca] (LP: #1462693)
 - tests: execute: support command as string [Joshua Powers]
 - schema and docs: Add jsonschema to resizefs and bootcmd modules
   [Chad Smith]
 - tools: Add xkvm script, wrapper around qemu-system [Joshua Powers]
 - vmware customization: return network config format
   [Sankar Tanguturi] (LP: #1675063)
 - Ec2: only attempt to operate at local mode on known platforms.
   (LP: #1715128)
 - Use /run/cloud-init for tempfile operations. (LP: #1707222)
 - ds-identify: Make OpenStack return maybe on arch other than intel.
   (LP: #1715241)
 - tests: mock missed openstack metadata uri network_data.json
   [Chad Smith] (LP: #1714376)
 - relocate tests/unittests/helpers.py to cloudinit/tests
   [Lars Kellogg-Stedman]
 - tox: add nose timer output [Joshua Powers]
 - upstart: do not package upstart jobs, drop ubuntu-init-switch module.
 - tests: Stop leaking calls through unmocked metadata addresses
   [Chad Smith] (LP: #1714117)
 - distro: allow distro to specify a default locale [Ryan Harper]
 - tests: fix two recently added tests for sles distro.
 - url_helper: dynamically import oauthlib import from inside oauth_headers
   [Chad Smith]
 - tox: make xenial environment run with python3.6
 - suse: Add support for openSUSE and return SLES to a working state.
   [Robert Schweikert]
 - GCE: Add a main to the GCE Datasource.
 - ec2: Add IPv6 dhcp support to Ec2DataSource. [Chad Smith] (LP: #1639030)
 - url_helper: fail gracefully if oauthlib is not available
   [Lars Kellogg-Stedman] (LP: #1713760)
 - cloud-init analyze: fix issues running under python 2. [Andrew Jorgensen]
 - Configure logging module to always use UTC time.
   [Ryan Harper] (LP: #1713158)
 - Log a helpful message if a user script does not include shebang.
   [Andrew Jorgensen]
 - cli: Fix command line parsing of coniditionally loaded subcommands.
   [Chad Smith] (LP: #1712676)
 - doc: Explain error behavior in user data include file format.
   [Jason Butz]
 - cc_landscape & cc_puppet: Fix six.StringIO use in writing configs
   [Chad Smith] (LP: #1699282, #1710932)
 - schema cli: Add schema subcommand to cloud-init cli and cc_runcmd schema
   [Chad Smith]
 - Debian: Remove non-free repositories from apt sources template.
   [Joonas Kylmälä] (LP: #1700091)
 - tools: Add tooling for basic cloud-init performance analysis.
   [Chad Smith] (LP: #1709761)
 - network: add v2 passthrough and fix parsing v2 config with bonds/bridge
   params [Ryan Harper] (LP: #1709180)
 - doc: update capabilities with features available, link doc reference,
   cli example [Ryan Harper]
 - vcloud directory: Guest Customization support for passwords
   [Maitreyee Saikia]
 - ec2: Allow Ec2 to run in init-local using dhclient in a sandbox.
   [Chad Smith] (LP: #1709772)
 - cc_ntp: fallback on timesyncd configuration if ntp is not installable
   [Ryan Harper] (LP: #1686485)
 - net: Reduce duplicate code. Have get_interfaces_by_mac use
   get_interfaces.
 - tests: Fix build tree integration tests [Joshua Powers]
 - sysconfig: Dont repeat header when rendering resolv.conf
   [Ryan Harper] (LP: #1701420)
 - archlinux: Fix bug with empty dns, do not render 'lo' devices.
   (LP: #1663045, #1706593)
 - cloudinit.net: add initialize_network_device function and tests
   [Chad Smith]
 - makefile: fix ci-deps-ubuntu target [Chad Smith]
 - tests: adjust locale integration test to parse default locale.
 - tests: remove 'yakkety' from releases as it is EOL.
 - tests: Add initial tests for EC2 and improve a docstring.
 - locale: Do not re-run locale-gen if provided locale is system default.
 - archlinux: fix set hostname usage of write_file.
   [Joshua Powers] (LP: #1705306)
 - sysconfig: support subnet type of 'manual'.
 - tools/run-centos: make running with no argument show help.
 - Drop rand_str() usage in DNS redirection detection
   [Bob Aman] (LP: #1088611)
 - sysconfig: use MACADDR on bonds/bridges to configure mac_address
   [Ryan Harper] (LP: #1701417)
 - net: eni route rendering missed ipv6 default route config
   [Ryan Harper] (LP: #1701097)
 - sysconfig: enable mtu set per subnet, including ipv6 mtu
   [Ryan Harper] (LP: #1702513)
 - sysconfig: handle manual type subnets [Ryan Harper] (LP: #1687725)
 - sysconfig: fix ipv6 gateway routes [Ryan Harper] (LP: #1694801)
 - sysconfig: fix rendering of bond, bridge and vlan types.
   [Ryan Harper] (LP: #1695092)
 - Templatize systemd unit files for cross distro deltas. [Ryan Harper]
 - sysconfig: ipv6 and default gateway fixes. [Ryan Harper] (LP: #1704872)
 - net: fix renaming of nics to support mac addresses written in upper
   case. (LP: #1705147)
 - tests: fixes for issues uncovered when moving to python 3.6.
   (LP: #1703697)
 - sysconfig: include GATEWAY value if set in subnet
   [Ryan Harper] (LP: #1686856)
 - Scaleway: add datasource with user and vendor data for Scaleway.
   [Julien Castets]
 - Support comments in content read by load_shell_content.
 - cloudinitlocal fail to run during boot [Hongjiang Zhang]
 - doc: fix disk setup example table_type options
   [Sandor Zeestraten] (LP: #1703789)
 - tools: Fix exception handling. [Joonas Kylmälä] (LP: #1701527)
 - tests: fix usage of mock in GCE test.
 - test_gce: Fix invalid mock of platform_reports_gce to return False
   [Chad Smith]
 - test: fix incorrect keyid for apt repository.
   [Joshua Powers] (LP: #1702717)
 - tests: Update version of pylxd [Joshua Powers]
 - write_files: Remove log from helper function signatures.
   [Andrew Jorgensen]
 - doc: document the cmdline options to NoCloud [Brian Candler]
 - read_dmi_data: always return None when inside a container. (LP: #1701325)
 - requirements.txt: remove trailing white space.
 - Azure: Add network-config, Refactor net layer to handle duplicate macs.
   [Ryan Harper]
 - Tests: Simplify the check on ssh-import-id [Joshua Powers]
 - tests: update ntp tests after sntp added [Joshua Powers]
 - FreeBSD: Make freebsd a variant, fix unittests and
   tools/build-on-freebsd.
 - FreeBSD: fix test failure
 - FreeBSD: replace ifdown/ifup with "ifconfig down" and "ifconfig up".
   [Hongjiang Zhang] (LP: #1697815)
 - FreeBSD: fix cdrom mounting failure if /mnt/cdrom/secure did not exist.
   [Hongjiang Zhang] (LP: #1696295)
 - main: Don't use templater to format the welcome message
   [Andrew Jorgensen]
 - docs: Automatically generate module docs form schema if present.
   [Chad Smith]
 - debian: fix path comment in /etc/hosts template.
   [Jens Sandmann] (LP: #1606406)
 - suse: add hostname and fully qualified domain to template.
   [Jens Sandmann]
 - write_file(s): Print permissions as octal, not decimal [Andrew Jorgensen]
 - ci deps: Add --test-distro to read-dependencies to install all deps
   [Chad Smith]
 - tools/run-centos: cleanups and move to using read-dependencies
 - pkg build ci: Add make ci-deps-<distro> target to install pkgs
   [Chad Smith]
 - systemd: make cloud-final.service run before apt daily services.
   (LP: #1693361)
 - selinux: Allow restorecon to be non-fatal. [Ryan Harper] (LP: #1686751)
 - net: Allow netinfo subprocesses to return 0 or 1.
   [Ryan Harper] (LP: #1686751)
 - net: Allow for NetworkManager configuration [Ryan McCabe] (LP: #1693251)
 - Use distro release version to determine if we use systemd in redhat spec
   [Ryan Harper]
 - net: normalize data in network_state object
 - Integration Testing: tox env, pyxld 2.2.3, and revamp framework
   [Wesley Wiedenmeier]
 - Chef: Update omnibus url to chef.io, minor doc changes. [JJ Asghar]
 - tools: add centos scripts to build and test [Joshua Powers]
 - Drop cheetah python module as it is not needed by trunk [Ryan Harper]
 - rhel/centos spec cleanups.
 - cloud.cfg: move to a template.  setup.py changes along the way.
 - Makefile: add deb-src and srpm targets. use PYVER more places.
 - makefile: fix python 2/3 detection in the Makefile [Chad Smith]
 - snap: Removing snapcraft plug line [Joshua Powers] (LP: #1695333)
 - RHEL/CentOS: Fix default routes for IPv4/IPv6 configuration.
   [Andreas Karis] (LP: #1696176)
 - test: Fix pyflakes complaint of unused import.
   [Joshua Powers] (LP: #1695918)
 - NoCloud: support seed of nocloud from smbios information
   [Vladimir Pouzanov] (LP: #1691772)
 - net: when selecting a network device, use natural sort order
   [Marc-Aurèle Brothier]
 - fix typos and remove whitespace in various docs [Stephan Telling]
 - systemd: Fix typo in comment in cloud-init.target. [Chen-Han Hsiao]
 - Tests: Skip jsonschema related unit tests when dependency is absent.
   [Chad Smith] (LP: #1695318)
 - azure: remove accidental duplicate line in merge.
 - azure: identify platform by well known value in chassis asset tag.
   [Chad Smith] (LP: #1693939)
 - tools/net-convert.py: support old cloudinit versions by using kwargs.
 - ntp: Add schema definition and passive schema validation.
   [Chad Smith] (LP: #1692916)
 - Fix eni rendering for bridge params that require repeated key for
   values. [Ryan Harper]
 - net: remove systemd link file writing from eni renderer [Ryan Harper]
 - AliYun: Enable platform identification and enable by default.
   [Junjie Wang] (LP: #1638931)
 - net: fix reading and rendering addresses in cidr format.
   [Dimitri John Ledkov] (LP: #1689346, #1684349)
 - disk_setup: udev settle before attempting partitioning or fs creation.
   (LP: #1692093)
 - GCE: Update the attribute used to find instance SSH keys.
   [Daniel Watkins] (LP: #1693582)
 - nplan: For bonds, allow dashed or underscore names of keys.
   [Dimitri John Ledkov] (LP: #1690480)
 - python2.6: fix unit tests usage of assertNone and format.
 - test: update docstring on test_configured_list_with_none
 - fix tools/ds-identify to not write None twice.
 - tox/build: do not package depend on style requirements.
 - cc_ntp: Restructure cc_ntp unit tests. [Chad Smith] (LP: #1692794)
 - flake8: move the pinned version of flake8 up to 3.3.0
 - tests: Apply workaround for snapd bug in test case. [Joshua Powers]
 - RHEL/CentOS: Fix dual stack IPv4/IPv6 configuration.
   [Andreas Karis] (LP: #1679817, #1685534, #1685532)
 - disk_setup: fix several issues with gpt disk partitions. (LP: #1692087)
 - function spelling & docstring update [Joshua Powers]
 - Fixing wrong file name regression. [Joshua Powers]
 - tox: move pylint target to 1.7.1
 - Fix get_interfaces_by_mac for empty macs (LP: #1692028)
 - DigitalOcean: remove routes except for the public interface.
   [Ben Howard] (LP: #1681531.)
 - netplan: pass macaddress, when specified, for vlans
   [Dimitri John Ledkov] (LP: #1690388)
 - doc: various improvements for the docs on cc_users_groups.
   [Felix Dreissig]
 - cc_ntp: write template before installing and add service restart
   [Ryan Harper] (LP: #1645644)
 - cloudstack: fix tests to avoid accessing /var/lib/NetworkManager
   [Lars Kellogg-Stedman]
 - tests: fix hardcoded path to mkfs.ext4 [Joshua Powers] (LP: #1691517)
 - Actually skip warnings when .skip file is present.
   [Chris Brinker] (LP: #1691551)
 - netplan: fix netplan render_network_state signature.
   [Dimitri John Ledkov] (LP: #1685944)
 - Azure: fix reformatting of ephemeral disks on resize to large types.
   (LP: #1686514)
 - Revert "tools/net-convert: fix argument order for render_network_state"
 - make deb: Add devscripts dependency for make deb. Cleanup
   packages/bddeb. [Chad Smith] (LP: #1685935)
 - tools/net-convert: fix argument order for render_network_state
   [Ryan Harper] (LP: #1685944)
 - openstack: fix log message copy/paste typo in _get_url_settings
   [Lars Kellogg-Stedman]
 - unittests: fix unittests run on centos [Joshua Powers]
 - Improve detection of snappy to include os-release and kernel cmdline.
   (LP: #1689944)
 - Add address to config entry generated by _klibc_to_config_entry.
   [Julien Castets] (LP: #1691135)
 - sysconfig: Raise ValueError when multiple default gateways are present.
   [Chad Smith] (LP: #1687485)
 - FreeBSD: improvements and fixes for use on Azure
   [Hongjiang Zhang] (LP: #1636345)
 - Add unit tests for ds-identify, fix Ec2 bug found.
 - fs_setup: if cmd is specified, use shell interpretation.
   [Paul Meyer] (LP: #1687712)
 - doc: document network configuration defaults policy and formats.
   [Ryan Harper]
 - Fix name of "uri" key in docs for "cc_apt_configure" module
   [Felix Dreissig]
 - tests: Enable artful [Joshua Powers]
 - nova-lxd: read product_name from environment, not platform.
   (LP: #1685810)
 - Fix yum repo config where keys contain array values
   [Dylan Perry] (LP: #1592150)
 - template: Update debian backports template [Joshua Powers] (LP: #1627293)
 - rsyslog: replace ~ with stop [Joshua Powers] (LP: #1367899)
 - Doc: add additional RTD examples [Joshua Powers] (LP: #1459604)
 - Fix growpart for some cases when booted with root=PARTUUID.
   (LP: #1684869)
 - pylint: update output style to parseable [Joshua Powers]
 - pylint: fix all logging warnings [Joshua Powers]
 - CloudStack: Add NetworkManager to list of supported DHCP lease dirs.
   [Syed]
 - net: kernel lies about vlans not stealing mac addresses, when they do
   [Dimitri John Ledkov] (LP: #1682871)
 - ds-identify: Check correct path for "latest" config drive
   [Daniel Watkins] (LP: #1673637)
 - doc: Fix example for resolve.conf configuration.
   [Jon Grimm] (LP: #1531582)
 - Fix examples that reference upstream chef repository.
   [Jon Grimm] (LP: #1678145)
 - doc: correct grammar and improve clarity in merging documentation.
   [David Tagatac]
 - doc: Add missing doc link to snap-config module. [Ryan Harper]
 - snap: allows for creating cloud-init snap [Joshua Powers]
 - DigitalOcean: assign IPv4ll address to lowest indexed interface.
   [Ben Howard]
 - DigitalOcean: configure all NICs presented in meta-data. [Ben Howard]
 - Remove (and/or fix) URL shortener references [Jon Grimm] (LP: #1669727)
 - HACKING.rst: more info on filling out contributors agreement.
 - util: teach write_file about copy_mode option
   [Lars Kellogg-Stedman] (LP: #1644064)
 - DigitalOcean: bind resolvers to loopback interface. [Ben Howard]
 - tests: fix AltCloud tests to not rely on blkid (LP: #1636531)
 - OpenStack: add 'dvs' to the list of physical link types. (LP: #1674946)
 - Fix bug that resulted in an attempt to rename bonds or vlans.
   (LP: #1669860)
 - tests: update OpenNebula and Digital Ocean to not rely on host
   interfaces.
 - net: in netplan renderer delete known image-builtin content.
   (LP: #1675576)
 - doc: correct grammar in capabilities.rst [David Tagatac]
 - ds-identify: fix detecting of maas datasource. (LP: #1677710)
 - netplan: remove debugging prints, add debug logging [Ryan Harper]
 - ds-identify: do not write None twice to datasource_list.
 - support resizing partition and rootfs on system booted without
   initramfs. [Steve Langasek] (LP: #1677376)
 - apt_configure: run only when needed. (LP: #1675185)
 - OpenStack: identify OpenStack by product 'OpenStack Compute'.
   (LP: #1675349)
 - GCE: Search GCE in ds-identify, consider serial number in check.
   (LP: #1674861)
 - Add support for setting hashed passwords [Tore S. Lonoy] (LP: #1570325)
 - Fix filesystem creation when using "partition: auto"
   [Jonathan Ballet] (LP: #1634678)
 - ConfigDrive: support reading config drive data from /config-drive.
   (LP: #1673411)
 - ds-identify: fix detection of Bigstep datasource. (LP: #1674766)
 - test: add running of pylint [Joshua Powers]
 - ds-identify: fix bug where filename expansion was left on.
 - advertise network config v2 support (NETWORK_CONFIG_V2) in features.
 - Bigstep: fix bug when executing in python3. [root]
 - Fix unit test when running in a system deployed with cloud-init.
 - Bounce network interface for Azure when using the built-in path.
   [Brent Baude] (LP: #1674685)
 - cloudinit.net: add network config v2 parsing and rendering [Ryan Harper]
 - net: Fix incorrect call to isfile [Joshua Powers] (LP: #1674317)
 - net: add renderers for automatically selecting the renderer.
 - doc: fix config drive doc with regard to unpartitioned disks.
   (LP: #1673818)
 - test: Adding integratiron test for password as list [Joshua Powers]
 - render_network_state: switch arguments around, do not require target
 - support 'loopback' as a device type.
 - Integration Testing: improve testcase subclassing [Wesley Wiedenmeier]
 - gitignore: adding doc/rtd_html [Joshua Powers]
 - doc: add instructions for running integration tests via tox.
   [Joshua Powers]
 - test: avoid differences in 'date' output due to daylight savings.
 - Fix chef config module in omnibus install. [Jeremy Melvin] (LP: #1583837)
 - Add feature flags to cloudinit.version. [Wesley Wiedenmeier]
 - tox: add a citest environment
 - Further fix regression to support 'password' for default user.
 - fix regression when no chpasswd/list was provided.
 - Support chpasswd/list being a list in addition to a string.
   [Sergio Lystopad] (LP: #1665694)
 - doc: Fix configuration example for cc_set_passwords module.
   [Sergio Lystopad] (LP: #1665773)
 - net: support both ipv4 and ipv6 gateways in sysconfig.
   [Lars Kellogg-Stedman] (LP: #1669504)
 - net: do not raise exception for > 3 nameservers
   [Lars Kellogg-Stedman] (LP: #1670052)
 - ds-identify: report cleanups for config and exit value. (LP: #1669949)
 - ds-identify: move default setting for Ec2/strict_id to a global.
 - ds-identify: record not found in cloud.cfg and always add None.
 - Support warning if the used datasource is not in ds-identify's list.
 - tools/ds-identify: make report mode write namespaced results.
 - Move warning functionality to cloudinit/warnings.py
 - Add profile.d script for showing warnings on login.
 - Z99-cloud-locale-test.sh: install and make consistent.
 - tools/ds-identify: look at cloud.cfg when looking for ec2 strict_id.
 - tools/ds-identify: disable vmware_guest_customization by default.
 - tools/ds-identify: ovf identify vmware guest customization.
 - Identify Brightbox as an Ec2 datasource user. (LP: #1661693)
 - DatasourceEc2: add warning message when not on AWS.
 - ds-identify: add reading of datasource/Ec2/strict_id
 - tools/ds-identify: add support for found or maybe contributing config.
 - tools/ds-identify: read the seed directory on Ec2
 - tools/ds-identify: use quotes in local declarations.
 - tools/ds-identify: fix documentation of policy setting in a comment.
 - ds-identify: only run once per boot unless --force is given.
 - flake8: fix flake8 complaints in previous commit.
 - net: correct errors in cloudinit/net/sysconfig.py
   [Lars Kellogg-Stedman] (LP: #1665441)
 - ec2_utils: fix MetadataLeafDecoder that returned bytes on empty
 - apply the runtime configuration written by ds-identify.
 - ds-identify: fix checking for filesystem label (LP: #1663735)
 - ds-identify: read ds=nocloud properly (LP: #1663723)
 - support nova-lxd by reading platform from environment of pid 1.
   (LP: #1661797)
 - ds-identify: change aarch64 to use the default for non-dmi systems.
 - Remove style checking during build and add latest style checks to tox
   [Joshua Powers] (LP: #1652329)
 - code-style: make master pass pycodestyle (2.3.1) cleanly, currently:
   [Joshua Powers]
 - manual_cache_clean: When manually cleaning touch a file in instance dir.
 - Add tools/ds-identify to identify datasources available.
 - Fix small typo and change iso-filename for consistency [Robin Naundorf]
 - Fix eni rendering of multiple IPs per interface
   [Ryan Harper] (LP: #1657940)
 - tools/mock-meta: support python2 or python3 and ipv6 in both.
 - tests: remove executable bit on test_net, so it runs, and fix it.
 - tests: No longer monkey patch httpretty for python 3.4.2
 - Add 3 ecdsa-sha2-nistp* ssh key types now that they are standardized
   [Lars Kellogg-Stedman] (LP: #1658174)
 - reset httppretty for each test [Lars Kellogg-Stedman] (LP: #1658200)
 - build: fix running Make on a branch with tags other than master
 - EC2: Do not cache security credentials on disk
   [Andrew Jorgensen] (LP: #1638312)
 - doc: Fix typos and clarify some aspects of the part-handler
   [Erik M. Bray]
 - doc: add some documentation on OpenStack datasource.
 - OpenStack: Use timeout and retries from config in get_data.
   [Lars Kellogg-Stedman] (LP: #1657130)
 - Fixed Misc issues related to VMware customization. [Sankar Tanguturi]
 - Fix minor docs typo: perserve > preserve [Jeremy Bicha]
 - Use dnf instead of yum when available
   [Lars Kellogg-Stedman] (LP: #1647118)
 - validate-yaml: use python rather than explicitly python3
 - Get early logging logged, including failures of cmdline url.

0.7.9:
 - doc: adjust headers in tests documentation for consistency.
 - pep8: fix issue found in zesty build with pycodestyle.
 - integration test: initial commit of integration test framework
   [Wesley Wiedenmeier]
 - LICENSE: Allow dual licensing GPL-3 or Apache 2.0 [Jon Grimm]
 - Fix config order of precedence, putting kernel command line over system.
   [Wesley Wiedenmeier] (LP: #1582323)
 - pep8: whitespace fix
 - Update the list of valid ssh keys. [Michael Felt]
 - network: add ENI unit test for statically rendered routes.
 - set_hostname: avoid erroneously appending domain to fqdn
   [Lars Kellogg-Stedman] (LP: #1647910)
 - doc: change 'nobootwait' to 'nofail' in docs [Anhad Jai Singh]
 - Replace an expired bit.ly link in code comment.
 - user-groups: fix bug when groups was provided as string and had spaces
   (LP: #1354694)
 - mounts: use mount -a again to accomplish mounts (LP: #1647708)
 - CloudSigma: Fix bug where datasource was not loaded in local search.
   (LP: #1648380)
 - when adding a user, strip whitespace from group list [Lars Kellogg-Stedman]
   (LP: #1354694)
 - fix decoding of utf-8 chars in yaml test
 - Replace usage of sys_netdev_info with read_sys_net (LP: #1625766)
 - fix problems found in python2.6 test.
 - OpenStack: extend physical types to include hyperv, hw_veb, vhost_user.
   (LP: #1642679)
 - tests: fix assumptions that expected no eth0 in system. (LP: #1644043)
 - net/cmdline: Consider ip= or ip6= on command line not only ip=
   (LP: #1639930)
 - Just use file logging by default (LP: #1643990)
 - Improve formatting for ProcessExecutionError [Wesley Wiedenmeier]
 - flake8: fix trailing white space
 - Doc: various documentation fixes [Sean Bright]
 - cloudinit/config/cc_rh_subscription.py: Remove repos before adding
   [Brent Baude]
 - packages/redhat: fix rpm spec file.
 - main: set TZ in environment if not already set. [Ryan Harper]
 - Azure: No longer rely on walinux agent. (LP: #1538522)
 - disk_setup: Use sectors as unit when formatting MBR disks with sfdisk.
   [Daniel Watkins] (LP: #1460715)
 - Add activate_datasource, for datasource specific code paths. (LP: #1611074)
 - systemd: cloud-init-local use RequiresMountsFor=/var/lib/cloud
   (LP: #1642062)
 - systemd: cloud-init remove After=systemd-networkd-wait-online
 - systemd: cloud-init-local change Before basic to sysinit
 - pep8: fix style errors reported by pycodestyle 2.1.0
 - systemd: drop both Wants and After local-fs.target
 - systemd: networking service adjustments. (LP: #1636912)
 - systemd: replace Before=basic.target, dbus.target with sysinit.target
   (LP: #1629797)
 - doc: Add documentation on stages of boot.
 - doc: make the RST files consistently formated and other improvements.
 - Ec2: fix syntax and tox in previous commit.
 - Ec2: protect against non-dictionary in block-device-mapping.
 - doc: fixed example to not overwrite /etc/hosts [Chris Glass]
 - Doc: fix spelling / typos in ca_certs and scripts_vendor.
 - pyflakes: fix issue with pyflakes 1.3 found in ubuntu zesty-proposed.
 - net/cmdline: Further adjustments to ipv6 support [LaMont Jones]
   (LP: #1621615)
 - Add coverage dependency to bddeb to fix package build.
 - doc: improve HACKING.rst file
 - dmidecode: Allow dmidecode to be used on aarch64 [Robert Schweikert]
 - AliYun: Add new datasource for Ali-Cloud ECS [kaihuan.pkh]
 - Add coverage collection to tox unit tests. [Joshua Powers]
 - cc_users_groups: fix remaing call to ds.normalize_user_groups [Ryan Harper]
 - disk-config: udev settle after partitioning in gpt format. (LP: #1626243)
 - unittests: do not read system /etc/cloud/cloud.cfg.d (LP: #1635350)
 - Add documentation for logging features. [Wesley Wiedenmeier]
 - Add support for snap create-user on Ubuntu Core images. [Ryan Harper]
 - Fix sshd restarts for rhel distros. [Jim Gorz]
 - OpenNebula: replace 'ip' parsing with cloudinit.net usage.
 - Fix python2.6 things found running in centos 6.
 - Move user/group functions to new ug_util file
 - DigitalOcean: enable usage of data source by default.
 - update Gentoo initscripts to run in the correct order [Matthew Thode]
 - MAAS: improve the main of datasource to look at kernel cmdline config.
 - tests: silence the Cheetah UserWarning about NameMapper C version.
 - systemd: Run cloud-init.service Before dbus.socket not dbus.target
   [Daniel Watkins] (LP: #1629797)
 - systemd: run cloud-init.service Before dbus.service (LP: #1629797)
 - unittests: fix use of mock 2.0 'assert_called' when running make check
   [Ryan Harper]
 - Improve module documentation and doc cleanup. [Wesley Wiedenmeier]
 - lxd: Update network config for LXD 2.3 [Stéphane Graber]
 - DigitalOcean: use meta-data for network configruation [Ben Howard]
 - ntp: move to run after apt configuration (LP: #1628337)
 - Decode unicode types in decode_binary [Robert Schweikert]
 - systemd: Ensure that cloud-init-local happens before NetworkManager
 - Allow ephemeral drive to be unpartitioned [Paul Meyer]
 - subp: add 'update_env' argument
 - net: support reading ipv6 dhcp config from initramfs [LaMont Jones]
   (LP: #1621615, #1621507)
 - Adjust mounts and disk configuration for systemd. (LP: #1611074)
 - dmidecode: run dmidecode only on i?86 or x86_64 arch. [Robert Schweikert]
 - systemd: put cloud-init.target After multi-user.target (LP: #1623868)

0.7.8:
 - SmartOS: more improvements for network configuration
 - add ntp config module [Ryan Harper]
 - ChangeLog: update changelog for previous commit.
 - Add distro tags on config modules that should have it.
 - NoCloud: fix bug providing network-interfaces via meta-data. (LP: 1577982)
 - ConfigDrive: recognize 'tap' as a link type. (LP: #1610784)
 - Upgrade to a configobj package new enough to work
 - MAAS: add vendor-data support (LP: #1612313)
 - DigitalOcean: use the v1.json endpoint [Ben Howard]
 - Get Azure endpoint server from DHCP client [Brent Baude]
 - Apt: add new apt configuration format [Christian Ehrhardt]
 - distros: fix get_primary_arch method use of os.uname [Andrew Jorgensen]
 - Fix Gentoo net config generation [Matthew Thode]
 - Minor cleanups to atomic_helper and add unit tests.
 - azure dhclient-hook cleanups
 - network: fix get_interface_mac for bond slave, read_sys_net for ENOTDIR
 - Generate a dummy bond name for OpenStack (LP: #1605749)
 - add install option for openrc [Matthew Thode]
 - Add a module that can configure spacewalk.
 - python2.6: fix dict comprehension usage in _lsb_release.
 - apt-config: allow both old and new format to be present.
   [Christian Ehrhardt] (LP: #1616831)
 - bddeb: add --release flag to specify the release in changelog.
 - salt minion: update default pki directory for newer salt minion.
   (LP: #1609899)
 - Fix typo in default keys for phone_home [Roland Sommer] (LP: #1607810)
 - apt config conversion: treat empty string as not provided.  (LP: #1621180)
 - tests: cleanup tempdirs in apt_source tests
 - systemd: Better support package and upgrade. (LP: #1576692, #1621336)
 - remove obsolete .bzrignore
 - DataSourceOVF: fix user-data as base64 with python3 (LP: #1619394)
 - Allow link type of null in network_data.json [Jon Grimm] (LP: #1621968)

0.7.7:
 - open 0.7.7
 - Digital Ocean: add datasource for Digital Ocean. [Neal Shrader]
 - expose uses_systemd as a distro function (fix rhel7)
 - fix broken 'output' config (LP: #1387340)
 - begin adding cloud config module docs to config modules (LP: #1383510)
 - retain trailing eol from template files (sources.list) when
   rendered with jinja (LP: #1355343)
 - Only use datafiles and initsys addon outside virtualenvs
 - Fix the digital ocean test case on python 2.6
 - Increase the usefulness, robustness, configurability of the chef module
   so that it is more useful, more documented and better for users
 - Fix how '=' signs are not handled that well in ssh_utils (LP: #1391303)
 - Be more tolerant of ssh keys passed into 'ssh_authorized_keys'; allowing
   for list, tuple, set, dict, string types and warning on other unexpected
   types
 - Update to use newer/better OMNIBUS_URL for chef module
 - GCE: Allow base64 encoded user-data (LP: #1404311) [Wayne Witzell III]
 - GCE: use short hostname rather than fqdn (LP: #1383794) [Ben Howard]
 - systemd: make init stage run before login prompts shown [Steve Langasek]
 - hostname: on first boot apply hostname to be same as is written for
   persistent hostname.  (LP: #1246485)
 - remove usage of dmidecode on linux in favor of /sys interface [Ben Howard]
 - python3 support [Barry Warsaw, Daniel Watkins, Josh Harlow] (LP: #1247132)
 - support managing gpt partitions in disk config [Daniel Watkins]
 - Azure: utilze gpt support for ephemeral formating [Daniel Watkins]
 - CloudStack: support fetching password from virtual router [Daniel Watkins]
   (LP: #1422388)
 - readurl, read_file_or_url returns bytes, user must convert as necessary
 - SmartOS: use v2 metadata service (LP: #1436417) [Daniel Watkins]
 - NoCloud: fix local datasource claiming found without explicit dsmode
 - Snappy: add support for installing snappy packages and configuring.
 - systemd: use network-online instead of network.target (LP: #1440180)
   [Steve Langasek]
 - Add functionality to fixate the uid of a newly added user.
 - Don't overwrite the hostname if the user has changed it after we set it.
 - GCE datasource does not handle instance ssh keys (LP: 1403617)
 - sysvinit: make cloud-init-local run before network (LP: #1275098)
   [Surojit Pathak]
 - Azure: do not re-set hostname if user has changed it (LP: #1375252)
 - Fix exception when running with no arguments on Python 3. [Daniel Watkins]
 - Centos: detect/expect use of systemd on centos 7. [Brian Rak]
 - Azure: remove dependency on walinux-agent [Daniel Watkins]
 - EC2: know about eu-central-1 availability-zone (LP: #1456684)
 - Azure: remove password from on-disk ovf-env.xml (LP: #1443311) [Ben Howard]
 - Doc: include information on user-data in OpenStack [Daniel Watkins]
 - Systemd: check for systemd using sd_booted symantics (LP: #1461201)
   [Lars Kellogg-Stedman]
 - Add an rh_subscription module to handle registration of Red Hat instances.
   [Brent Baude]
 - cc_apt_configure: fix importing keys under python3 (LP: #1463373)
 - cc_growpart: fix specification of 'devices' list (LP: #1465436)
 - CloudStack: fix password setting on cloudstack > 4.5.1 (LP: #1464253)
 - GCE: fix determination of availability zone (LP: #1470880)
 - ssh: generate ed25519 host keys (LP: #1461242)
 - distro mirrors: provide datasource to mirror selection code to support
   GCE regional mirrors. (LP: #1470890)
 - add udev rules that identify ephemeral device on Azure (LP: #1411582)
 - _read_dmi_syspath: fix bad log message causing unintended exception
 - rsyslog: add additional configuration mode (LP: #1478103)
 - status_wrapper in main: fix use of print_exc when handling exception
 - reporting: add reporting module for web hook or logging of events.
 - NoCloud: fix consumption of vendordata (LP: #1493453)
 - power_state_change: support 'condition' to disable or enable poweroff
 - ubuntu fan: support for config and installing of ubuntu fan (LP: #1504604)
 - Azure: support extracting SSH key values from ovf-env.xml (LP: #1506244)
 - AltCloud: fix call to udevadm settle (LP: #1507526)
 - Ubuntu templates: modify sources.list template to provide same sources
   as install from server or desktop ISO. (LP: #1177432)
 - cc_mounts: use 'nofail' if system uses systemd. (LP: #1514485)
 - Azure: get instance id from dmi instead of SharedConfig (LP: #1506187)
 - systemd/power_state: fix power_state to work even if cloud-final
   exited non-zero (LP: #1449318)
 - SmartOS: Add support for Joyent LX-Brand Zones (LP: #1540965)
   [Robert C Jennings]
 - systemd: support using systemd-detect-virt to detect container
   (LP: #1539016) [Martin Pitt]
 - docs: fix lock_passwd documentation [Robert C Jennings]
 - Azure: Handle escaped quotes in WALinuxAgentShim.find_endpoint.
   (LP: #1488891) [Dan Watkins]
 - lxd: add support for setting up lxd using 'lxd init' (LP: #1522879)
 - Add Image Customization Parser for VMware vSphere Hypervisor
   Support. [Sankar Tanguturi]
 - timezone: use a symlink rather than copy for /etc/localtime
   unless it is already a file (LP: #1543025).
 - Enable password changing via a hashed string [Alex Sirbu]
 - Added BigStep datasource [Alex Sirbu]
 - No longer run pollinate in seed_random (LP: #1554152)
 - groups: add defalt user to 'lxd' group.  Create groups listed
   for a user if they do not exist. (LP: #1539317)
 - dmi data: fix failure of reading dmi data for unset dmi values
 - doc: mention label for nocloud datasource must be 'cidata' [Peter Hurley]
 - ssh_pwauth: fix module to support 'unchanged' and match behavior
   described in documentation [Chris Cosby]
 - quickly check to see if the previous instance id is still valid to
   avoid dependency on network metadata service on every boot (LP: #1553815)
 - support network configuration in cloud-init --local with support
   device naming via systemd.link.
 - FreeBSD: add support for installing packages, setting password and
   timezone.  Change default user to 'freebsd'. [Ben Arblaster]
 - locale: list unsupported environment settings in warning (LP: #1558069)
 - disk_setup: correctly send --force to mkfs on block devices (LP: #1548772)
 - chef: fix chef install from gems (LP: #1553345)
 - systemd: do not specify After of obsolete syslog.target (LP: #1536964)
 - centos: Ensure that resolve conf object is written as a str (LP: #1479988)
 - chef: straighten out validation_cert and validation_key (LP: #1568940)
 - phone_home: allow usage of fqdn (LP: #1566824) [Ollie Armstrong]
 - cloudstack: Only use DHCPv4 lease files as a datasource (LP: #1576273)
   [Wido den Hollander]
 - Paths: fix instance path if datasource's id has a '/'. (LP: #1575938)
   [Robert Jennings]
 - Ec2: do not retry requests for user-data path on 404.
 - settings on the kernel command line (cc:) override all local settings
   rather than only those in /etc/cloud/cloud.cfg (LP: #1582323)
 - Improve merging documentation [Daniel Watkins]
 - apt sources: support inserting key/key-id only, custom sources.list,
   long gpg key fingerprints with spaces, and dictionary format (LP: #1574113)
 - SmartOS: datasource improvements and support for metadata service
   providing networking information.
 - Datasources: centrally handle 'dsmode' and no longer require datasources
   to "pass" if modules_init should be executed with network access.
 - ConfigDrive: improved support for networking information from
   a network_data.json or older interfaces formated network_config.
 - Change missing Cheetah log warning to debug [Andrew Jorgensen]
 - Remove trailing dot from GCE metadata URL (LP: #1581200) [Phil Roche]
 - support network rendering to sysconfig (for centos and RHEL)
 - write_files: if no permissions are given, just use default without warn.
 - user_data: fix error when user-data is not utf-8 decodable (LP: #1532072)
 - fix mcollective module with python3 (LP: #1597699) [Sergii Golovatiuk]

0.7.6:
 - open 0.7.6
 - Enable vendordata on CloudSigma datasource (LP: #1303986)
 - Poll on /dev/ttyS1 in CloudSigma datasource only if dmidecode says
   we're running on cloudsigma (LP: #1316475) [Kiril Vladimiroff]
 - SmartOS test: do not require existance of /dev/ttyS1. [LP: #1316597]
 - doc: fix user-groups doc to reference plural ssh-authorized-keys
   (LP: #1327065) [Joern Heissler]
 - fix 'make test' in python 2.6
 - support jinja2 as a templating engine.  Drop the hard requirement on
   cheetah.  This helps in python3 effort. (LP: #1219223)
 - change install path for systemd files to /lib/systemd/system
   [Dimitri John Ledkov]
 - change trunk debian packaging to use pybuild and drop cdbs.
   [Dimitri John Ledkov]
 - SeLinuxGuard: remove invalid check that looked for stat.st_mode in os.lstat.
 - do not write comments in /etc/timezone (LP: #1341710)
 - ubuntu: provide 'ubuntu-init-switch' module to aid in systemd testing.
 - status/result json: remove 'end' entry which was always null
 - systemd: make cloud-init block ssh service startup to guarantee keys
   are generated. [Jordan Evans] (LP: #1333920)
 - default settings: fix typo resulting in OpenStack and GCE not working
   unless config explicitly provided (LP: #1329583) [Garrett Holmstrom])
 - fix rendering resolv.conf if no 'options' are provided (LP: #1328953)
 - docs: fix disk-setup to reference 'table_type' [Rail Aliiev] (LP: #1313114)
 - ssh_authkey_fingerprints: fix bug that prevented disabling the module.
   (LP: #1340903) [Patrick Lucas]
 - no longer use pylint as a checker, fix pep8 [Jay Faulkner].
 - Openstack: do not load some urls twice.
 - FreeBsd: fix initscripts and add working config file [Harm Weites]
 - Datasource: fix broken logic to provide hostname if datasource does not
   provide one
 - Improved and less verbose logging.
 - resizefs: first check that device is writable.
 - configdrive: fix reading of vendor data to be like metadata service reader.
   [Jay Faulkner]
 - resizefs: fix broken background resizing [Jay Faulkner] (LP: #1338614)
 - cc_grub_dpkg: fix EC2 hvm instances to avoid prompt on grub update.
   (LP: #1336855)
 - FreeBsd: support config drive datasource [Joseph bajin]
 - cc_mounts: support creating a swap file
 - DigitalOcean & GCE: fix get_hostname consistency
0.7.5:
 - open 0.7.5
 - Add a debug log message around import failures
 - add a 'debug' module for easily printing out some information about
   datasource and cloud-init [Shraddha Pandhe]
 - support running apt with 'eatmydata' via configuration token
   apt_get_wrapper (LP: #1236531).
 - convert paths provided in config-drive 'files' to string before writing
   (LP: #1260072).
 - Azure: minor changes in logging output. ensure filenames are strings (not
   unicode).
 - config/cloud.cfg.d/05_logging.cfg: provide a default 'output' setting, to
   redirect cloud-init stderr and stdout /var/log/cloud-init-output.log.
 - drop support for resizing partitions with parted entirely (LP: #1212492).
   This was broken as it was anyway.
 - add support for vendordata in SmartOS and NoCloud datasources.
 - drop dependency on boto for crawling ec2 metadata service.
 - add 'Requires' on sudo (for OpenNebula datasource) in rpm specs, and
   'Recommends' in the debian/control.in [Vlastimil Holer]
 - if mount_info reports /dev/root is a device path for /, then convert
   that to a device via help of kernel cmdline.
 - configdrive: consider partitions as possible datasources if they have
   theh correct filesystem label. [Paul Querna]
 - initial freebsd support [Harm Weites]
 - fix in is_ipv4 to accept IP addresses with a '0' in them.
 - Azure: fix issue when stale data in /var/lib/waagent (LP: #1269626)
 - skip config_modules that declare themselves only verified on a set of
   distros.  Add them to 'unverified_modules' list to run anyway.
 - Add CloudSigma datasource [Kiril Vladimiroff]
 - Add initial support for Gentoo and Arch distributions [Nate House]
 - Add GCE datasource [Vaidas Jablonskis]
 - Add native Openstack datasource which reads openstack metadata
   rather than relying on EC2 data in openstack metadata service.
 - SmartOS, AltCloud: disable running on arm systems due to bug
   (LP: #1243287, #1285686) [Oleg Strikov]
 - Allow running a command to seed random, default is 'pollinate -q'
   (LP: #1286316) [Dustin Kirkland]
 - Write status to /run/cloud-init/status.json for consumption by
   other programs (LP: #1284439)
 - Azure: if a reboot causes ephemeral storage to be re-provisioned
   Then we need to re-format it. (LP: #1292648)
 - OpenNebula: support base64 encoded user-data
   [Enol Fernandez, Peter Kotcauer]
0.7.4:
 - fix issue mounting 'ephemeral0' if ephemeral0 was an alias for a
   partitioned block device with target filesystem on ephemeral0.1.
   (LP: #1236594)
 - fix DataSourceAzure incompatibility with 2.6 (LP: #1232175)
 - fix power_state_change config module so that example works.  Improve
   its documentation and add reference to 'timeout'
 - support apt-add-archive with 'cloud-archive:' format.  (LP: #1244355)
 - Change SmartOS verb for availability zone (LP: #1249124)
 - documentation fix for boothooks to use 'cloud-init-per'
 - fix resizefs module by supporting kernels that do not have
   /proc/PID/mountinfo.  (LP: #1248625) [Tim Daly Jr.]
 - fix 'make rpm' by removing 0.6.4 entry from ChangeLog (LP: #1241834)
0.7.3:
 - fix omnibus chef installer (LP: #1182265) [Chris Wing]
 - small fix for OVF datasource for iso transport on non-iso9660 filesystem
 - determine if upstart version is suitable for
   'initctl reload-configuration' (LP: #1124384).  If so, then invoke it.
   supports setting up instance-store disk with partition table and filesystem.
 - add Azure datasource.
 - add support for SuSE / SLES [Juerg Haefliger]
 - add a trailing carriage return to chpasswd input, which reportedly
   caused a problem on rhel5 if missing.
 - support individual MIME segments to be gzip compressed (LP: #1203203)
 - always finalize handlers even if processing failed (LP: #1203368)
 - support merging into cloud-config via jsonp. (LP: #1200476)
 - add datasource 'SmartOS' for Joyent Cloud.  Adds a dependency on serial.
 - add 'log_time' helper to util for timing how long things take
   which also reads from uptime. uptime is useful as clock may change during
   boot due to ntp.
 - prefer growpart resizer to 'parted resizepart' (LP: #1212492)
 - support random data seed from config drive or azure, and a module
   'seed_random' to read that and write it to /dev/urandom.
 - add OpenNebula Datasource [Vlastimil Holer]
 - add 'cc_disk_setup' config module for paritioning disks and creating
   filesystems.  Useful if attached disks are not formatted (LP: #1218506)
 - Fix usage of libselinux-python when selinux is disabled. [Garrett Holmstrom]
 - multi_log: only write to /dev/console if it exists [Garrett Holmstrom]
 - config/cloud.cfg: add 'sudo' to list groups for the default user
   (LP: #1228228)
 - documentation fix for use of 'mkpasswd' [Eric Nordlund]
 - respect /etc/growroot-disabled file (LP: #1234331)
0.7.2:
 - add a debian watch file
 - add 'sudo' entry to ubuntu's default user (LP: #1080717)
 - fix resizefs module when 'noblock' was provided (LP: #1080985)
 - make sure there is no blank line before cloud-init entry in
   there are no blank lines in /etc/ca-certificates.conf (LP: #1077020)
 - fix sudoers writing when entry is a string (LP: #1079002)
 - tools/write-ssh-key-fingerprints: use '-s' rather than '--stderr'
   option (LP: #1083715)
 - make install of puppet configurable (LP: #1090205) [Craig Tracey]
 - support omnibus installer for chef [Anatoliy Dobrosynets]
 - fix bug where cloud-config in user-data could not modify system_info
   settings (LP: #1090482)
 - fix CloudStack DataSource to use Virtual Router as described by
   CloudStack documentation if it is available by searching through dhclient
   lease files.  If it is not available, then fall back to the default
   gateway. (LP: #1089989)
 - fix redaction of password field in log (LP: #1096417)
 - fix to cloud-config user setup.  Previously, lock_passwd was broken and
   all accounts would be locked unless 'system' was given (LP: #1096423).
 - Allow 'sr0' (or sr[0-9]) to be specified without /dev/ as a source for
   mounts. [Vlastimil Holer]
 - allow config-drive-data to come from a CD device by more correctly
   filtering out partitions.  (LP: #1100545)
 - setup docs to be available on read-the-docs
   https://cloudinit.readthedocs.org/en/latest/ (LP: #1093039)
 - add HACKING file for information on contributing
 - handle the legacy 'user:' configuration better, making it affect the
   configured OS default user (LP: #1100920)
 - Adding a resolv.conf configuration module (LP: #1100434).  Currently only
   working on redhat systems (no support for resolvconf)
 - support grouping linux distros into "os_families".  This allows a module
   to operate on the family (redhat or debian) rather than the distro (ubuntu,
   debian, fedora, rhel) (LP: #1100029)
 - fix /etc/hosts writing when templates are used (LP: #1100036)
 - add package versioning logic to package installation
   functionality (LP: #1108047)
 - fix documentation for write_files to correctly list 'permissions'
   rather than 'perms' (LP: #1111205)
 - cloud-init-container.conf: ensure /run/network before running ifquery
 - DataSourceNoCloud: allow user-data and meta-data to be specified
   in config (LP: #1115833).
 - improve debian support in sysvinit scripts, package build scripts, and
   split sources.list template to be distro specific.
 - support for resizing btrfs root filesystems [Blair Zajac]
 - fix issue when writing ssh keys to .ssh/authorized_keys (LP: #1136343)
 - upstart: cloud-init-nonet.conf trap the TERM signal, so that dmesg or other
   output does not get a 'killed by TERM signal' message.
 - support resizing partitions via growpart or parted (LP: #1136936)
 - allow specifying apt-get command in distro config ('apt_get_command')
 - support different and user-suppliable merging algorithms for cloud-config
   (LP: #1023179)
 - use python-requests rather than urllib2.  By using recent versions of
   python-requests, we get https support (LP: #1067888).
 - make apt-get invoke 'dist-upgrade' rather than 'upgrade' for
   package_upgrade. (LP: #1164147)
 - improvements for systemd with Fedora 18
 - workaround 2.6 kernel issue that stopped blkid from showing /dev/sr0
 - add new, backwards compatible merging syntax so merging of cloud-config
   can be more useful.

0.7.1:
 - sysvinit: fix missing dependency in cloud-init job for RHEL 5.6
 - config-drive: map hostname to local-hostname (LP: #1061964)
 - landscape: install landscape-client package if not installed.
   only take action if cloud-config is present (LP: #1066115)
 - cc_landscape: restart landscape after install or config (LP: #1070345)
 - multipart/archive.  do not fail on unknown headers in multipart
   mime or cloud-archive config (LP: #1065116).
 - tools/Z99-cloud-locale-test.sh: avoid warning when user's shell is
   zsh (LP: #1073077)
 - fix stack trace when unknown user-data input had unicode (LP: #1075756)
 - split 'apt-update-upgrade' config module into 'apt-configure' and
   'package-update-upgrade-install'.  The 'package-update-upgrade-install'
   will be a cross distro module.
 - Cleanups:
   - Remove usage of paths.join, as all code should run through util helpers
   - Fix pylint complaining about tests folder 'helpers.py' not being found
   - Add a pylintrc file that is used instead options hidden in 'run_pylint'
 - fix bug where cloud-config from user-data could not affect system_info
   settings [revno 703] (LP: #1076811)
 - for write fqdn to system config for rh/fedora [revno 704]
 - add yaml/cloud config examples checking tool [revno 706]
 - Fix the merging of group configuration when that group configuration is a
   dict => members. [revno 707]
 - add yum_add_repo configuration module for adding additional yum repos
 - fix public key importing with config-drive-v2 datasource (LP: #1077700)
 - handle renaming and fixing up of marker names (LP: 1075980) [revno 710]
   this relieves that burden from the distro/packaging.
 - group config: fix how group members weren't being translated correctly
   when the group: [member, member...] format was used (LP: #1077245)
 - sysconfig: fix how the /etc/sysconfig/network should be using the fully
   qualified domain name instead of the partially qualified domain name
   which is used in the ubuntu/debian case (LP: #1076759)
 - fix how string escaping was not working when the string was a unicode
   string which was causing the warning message not to be written
   out (LP: #1075756)
 - for boto > 0.6.0 there was a lazy load of the metadata added, when
   cloud-init runs the usage of this lazy loading is hidden and since that lazy
   loading will be performed on future attribute access we must traverse the
   lazy loaded dictionary and force it to full expand so that if cloud-init
   blocks the ec2 metadata port the lazy loaded dictionary will continue
   working properly instead of trying to make additional url calls which will
   fail (LP: #1068801)
 - use a set of helper/parsing classes to perform system configuration
   for easier test.  (/etc/sysconfig, /etc/hostname, resolv.conf, /etc/hosts)
 - add power_state_change config module for shutting down stystem after
   cloud-init finishes. (LP: #1064665)
0.7.0:
 - add a 'exception_cb' argument to 'wait_for_url'.  If provided, this
   method will be called back with the exception received and the message.
 - utilize the 'exception_cb' above to modify the oauth timestamp in
   DataSourceMAAS requests if a 401 or 403 is received. (LP: #978127)
 - catch signals and exit rather than stack tracing
 - if logging fails, enable a fallback logger by patching the logging module
 - do not 'start networking' in cloud-init-nonet, but add
   cloud-init-container job that runs only if in container and emits
   net-device-added (LP: #1031065)
 - search only top level dns for 'instance-data' in
   DataSourceEc2 (LP: #1040200)
 - add support for config-drive-v2 (LP:#1037567)
 - support creating users, including the default user.
   [Ben Howard] (LP: #1028503)
 - add apt_reboot_if_required to reboot if an upgrade or package installation
   forced the need for one (LP: #1038108)
 - allow distro mirror selection to include availability-zone (LP: #1037727)
 - allow arch specific mirror selection (select ports.ubuntu.com on arm)
   LP: #1028501
 - allow specification of security mirrors (LP: #1006963)
 - add the 'None' datasource (LP: #906669), which will allow jobs
   to run even if there is no "real" datasource found.
 - write ssh authorized keys to console, ssh_authkey_fingerprints
   config module [Joshua Harlow] (LP: #1010582)
 - Added RHEVm and vSphere support as source AltCloud [Joseph VLcek]
 - add write-files module (LP: #1012854)
 - Add setuptools + cheetah to debian package build dependencies (LP: #1022101)
 - Adjust the sysvinit local script to provide 'cloud-init-local' and have
   the cloud-config script depend on that as well.
 - Add the 'bzr' name to all packages built
 - Reduce logging levels for certain non-critical cases to DEBUG instead of the
   previous level of WARNING
 - unified binary that activates the various stages
   - Now using argparse + subcommands to specify the various CLI options
 - a stage module that clearly separates the stages of the different
   components (also described how they are used and in what order in the
   new unified binary)
 - user_data is now a module that just does user data processing while the
   actual activation and 'handling' of the processed user data is done via
   a separate set of files (and modules) with the main 'init' stage being the
   controller of this
   - creation of boot_hook, cloud_config, shell_script, upstart_job version 2
     modules (with classes that perform there functionality) instead of those
     having functionality that is attached to the cloudinit object (which
     reduces reuse and limits future functionality, and makes testing harder)
 - removal of global config that defined paths, shared config, now this is
   via objects making unit testing testing and global side-effects a non issue
 - creation of a 'helpers.py'
   - this contains an abstraction for the 'lock' like objects that the various
     module/handler running stages use to avoid re-running a given
     module/handler for a given frequency. this makes it separated from
     the actual usage of that object (thus helpful for testing and clear lines
     usage and how the actual job is accomplished)
     - a common 'runner' class is the main entrypoint using these locks to
       run function objects passed in (along with there arguments) and there
       frequency
   - add in a 'paths' object that provides access to the previously global
     and/or config based paths (thus providing a single entrypoint object/type
     that provides path information)
       - this also adds in the ability to change the path when constructing
       that path 'object' and adding in additional config that can be used to
       alter the root paths of 'joins' (useful for testing or possibly useful
       in chroots?)
        - config options now avaiable that can alter the 'write_root' and the
         'read_root' when backing code uses the paths join() function
   - add a config parser subclass that will automatically add unknown sections
     and return default values (instead of throwing exceptions for these cases)
   - a new config merging class that will be the central object that knows
     how to do the common configuration merging from the various configuration
     sources. The order is the following:
     - cli config files override environment config files
       which override instance configs which override datasource
       configs which override base configuration which overrides
       default configuration.
 - remove the passing around of the 'cloudinit' object as a 'cloud' variable
   and instead pass around an 'interface' object that can be given to modules
   and handlers as there cloud access layer while the backing of that
   object can be varied (good for abstraction and testing)
 - use a single set of functions to do importing of modules
 - add a function in which will search for a given set of module names with
   a given set of attributes and return those which are found
 - refactor logging so that instead of using a single top level 'log' that
   instead each component/module can use its own logger (if desired), this
   should be backwards compatible with handlers and config modules that used
   the passed in logger (its still passed in)
   - ensure that all places where exception are caught and where applicable
     that the util logexc() is called, so that no exceptions that may occur
     are dropped without first being logged (where it makes sense for this
     to happen)
 - add a 'requires' file that lists cloud-init dependencies
   - applying it in package creation (bdeb and brpm) as well as using it
     in the modified setup.py to ensure dependencies are installed when
     using that method of packaging
 - add a 'version.py' that lists the active version (in code) so that code
   inside cloud-init can report the version in messaging and other config files
 - cleanup of subprocess usage so that all subprocess calls go through the
   subp() utility method, which now has an exception type that will provide
   detailed information on python 2.6 and 2.7
 - forced all code loading, moving, chmod, writing files and other system
   level actions to go through standard set of util functions, this greatly
   helps in debugging and determining exactly which system actions cloud-init
   is performing
 - adjust url fetching and url trying to go through a single function that
   reads urls in the new 'url helper' file, this helps in tracing, debugging
   and knowing which urls are being called and/or posted to from with-in
   cloud-init code
   - add in the sending of a 'User-Agent' header for all urls fetched that
     do not provide there own header mapping, derive this user-agent from
     the following template, 'Cloud-Init/{version}' where the version is the
     cloud-init version number
 - using prettytable for netinfo 'debug' printing since it provides a standard
   and defined output that should be easier to parse than a custom format
 - add a set of distro specific classes, that handle distro specific actions
   that modules and or handler code can use as needed, this is organized into
   a base abstract class with child classes that implement the shared
   functionality. config determines exactly which subclass to load, so it can
   be easily extended as needed.
   - current functionality
      - network interface config file writing
      - hostname setting/updating
      - locale/timezone/ setting
      - updating of /etc/hosts (with templates or generically)
      - package commands (ie installing, removing)/mirror finding
      - interface up/down activating
   - implemented a debian + ubuntu subclass
   - implemented a redhat + fedora subclass
 - adjust the root 'cloud.cfg' file to now have distrobution/path specific
   configuration values in it. these special configs are merged as the normal
   config is, but the system level config is not passed into modules/handlers
   - modules/handlers must go through the path and distro object instead
 - have the cloudstack datasource test the url before calling into boto to
   avoid the long wait for boto to finish retrying and finally fail when
   the gateway meta-data address is unavailable
 - add a simple mock ec2 meta-data python based http server that can serve a
   very simple set of ec2 meta-data back to callers
      - useful for testing or for understanding what the ec2 meta-data
        service can provide in terms of data or functionality
 - for ssh key and authorized key file parsing add in classes and util
   functions that maintain the state of individual lines, allowing for a
   clearer separation of parsing and modification (useful for testing and
   tracing)
 - add a set of 'base' init.d scripts that can be used on systems that do
   not have full upstart or systemd support (or support that does not match
   the standard fedora/ubuntu implementation)
   - currently these are being tested on RHEL 6.2
 - separate the datasources into there own subdirectory (instead of being
   a top-level item), this matches how config 'modules' and user-data
   'handlers' are also in there own subdirectory (thus helping new developers
   and others understand the code layout in a quicker manner)
 - add the building of rpms based off a new cli tool and template 'spec' file
   that will templatize and perform the necessary commands to create a source
   and binary package to be used with a cloud-init install on a 'rpm'
   supporting system
   - uses the new standard set of requires and converts those pypi requirements
     into a local set of package requirments (that are known to exist on RHEL
     systems but should also exist on fedora systems)
 - adjust the bdeb builder to be a python script (instead of a shell script)
   and make its 'control' file a template that takes in the standard set of
   pypi dependencies and uses a local mapping (known to work on ubuntu) to
   create the packages set of dependencies (that should also work on
   ubuntu-like systems)
 - pythonify a large set of various pieces of code
   - remove wrapping return statements with () when it has no effect
   - upper case all constants used
   - correctly 'case' class and method names (where applicable)
   - use os.path.join (and similar commands) instead of custom path creation
   - use 'is None' instead of the frowned upon '== None' which picks up a large
     set of 'true' cases than is typically desired (ie for objects that have
     there own equality)
   - use context managers on locks, tempdir, chdir, file, selinux, umask,
     unmounting commands so that these actions do not have to be closed and/or
     cleaned up manually in finally blocks, which is typically not done and
     will eventually be a bug in the future
   - use the 'abc' module for abstract classes base where possible
      - applied in the datasource root class, the distro root class, and the
        user-data v2 root class
 - when loading yaml, check that the 'root' type matches a predefined set of
   valid types (typically just 'dict') and throw a type error if a mismatch
   occurs, this seems to be a good idea to do when loading user config files
 - when forking a long running task (ie resizing a filesytem) use a new util
   function that will fork and then call a callback, instead of having to
   implement all that code in a non-shared location (thus allowing it to be
   used by others in the future)
 - when writing out filenames, go through a util function that will attempt to
   ensure that the given filename is 'filesystem' safe by replacing '/' with
   '_' and removing characters which do not match a given whitelist of allowed
   filename characters
 - for the varying usages of the 'blkid' command make a function in the util
   module that can be used as the single point of entry for interaction with
   that command (and its results) instead of having X separate implementations
 - place the rfc 8222 time formatting and uptime repeated pieces of code in the
   util module as a set of function with the name 'time_rfc2822'/'uptime'
 - separate the pylint+pep8 calling from one tool into two indivudal tools so
   that they can be called independently, add make file sections that can be
   used to call these independently
 - remove the support for the old style config that was previously located in
   '/etc/ec2-init/ec2-config.cfg', no longer supported!
 - instead of using a altered config parser that added its own 'dummy' section
   on in the 'mcollective' module, use configobj which handles the parsing of
   config without sections better (and it also maintains comments instead of
   removing them)
 - use the new defaulting config parser (that will not raise errors on sections
   that do not exist or return errors when values are fetched that do not
   exist) in the 'puppet' module
 - for config 'modules' add in the ability for the module to provide a list of
   distro names which it is known to work with, if when ran and the distro
   being used name does not match one of those in this list, a warning will be
   written out saying that this module may not work correctly on this
   distrobution
 - for all dynamically imported modules ensure that they are fixed up before
   they are used by ensuring that they have certain attributes, if they do not
   have those attributes they will be set to a sensible set of defaults instead
 - adjust all 'config' modules and handlers to use the adjusted util functions
   and the new distro objects where applicable so that those pieces of code can
   benefit from the unified and enhanced functionality being provided in that
   util module
 - fix a potential bug whereby when a #includeonce was encountered it would
   enable checking of urls against a cache, if later a #include was encountered
   it would continue checking against that cache, instead of refetching (which
   would likely be the expected case)
 - add a openstack/nova based pep8 extension utility ('hacking.py') that allows
   for custom checks (along with the standard pep8 checks) to occur when
   running 'make pep8' and its derivatives
 - support relative path in AuthorizedKeysFile (LP: #970071).
 - make apt-get update run with --quiet (suitable for logging) (LP: #1012613)
 - cc_salt_minion: use package 'salt-minion' rather than 'salt' (LP: #996166)
 - use yaml.safe_load rather than yaml.load (LP: #1015818)
0.6.3:
 - add sample systemd config files [Garrett Holmstrom]
 - add Fedora support [Garrent Holstrom] (LP: #883286)
 - fix bug in netinfo.debug_info if no net devices available (LP: #883367)
 - use python module hashlib rather than md5 to avoid deprecation warnings.
 - support configuration of mirror based on dns name ubuntu-mirror in
   local domain.
 - support setting of Acquire::HTTP::Proxy via 'apt_proxy'
 - DataSourceEc2: more resilliant to slow metadata service
   - config change: 'retries' dropped, 'max_wait' added, timeout increased
 - close stdin in all cloud-init programs that are launched at boot
   (LP: #903993)
 - revert management of /etc/hosts to 0.6.1 style (LP: #890501, LP: #871966)
 - write full ssh keys to console for easy machine consumption (LP: #893400)
 - put INSTANCE_ID environment variable in bootcmd scripts
 - add 'cloud-init-per' script for easily running things with a given frequency
 - replace cloud-init-run-module with cloud-init-per
 - support configuration of landscape-client via cloud-config (LP: #857366)
 - part-handlers now get base64 decoded content rather than 2xbase64 encoded
   in the payload parameter. (LP: #874342)
 - add test case framework [Mike Milner] (LP: #890851)
 - fix pylint warnings [Juerg Haefliger] (LP: #914739)
 - add support for adding and deleting CA Certificates [Mike Milner]
   (LP: #915232)
 - in ci-info lines, use '.' to indicate empty field for easier machine reading
 - support empty lines in "#include" files (LP: #923043)
 - support configuration of salt minions (Jeff Bauer) (LP: #927795)
 - DataSourceOVF: only search for OVF data on ISO9660 filesystems (LP: #898373)
 - DataSourceConfigDrive: support getting data from openstack config drive
   (LP: #857378)
 - DataSourceNoCloud: support seed from external disk of ISO or vfat
   (LP: #857378)
 - DataSourceNoCloud: support inserting /etc/network/interfaces
 - DataSourceMaaS: add data source for Ubuntu Machines as a Service (MaaS)
   (LP: #942061)
 - DataSourceCloudStack: add support for CloudStack datasource [Cosmin Luta]
 - add option 'apt_pipelining' to address issue with S3 mirrors
   (LP: #948461) [Ben Howard]
 - warn on non-multipart, non-handled user-data [Martin Packman]
 - run resizefs in the background in order to not block boot (LP: #961226)
 - Fix bug in Chef support where validation_key was present in config, but
   'validation_cert' was not (LP: #960547)
 - Provide user friendly message when an invalid locale is set
   [Ben Howard] (LP: #859814)
 - Support reading cloud-config from kernel command line parameter and
   populating local file with it, which can then provide data for DataSources
 - improve chef examples for working configurations on 11.10 and 12.04
   [Lorin Hochstein] (LP: #960564)

0.6.2:
 - fix bug where update was not done unless update was explicitly set.
   It would not be run if 'upgrade' or packages were set to be installed
 - fix bug in part-handler code, that prevented working part-handlers
   (LP: #739694)
 - fix bug in resizefs cloud-config that would cause trace based on
   failure of 'blkid /dev/root' (LP: #726938)
 - convert dos formated files to unix for user-scripts, boothooks,
   and upstart jobs (LP: #744965)
 - fix bug in seeding of grub dpkg configuration (LP: #752361) due
   to renamed devices in newer (natty) kernels (/dev/sda1 -> /dev/xvda1)
 - make metadata urls configurable, to support eucalyptus in
   STATIC or SYSTEM modes (LP: #761847)
 - support disabling byobu in cloud-config
 - run cc_ssh as a cloud-init module so it is guaranteed to run before
   ssh starts (LP: #781101)
 - make prefix for keys added to /root/.ssh/authorized_keys configurable
   and add 'no-port-forwarding,no-agent-forwarding,no-X11-forwarding'
   to the default (LP: #798505)
 - make 'cloud-config ready' command configurable (LP: #785551)
 - make fstab fields used to 'fill in' shorthand entries configurable
   This means you do not have to have 'nobootwait' in the values
   (LP: #785542)
 - read /etc/ssh/sshd_config for AuthorizedKeysFile rather than
   assuming ~/.ssh/authorized_keys (LP: #731849)
 - fix cloud-init in ubuntu lxc containers (LP: #800824)
 - sanitize hosts file for system's hostname to 127.0.1.1 (LP: #802637)
 - add chef support (cloudinit/CloudConfig/cc_chef.py) (LP: ##798844)
 - do not give trace on failure to resize in lxc container (LP: #800856)
 - increase the timeout on url gets for "seedfrom" values (LP: #812646)
 - do not write entries for ephemeral0 on t1.micro (LP: #744019)
 - support 'include-once' so that expiring or one-time use urls can
   be used for '#include' to provide sensitive data.
 - support for passing public and private keys to mcollective via cloud-config
 - support multiple staticly configured network devices, as long as
   all of them come up early (LP: #810044)
 - Changes to handling user data mean that:
   * boothooks will now run more than once as they were intended (and as
     bootcmd commands do)
   * cloud-config and user-scripts will be updated from user data every boot
 - Fix issue where 'isatty' would return true for apt-add-repository.
   apt-add-repository would get stdin which was attached to a terminal
   (/dev/console) and would thus hang when running during boot.  (LP: 831505)
   This was done by changing all users of util.subp to have None input unless
   specified
 - Add some debug info to the console when cloud-init runs.
   This is useful if debugging, IP and route information is printed to the
   console.
 - change the mechanism for handling .ssh/authorized_keys, to update entries
   rather than appending.  This ensures that the authorized_keys that are
   being inserted actually do something (LP: #434076, LP: #833499)
 - log warning on failure to set hostname (LP: #832175)
 - upstart/cloud-init-nonet.conf: wait for all network interfaces to be up
   allow for the possibility of /var/run != /run.
 - DataSourceNoCloud, DataSourceOVF : do not provide a default hostname.
   This way the configured hostname of the system will be used if not provided
   by metadata (LP: #838280)
 - DataSourceOVF: change the default instance id to 'iid-dsovf' from 'nocloud'
 - Improve the OVF documentation, and provide a simple command line
   tool for creating a useful ISO file.

0.6.1:
 - fix bug in fixing permission on /var/log/cloud-init.log (LP: #704509)
 - improve comment strings in rsyslog file tools/21-cloudinit.conf
 - add previous-instance-id and previous-datasource files to datadir
 - add 'datasource' file to instance dir
 - add setting of passwords and enabling/disabling of PasswordAuthentication
   for sshd.  By default no changes are done to sshd.
 - fix for puppet configuration options (LP: #709946) [Ryan Lane]
 - fix pickling of DataSource, which broke seeding.
 - turn resize_rootfs default to True
 - avoid mounts in DataSourceOVF if 'read' on device fails
   'mount /dev/sr0' for an empty virtual cdrom device was taking 18 seconds
 - add 'manual_cache_clean' option to select manual cleaning of
   the /var/lib/cloud/instance/ link, for a data source that might
   not be present on every boot
 - make DataSourceEc2 retries and timeout configurable
 - add helper routines for apt-get update and install
 - add 'bootcmd' like 'runcmd' to cloud-config syntax for running things early
 - move from '#opt_include' in config file format to conf_d.
   ie, now files in /etc/cloud.cfg.d/ is read rather than reading
   '#opt_include <filename>' or '#include <filename>' in cloud.cfg
 - allow /etc/hosts to be written from hosts.tmpl. which allows
   getting local-hostname into /etc/hosts (LP: #720440)
 - better handle startup if there is no eth0 (LP: #714807)
 - update rather than append in puppet config [Marc Cluet]
 - add cloud-config for mcollective [Marc Cluet]
0.6.0:
 - change permissions of /var/log/cloud-init.log to accomodate
   syslog writing to it (LP: #704509)
 - rework of /var/lib/cloud layout
 - remove updates-check (LP: #653220)
 - support resizing / on first boot (enabled by default)
 - added support for running CloudConfig modules at cloud-init time
   rather than cloud-config time, and the new 'cloud_init_modules'
   entry in cloud.cfg to indicate which should run then.
   The driving force behind this was to have the rsyslog module
   able to run before rsyslog even runs so that a restart would
   not be needed (rsyslog on ubuntu runs on 'filesystem')
 - moved setting and updating of hostname to cloud_init_modules
   this allows the user to easily disable these from running.
   This also means:
   - the semaphore name for 'set_hostname' and 'update_hostname'
     changes to 'config_set_hostname' and 'config_update_hostname'
 - added cloud-config option 'hostname' for setting hostname
 - moved upstart/cloud-run-user-script.conf to upstart/cloud-final.conf
 - cloud-final.conf now runs runs cloud-config modules similar
   to cloud-config and cloud-init.
 - LP: #653271
   - added writing of "boot-finished" to /var/lib/cloud/instance/boot-finished
     this is the last thing done, indicating cloud-init is finished booting
   - writes message to console with timestamp and uptime
 - write ssh keys to console as one of the last things done
   this is to ensure they don't get run off the 'get-console-ouptut' buffer
 - user_scripts run via cloud-final and thus semaphore renamed from
   user_scripts to config_user_scripts
 - add support for redirecting output of cloud-init, cloud-config, cloud-final
   via the config file, or user data config file
 - add support for posting data about the instance to a url (phone_home)
 - add minimal OVF transport (iso) support
 - make DataSources that are attempted dynamic and configurable from
   system config. changen "cloud_type: auto" as configuration for this
   to 'datasource_list: [ "Ec2" ]'.  Each of the items in that list
   must be modules that can be loaded by "DataSource<item>"
 - add 'timezone' option to cloud-config (LP: #645458)
 - Added an additional archive format, that can be used for multi-part
   input to cloud-init.  This may be more user friendly then mime-multipart
   See example in doc/examples/cloud-config-archive.txt (LP: #641504)
 - add support for reading Rightscale style user data (LP: #668400)
   and acting on it in cloud-config (cc_rightscale_userdata.py)
 - make the message on 'disable_root' more clear (LP: #672417)
 - do not require public key if private is given in ssh cloud-config
   (LP: #648905)<|MERGE_RESOLUTION|>--- conflicted
+++ resolved
@@ -1,6 +1,3 @@
-<<<<<<< HEAD
--25.1.2
-=======
 25.1.4
 - fix: disable cloud-init when non-x86 environments have no DMI-data and
   no strict datasources detected (LP: #2069607) (CVE-2024-6174)
@@ -12,7 +9,6 @@
    (CVE-2024-6174)
 
 25.1.2
->>>>>>> ff1d9f04
  - fix: ensure MAAS datasource retries on failure (#6167)
 
 25.1.1
