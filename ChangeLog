<<<<<<< HEAD
=======
24.1.2
 - test: Don't assume ordering of ThreadPoolExecutor submissions (#5052)
 - refactor(ec2): simplify convert_ec2_metadata_network_config
 - tests: drop CiTestCase and convert to pytest
 - bug(tests): mock reads of host's /sys/class/net via get_sys_class_path
 - fix: Fix breaking changes in package install (#5069)
 - fix: Undeprecate 'network' in schema route definition (#5072)
 - fix(ec2): fix ipv6 policy routing
 - fix: document and add 'accept-ra' to network schema (#5060)
 - bug(maas): register the correct DatasourceMAASLocal in init-local
   (#5068) (LP: #2057763)

>>>>>>> 1496720c
24.1.1
 - fix: Include DataSourceCloudStack attribute in unpickle test (#5039)
 - bug(vmware): initialize new DataSourceVMware attributes at unpickle (#5021)
 - fix(apt): Don't warn on apt 822 source format (#5028)
 - fix: Add "broadcast" to network v1 schema (#5034)
 - pro: honor but warn on custom ubuntu_advantage in /etc/cloud/cloud.cfg (#5030)
 - net/dhcp: handle timeouts for dhcpcd (#5022)
 - fix: Make wait_for_url respect explicit arguments
 - bug(wait_for_url): when exceptions occur url is unset, use url_exc
 - test: Fix scaleway retry assumptions
 - fix: Make DataSourceOracle more resilient to early network issues (#5025)
 - tests: Fix wsl test (#5008)

24.1
 - fix: Don't warn on vendor directory (#4986)
 - apt: kill spawned keyboxd after gpg cmd interaction
 - tests: upgrade tests should only validate current boot log
 - net/dhcp: fix maybe_perform_dhcp_discovery check for interface=None
   [Chris Patterson]
 - doc(network-v2): fix section nesting levels
 - fix(tests): don't check for clean log on minimal image (#4965) [Cat Red]
 - fix(cc_resize): Don't warn if zpool command not found (#4969)
   (LP: #2055219)
 - feat(subp): Make invalid command warning more user-friendly (#4972)
 - docs: Remove statement about device path matching (#4966)
 - test: Fix xfail to check the dhcp client name (#4971)
 - tests: avoid console prompts when removing gpg on Noble
 - test: fix test_get_status_systemd_failure
 - fix: Remove hardcoded /var/lib/cloud hotplug path (#4940)
 - refactor: Refactor status.py (#4864)
 - test: Use correct lxd network-config keys (#4950)
 - test: limit temp dhcp6 changes to < NOBLE (#4942)
 - test: allow downgrades when install debs (#4941)
 - tests: on noble, expect default /etc/apt/sources.list
 - tests: lxd_vm early boot status test ordered After=systemd-remount-fs
   (#4936)
 - tests: pro integration tests supply ubuntu_advantage until pro v32
   (#4935)
 - feat(hotplug): add cmd to enable hotplug (#4821)
 - test: fix test_combined_cloud_config_json (#4925)
 - test: xfail udhcpc on azure (#4924)
 - feat: Implement the WSL datasource (#4786) [Carlos Nihelton]
 - refactor(openrc):  Improve the OpenRC files (#4916) [dermotbradley]
 - tests: use apt install instead of dpkg -i to install pkg deps
 - tests: inactive module rename ubuntu_advantage to ubuntu_pro
 - test: fix tmpdir in test_cc_apk_configure (#4914)
 - test: fix jsonschema version checking in pro test (#4915)
 - feat(dhcp): Make dhcpcd the default dhcp client (#4912)
 - feat(Alpine) cc_growpart.py: fix handling of /dev/mapper devices (#4876)
   [dermotbradley]
 - test: Retry longer in test_status.py integration test (#4910)
 - test: fix kernel override test (#4913)
 - chore: Rename sysvinit/gentoo directory to sysvinit/openrc (#4906)
   [dermotbradley]
 - doc: update ubuntu_advantage references to pro
 - chore: rename cc_ubuntu_advantage to cc_ubuntu_pro (SC-1555)
 - feat(ubuntu pro): deprecate ubuntu_pro key in favor of ubuntu_advantage
 - feat(schema): support ubuntu_pro key and deprecate ubuntu_advantage
 - test: fix verify_clean_log (#4903)
 - test: limit test_no_hotplug_triggered_by_docker to stable releases
 - tests: generalize warning Open vSwitch warning from netplan apply (#4894)
 - fix(hotplug): remove literal quotes in args
 - feat(apt): skip known /etc/apt/sources.list content
 - feat(apt): use APT deb822 source format by default
 - test(ubuntu-pro): change livepatch to esm-infra
 - doc(ec2): fix metadata urls (#4880)
 - fix: unpin jsonschema and update tests (#4882)
 - distro: add eject FreeBSD code path (#4838) [Mina Galić]
 - feat(ec2): add hotplug as a default network update event (#4799)
 - feat(ec2): support instances with repeated device-number (#4799)
 - feat(cc_install_hotplug): trigger hook on known ec2 drivers (#4799)
 - feat(ec2): support multi NIC/IP setups (#4799)
 - feat(hotplug): hook-hotplug is now POSIX shell add OpenRC init script
   [dermotbradley]
 - test: harden test_dhcp.py::test_noble_and_newer_force_client
 - test: fix test_combined_cloud_config_json (#4868)
 - feat(apport): Disable hook when disabled (#4874)
 - chore: Add pyright ignore comments (#4874)
 - bug(apport): Fix invalid typing (#4874)
 - refactor: Move general apport hook to main branch (#4874)
 - feat(bootspeed)!: cloud-config.service drop After=snapd.seeded
 - chore: update CI package build to oldest supported Ubuntu release focal
   (#4871)
 - test: fix test_cli.test_valid_userdata
 - feat: handle error when log file is empty (#4859) [Hasan]
 - test: fix test_ec2_ipv6
 - fix: Address TIOBE abstract interpretation issues (#4866)
 - feat(dhcp): Make udhcpc use same client id (#4830)
 - feat(dhcp): Support InfiniBand with dhcpcd (#4830)
 - feat(azure): Add ProvisionGuestProxyAgent OVF setting (#4860)
   [Ksenija Stanojevic]
 - test: Bring back dhcp6 integration test changes (#4855)
 - tests: add status --wait blocking test from early boot
 - tests: fix retry decorator to return the func value
 - docs: add create_hostname_file to all hostname user-data examples
   (#4727) [Cat Red]
 - fix: Fix typos (#4850) [Viktor Szépe]
 - feat(dhcpcd): Read dhcp option 245 for azure wireserver (#4835)
 - tests(dhcp): Add udhcpc client to test matrix (#4839)
 - fix: Add types to network v1 schema (#4841)
 - docs(vmware): fixed indentation on example userdata yaml (#4854)
   [Alec Warren]
 - tests: Remove invalid keyword from method call
 - fix: Handle systemctl when dbus not ready (#4842) (LP: #2046483)
 - fix(schema cli): avoid netplan validation on net-config version 1
 - tests: reduce expected reports due to dropped rightscale module
 - tests(net-config): add awareness of netplan on stable Ubuntu
   [Gilbert Gilb's]
 - feat: fall back to cdrom_id eject if eject is not available (#4769)
   [Cat Red]
 - fix(packages/bddeb): restrict debhelper-compat to 12 in focal (#4831)
 - tests: Add kernel commandline test (#4833)
 - fix: Ensure NetworkManager renderer works without gateway (#4829)
 - test: Correct log parsing in schema test (#4832)
 - refactor: Remove cc_rightscale_userdata (#4813)
 - refactor: Replace load_file with load_binary_file to simplify typing
   (#4823)
 - refactor: Add load_text_file function to simplify typing (#4823)
 - refactor: Change variable name for consistent typing (#4823)
 - feat(dhcp): Add support for dhcpcd (#4746)
 - refactor: Remove unused networking code (#4810)
 - test: Add more DNS net tests
 - BREAKING CHANGE: Stop adding network v2 DNS to global DNS
 - doc: update DataSource.default_update_events doc (#4815)
 - chore: do not modify instance attribute (#4815)
 - test: fix mocking leaks (#4815)
 - Revert "ci: Pin pytest<8.0.0. (#4816)" (#4815)
 - test: Update tests for passlib (#4818)
 - fix(net-schema): no warn when skipping schema check on non-netplan
 - feat(SUSE): reboot marker file is written as /run/reboot-needed (#4788)
   [Robert Schweikert]
 - test: Cleanup unwanted logger setup calls (#4817)
 - refactor(cloudinit.util): Modernize error handling, add better warnings
   (#4812)
 - ci: Pin pytest<8.0.0. (#4816)
 - fix(tests): fixing KeyError on integrations tests (#4811) [Cat Red]
 - tests: integration for network schema on netplan systems (#4767)
 - feat(schema): use netplan API to validate network-config (#4767)
 - chore: define CLOUDINIT_NETPLAN_FILE static var (#4767)
 - fix: cli schema config-file option report network-config type (#4767)
 - refactor(azure): replace BrokenAzureDataSource with reportable errors
   (#4807) [Chris Patterson]
 - Fix Alpine and Mariner /etc/hosts templates (#4780) [dermotbradley]
 - tests: revert #4792 as noble images no longer return 2 (#4809) [Cat Red]
 - tests: use client fixture instead of class_client in cleantest (#4806)
 - tests: enable ds-idenitfy xfail test LXD-kvm-not-MAAS-1 (#4808)
 - fix(tests): failing integration tests due to missing ua token (#4802)
   [Cat Red]
 - Revert "Use grep for faster parsing of cloud config in ds-identify
   (#4327)"
 - tests: Demonstrate ds-identify yaml parsing broken
 - tests: add exit 2 on noble from cloud-init status (#4792)
 - fix: linkcheck for ci to ignore scaleway anchor URL (#4793)
 - feat: Update cacerts to support VMware Photon (#4763)
   [Christopher McCann]
 - fix: netplan rendering integrations tests (#4795) [Cat Red]
 - azure: remove cloud-init.log reporting via KVP (#4715) [Chris Patterson]
 - feat(Alpine): Modify ds-identify for Alpine support and add OpenRC
   init.d script (#4785) [dermotbradley]
 - doc: Add DatasourceScaleway documentation (#4773) [Louis Bouchard]
 - fix: packaged logrotate file lacks suffix on ubuntu (#4790)
 - feat(logrotate): config flexibility more backups (#4790)
 - fix(clean): stop warning when running clean command (#4761) [d1r3ct0r]
 - feat: network schema v1 strict on nic name length 15 (#4774)
 - logrotate config (#4721) [Fabian Lichtenegger-Lukas]
 - test: Enable coverage in integration tests (#4682)
 - test: Move unit test helpers to global test helpers (#4682)
 - test: Remove snapshot option from install_new_cloud_init (#4682)
 - docs: fix cloud-init single param docs (#4682)
 - Alpine: fix location of dhclient leases file (#4782) [dermotbradley]
 - test(jsonschema): Pin jsonschema version (#4781)
 - refactor(IscDhclient): discover DHCP leases at distro-provided location
   (#4683) [Phsm Qwerty]
 - feat: datasource check for WSL (#4730) [Carlos Nihelton]
 - test: Update hostname integration tests (#4744)
 - test: Add mantic and noble releases to integration tests (#4744)
 - refactor: Ensure internal DNS state same for v1 and v2 (#4756)
 - feat: Add v2 route mtu rendering to NetworkManager (#4748)
 - tests: stable ubuntu releases will not exit 2 on warnings (#4757)
 - doc(ds-identify): Describe ds-identify irrespective of distro (#4742)
 - fix: relax NetworkManager renderer rules (#4745)
 - fix: fix growpart race (#4618)
 - feat: apply global DNS to interfaces in network-manager  (#4723)
   [Florian Apolloner]
 - feat(apt): remove /etc/apt/sources.list when deb22 preferred (#4740)
 - chore: refactor schema data as enums and namedtuples (#4585)
 - feat(schema): improve CLI message on unprocessed data files (#4585)
 - fix(config): relocate /run to /var/run on BSD (canonical#4677)
   [Mina Galić]
 - fix(ds-identify): relocate /run on *BSD (#4677) [Mina Galić]
 - fix(sysvinit): make code a bit more consistent (#4677) [Mina Galić]
 - doc: Document how cloud-init is, not how it was (#4737)
 - tests: add expected exit 2 on noble from cloud-init status (#4738)
 - test(linkcheck): ignore github md and rst link headers (#4734)
 - test: Update webhook test due to removed cc_migrator module (#4726)
 - fix(ds-identify): Return code 2 is a valid result, use cached value
 - fix(cloudstack): Use parsed lease file for virtual router in cloudstack
 - fix(dhcp): Guard against FileNotFoundError and NameError exceptions
 - fix(apt_configure): disable sources.list if rendering deb822 (#4699)
   (LP: #2045086)
 - docs: Add link to contributing to docs (#4725) [Cat Red]
 - chore: remove commented code (#4722)
 - chore: Add log message when create_hostname_file key is false (#4724)
   [Cat Red]
 - fix: Correct v2 NetworkManager route rendering (#4637)
 - azure/imds: log http failures as warnings instead of info (#4714)
   [Chris Patterson]
 - fix(setup): Relocate libexec on OpenBSD (#4708) [Mina Galić]
 - feat(jinja): better jinja feedback and error catching (#4629)
   [Alec Warren]
 - test: Fix silent swallowing of unexpected subp error (#4702)
 - fix: Move cloud-final.service after time-sync.target (#4610)
   [Dave Jones] (LP: #1951639)
 - feat(log): Make logger name more useful for __init__.py
 - chore: Remove cc_migrator module (#4690)
 - fix(tests): make cmd/devel/tests work on non-GNU [Mina Galić]
 - chore: Remove cmdline from spelling list (#4670)
 - doc: Document boot status meaning (#4670)
 - doc: Set expectations for new datasources (#4670)
 - ci: Show linkcheck broken links in job output (#4670)
 - dmi: Add support for OpenBSD (#4654) [Mina Galić]
 - ds-identify: fake dmidecode support on OpenBSD (#4654) [Mina Galić]
 - ds-identify: add OpenBSD support in uname (#4654) [Mina Galić]
 - refactor: Ensure '_cfg' in Init class is dict (#4674)
 - refactor: Make event scope required in stages.py (#4674)
 - refactor: Remove unused argument (#4674)
 - chore: Move from lintian to a sphinx spelling plugin (#3639)
 - fix(doc): Fix spelling errors found by sphinxcontrib-spelling (#3639)
 - ci: Add Python 3.13 (#4567)
 - Add AlexSv04047 to CLA signers file (#4671) [AlexSv04047]
 - fix(openbsd): services & build tool (#4660) [CodeBleu]
 - tests/unittests: add a new unit test for network manager net activator
   (#4672) [Ani Sinha]
 - Implement DataSourceCloudStack.get_hostname() (#4433) [Phsm Qwerty]
 - net/nm: check for presence of ifcfg files when nm connection files
   are absent (#4645) [Ani Sinha]
 - doc: Overhaul debugging documentation (#4578)
 - doc: Move dangerous commands to dev docs (#4578)
 - doc: Relocate file location docs (#4578)
 - doc: Remove the debugging page (#4578)
 - fix(util): Fix boottime to work on OpenBSD (#4667) [Mina Galić]
 - net: allow dhcp6 configuration from generate_fallback_configuration()
   [Ani Sinha]
 - net/network_manager: do not set "may-fail" to False for both ipv4 and
   ipv6 dhcp [Ani Sinha]
 - feat(subp): Measure subprocess command time (#4606)
 - fix(python3.13): Fix import error for passlib on Python 3.13 (#4669)
 - style(brpm/bddeb): add black and ruff for packages build scripts (#4666)
 - copr: remove TODO.rst from spec file
 - fix(packages/brpm): correct syntax error and typo
 - style(ruff): fix tip target
 - config: Module documentation updates (#4599)
 - refactor(subp): Remove redundant parameter 'env' (#4555)
 - refactor(subp): Remove unused parameter 'target' (#4555)
 - refactor: Remove 'target' boilerplate from cc_apt_configure (#4555)
 - refactor(subp): Re-add return type to subp() (#4555)
 - refactor(subp): Add type information to args (#4555)
 - refactor(subp): Use subprocess.DEVNULL (#4555)
 - refactor(subp): Remove parameter 'combine_capture' (#4555)
 - refactor(subp): Remove unused parameter 'status_cb' (#4555)
 - fix(cli): fix parsing of argparse subcommands (#4559)
   [Calvin Mwadime] (LP: #2040325)
 - chore!: drop support for dsa ssh hostkeys in docs and schema (#4456)
 - chore!: do not generate ssh dsa host keys (#4456) [shixuantong]

23.4.4
 - fix(nocloud): smbios datasource definition
 - tests: Check that smbios seed works
 - fix(source): fix argument boundaries when parsing cmdline (#4825)

23.4.3
 - fix: Handle systemctl when dbus not ready (#4842)
   (LP: #2046483)

23.4.2
 - fix: Handle invalid user configuration gracefully (#4797)
   (LP: #2051147)

23.4.1
 - fix: Handle systemctl commands when dbus not ready (#4681)

23.4
 - tests: datasourcenone use client.restart to block until done (#4635)
 - tests: increase number of retries across reboot to 90 (#4651)
 - fix: Add schema for merge types (#4648)
 - feat: Allow aliyun ds to fetch data in init-local (#4590) [qidong.ld]
 - azure: report failure to eject as error instead of debug (#4643)
   [Chris Patterson]
 - bug(schema): write network-config if instance dir present (#4635)
 - test: fix schema fuzzing test (#4639)
 - Update build-on-openbsd dependencies (#4644) [CodeBleu]
 - fix(test): Fix expected log for ipv6-only ephemeral network (#4641)
 - refactor: Remove metaclass from network_state.py (#4638)
 - schema: non-root fallback to default paths on perm errors (# 4631)
 - fix: Don't loosen the permissions of the log file (#4628)
 - Revert "logging: keep current file mode of log file if its stricter
   than the new mode (#4250)"
 - ephemeral: Handle link up failure for both ipv4 and ipv6  (#4547)
 - fix(main): Don't call logging too early (#4595)
 - fix: Remove Ubuntu-specific kernel naming convention assertion (#4617)
 - fix(log): Do not implement handleError with a self parameter (#4617)
 - fix(log): Don't try to reuse stderr logger (#4617)
 - feat: Standardize logging output to stderr (#4617)
 - chore: Sever unmaintained TODO.rst (#4625)
 - test: Skip failing tests
 - distros: Add suse
 - test: Add default hello package version (#4614)
 - fix(net): Improve DHCPv4 SUSE code, add test
 - net: Fix DHCPv4 not enabled on SUSE in some cases [bin456789]
 - fix(schema): Warn if missing dependency (#4616)
 - fix(cli): main source cloud_config for schema validation (#4562)
 - feat(schema): annotation path for invalid top-level keys (#4562)
 - feat(schema): top-level additionalProperties: false (#4562)
 - test: ensure top-level properties tests will pass (#4562)
 - fix(schema): Add missing schema definitions (#4562)
 - test: Fix snap tests (#4562)
 - azure: Check for stale pps data from IMDS (#4596) [Ksenija Stanojevic]
 - test: Undo dhcp6 integration test changes (#4612)
 - azure: update diagnostic from warning level to debug [Chris Patterson]
 - azure/imds: remove limit for connection errors if route present (#4604)
   [Chris Patterson]
 - [enhancement]: Add shellcheck to CI (#4488) [Aviral Singh]
 - chore: add conventional commits template (#4593)
 - Revert "net: allow dhcp6 configuration from
   generate_fallback_configuration()" (#4607)
 - azure: workaround to disable reporting IMDS failures on Azure Stack
   [Chris Patterson]
 - cc_apt_pipelining: Update docs, deprecate options (#4571)
 - test: add gh workflows on push to main, update status badges (#4597)
 - util: Remove function abs_join() (#4587)
 - url_helper: Remove unused function retry_on_url_exc() (#4587)
 - cc_resizefs: Add bcachefs resize support (#4594)
 - integration_tests: Support non-Ubuntu distros (#4586)
 - fix(cmdline): fix cmdline parsing with MAC containing cc:
 - azure/errors: include http code in reason for IMDS failure
   [Chris Patterson]
 - tests: cloud-init schema --system does not return exit code 2
 - github: allow pull request to specify desired rebase and merge
 - tests: fix integration test expectations of exit 2 on schema warning
 - tests: fix schema test expected cli output Valid schema <type>
 - fix(schema cli): check raw userdata when processed cloud-config empty
 - azure: report failure to host if ephemeral DHCP secondary NIC (#4558)
   [Chris Patterson]
 - man: Document cloud-init error codes (#4500)
 - Add support for cloud-init "degraded" state (#4500)
 - status.json: Don't override detail key with error condition (#4500)
 - status: Remove duplicated data (#4500)
 - refactor: Rename exported_errors in status.json (#4500)
 - test: Remove stale status.json value (#4500)
 - tools/render-template: Make yaml loading opt-in, fix setup.py (#4564)
 - Add summit digest/trip report to docs (#4561) [Sally]
 - doc: Fix incorrect statement about `cloud-init analyze`
 - azure/imds: ensure new errors are logged immediately when retrying
   (#4468) [Chris Patterson]
 - Clarify boothook docs (#4543)
 - boothook: allow stdout/stderr to emit to cloud-init-output.log
 - summit-notes: add 2023 notes for reference in mailinglist/discourse
 - fix: added mock to stop leaking journalctl that slows down unit test
   (#4556) [Alec Warren]
 - tests: maas test for DataSourceMAASLocal get_data
 - maas tests: avoid using CiTest case and prefer pytest.tmpdir fixture
 - MAAS: Add datasource to init-local timeframe
 - Ensure all tests passed and/or are skipped
 - Support QEMU in integration tests
 - fix(read-dependencies): handle version specifiers containing [~!]
 - test: unpin pytest
 - schema: network-config optional network key. route uses oneOf (#4482)
 - schema: add cloud_init_deepest_matches for best error message (#4482)
 - network: warn invalid cfg add /run/cloud-init/network-config  (#4482)
 - schema: add network-config support to schema subcommand (#4482)
 - Update version number and merge ChangeLog from 23.3.3 into main (#4553)
 - azure: check for primary interface when performing DHCP (#4465)
   [Chris Patterson]
 - Fix hypothesis failure
 - subp: add a log when skipping a file for execution for lack of exe
   permission (#4506) [Ani Sinha]
 - azure/imds: refactor max_connection_errors definition (#4467)
   [Chris Patterson]
 - chore: fix PR template rendering (#4526)
 - fix(cc_apt_configure): avoid unneeded call to apt-install (#4519)
 - comment difference between sysconfig and NetworkManager renderer (#4517)
   [Ani Sinha]
 - Set Debian's default locale to be c.UTF-8 (#4503) (LP: #2038945)
 - Convert test_debian.py to pytest (#4503)
 - doc: fix cloudstack link
 - doc: fix development/contributing.html references
 - doc: hide duplicated links
 - Revert "ds-identify/CloudStack: $DS_MAYBE if vm running on vmware/xen
   (#4281)" (#4511) (LP: #2039453)
 - Fix the missing mcopy argument [Vladimir Pouzanov]
 - tests: Add logging fix (#4499)
 - Update upgrade test to account for dhcp6
 - Remove logging of PPID path (#4502)
 - Make Python 3.12 CI test non-experimental (#4498)
 - ds-identify: exit 2 on disabled state from marker or cmdline (#4399)
 - cloud-init-generator: Various performance optimizations (#4399)
 - systemd: Standardize cloud-init systemd enablement (#4399)
 - benchmark: benchmark cloud-init-generator independent of ds-identify
   (#4399)
 - tests/integration_tests: add cloud-init disablement coverage (#4399)
 - doc: Describe disabling cloud-init using an environment variable (#4399)
 - fix: cloud-init status --wait broken with KERNEL_CMDLINE (#4399)
 - azure/imds: retry on 429 errors for reprovisiondata (#4470)
   [Chris Patterson]
 - cmd: Don't write json status files for non-boot stages (#4478)
 - ds-identify: Allow disable service and override environment (#4485)
   [Mina Galić]
 - Update DataSourceNWCS.py (#4496) [shell-skrimp]
 - Add r00ta to CLA signers file
 - Fix override of systemd_locale_conf in rhel [Jacopo Rota]
 - ci(linkcheck): minor fixes (#4495)
 - integration test fix for deb822 URI format (#4492)
 - test: use a mantic-compatible tz in t/i/m/test_combined.py (#4494)
 - ua: shift CLI command from ua to pro for all interactions
 - pro: avoid double-dash when enabling inviddual services on CLI
 - net: allow dhcp6 configuration from generate_fallback_configuration()
   (#4474) [Ani Sinha]
 - tests: apt re.search to match alternative ordering of installed pkgs
 - apt: doc apt_pkg performance improvement over subp apt-config dump
 - Tidy up contributing docs (#4469) [Sally]
 - [enhancement]: Automatically linkcheck in CI (#4479) [Aviral Singh]
 - Revert allowing pro service warnings (#4483)
 - Export warning logs to status.json (#4455)
 - Fix regression in package installation (#4466)
 - schema: cloud-init schema in early boot or in dev environ (#4448)
 - schema: annotation of nested dicts lists in schema marks (#4448)
 - feat(apport): collect ubuntu-pro logs if ubuntu-advantage.log present
   (#4443)
 - apt_configure: add deb822 support for default sources file (#4437)
 - net: remove the word "on instance boot" from cloud-init generated config
   (#4457) [Ani Sinha]
 - style: Make cloudinit.log functions use snake case (#4449)
 - Don't recommend using cloud-init as a library (#4459)
 - vmware: Fall back to vmtoolsd if vmware-rpctool errs (#4444)
   [Andrew Kutz]
 - azure: add option to enable/disable secondary ip config (#4432)
   [Ksenija Stanojevic]
 - Allow installing snaps via package_update_upgrade_install module (#4202)
 - docs: Add cloud-init overview/introduction (#4440) [Sally]
 - apt: install software-properties-common when absent but needed (#4441)
 - sources/Azure: Ignore system volume information folder while scanning
   for files in the ntfs resource disk (#4446) [Anh Vo]
 - refactor: Remove unnecessary __main__.py file
 - style: Drop vi format comments
 - cloudinit.log: Use more appropriate exception (#4435)
 - cloudinit.log: Don't configure NullHandler (#4435)
 - commit 6bbbfbbb030831c72b5aa2bba9cb8492f19d56f4
 - cloudinit.log: Remove unnecessary module function and variables (#4435)
 - cloudinit.log: Remove unused getLogger wrapper (#4435)
 - cloudinit.log: Standardize use of cloudinit's logging module (#4435)
 - Remove unnecessary logging wrapper in Cloud class (#4435)
 - integration test: allow pro service warnings (#4447)
 - integration tests: fix mount indentation (#4445)
 - sources/Azure: fix for conflicting reports to platform (#4434)
   [Chris Patterson]
 - docs: link the cloud-config validation service (#4442)
 - Fix pip-managed ansible on pip < 23.0.1 (#4403)
 - Install gnupg if gpg not found (#4431)
 - Add "phsm" as contributor (#4429) [Phsm Qwerty]
 - cc_ubuntu_advantage: do not rely on uaclient.messages module (#4397)
   [Grant Orndorff]
 - tools/ds-identify: match Azure datasource's ds_detect() behavior (#4430)
   [Chris Patterson]
 - Refactor test_apt_source_v1.py to use pytest (#4427)
 - sources: do not override datasource detection if None is in list (#4426)
   [Chris Patterson]
 - feat: check for create_hostname_file key before writing /etc/hostname
   (SC-1588) (#4330) [Cat Red]
 - Pytestify apt config test modules (#4424)
 - upstream gentoo patch (#4422)
 - Work around no instance ip (#4419)
 - Fix typing issues in subp module (#4401)
 - net: fix ipv6_dhcpv6_stateful/stateless/slaac configuration for rhel
   (#4395) [Ani Sinha]
 - Release 23.3.1
 - apt: kill dirmngr/gpg-agent without gpgconf dependency (LP: #2034273)
 - integration tests: fix mount indentation (#4405)
 - Use grep for faster parsing of cloud config in ds-identify (#4327)
   [Scott Moser] (LP: #2030729)
 - doc: fix instructions on how to disable cloud-init from kernel command
   line (#4406) [Ani Sinha]
 - doc/vmware: Update contents relevant to disable_vmware_customization
   [PengpengSun]
 - Bring back flake8 for python 3.6 (#4394)
 - integration tests: Fix cgroup parsing (#4402)
 - summary: Update template parameter descriptions in docs [MJ Moshiri]
 - Log PPID for better debugging (#4398)
 - integration tests: don't clean when KEEP_* flags true (#4400)
 - clean: add a new option to clean generated config files [Ani Sinha]
 - pep-594: drop deprecated pipes module import

23.3.3
 - Fix pip-managed ansible on pip < 23.0.1 (#4403)

23.3.2
 - Revert "ds-identify/CloudStack: $DS_MAYBE if vm running on vmware/xen (#4281)"
   (#4511) (LP: #2039453)

23.3.1
 - apt: kill dirmngr/gpg-agent without gpgconf dependency (LP: #2034273)
 - integration tests: Fix cgroup parsing (#4402)

23.3
 - Bump pycloudlib to 1!5.1.0 for ec2 mantic daily image support (#4390)
 - Fix cc_keyboard in mantic (LP: #2030788)
 - ec2: initialize get_instance_userdata return value to bytes (#4387)
   [Noah Meyerhans]
 - cc_users_groups: Add doas/opendoas support (#4363) [dermotbradley]
 - Fix pip-managed ansible
 - status: treat SubState=running and MainPID=0 as service exited
 - azure/imds: increase read-timeout to 30s (#4372) [Chris Patterson]
 - collect-logs fix memory usage (SC-1590) (#4289)
   [Alec Warren] (LP: #1980150)
 - cc_mounts: Use fallocate to create swapfile on btrfs (#4369) [王煎饼]
 - Undocument nocloud-net (#4318)
 - feat(akamai): add akamai to settings.py and apport.py (#4370)
 - read-version: fallback to get_version when git describe fails (#4366)
 - apt: fix cloud-init status --wait blocking on systemd v 253 (#4364)
 - integration tests: Pass username to pycloudlib (#4324)
 - Bump pycloudlib to 1!5.1.0 (#4353)
 - cloud.cfg.tmpl: reorganise, minimise/reduce duplication (#4272)
   [dermotbradley]
 - analyze: fix (unexpected) timestamp parsing (#4347) [Mina Galić]
 - cc_growpart: fix tests to run on FreeBSD (#4351) [Mina Galić]
 - subp: Fix spurious test failure on FreeBSD (#4355) [Mina Galić]
 - cmd/clean: fix tests on non-Linux platforms (#4352) [Mina Galić]
 - util: Fix get_proc_ppid() on non-Linux systems (#4348) [Mina Galić]
 - cc_wireguard: make tests pass on FreeBSD (#4346) [Mina Galić]
 - unittests: fix breakage in test_read_cfg_paths_fetches_cached_datasource
   (#4328) [Ani Sinha]
 - Fix test_tools.py collection (#4315)
 - cc_keyboard: add Alpine support (#4278) [dermotbradley]
 - Flake8 fixes (#4340) [Robert Schweikert]
 - cc_mounts: Fix swapfile not working on btrfs (#4319) [王煎饼] (LP: #1884127)
 - ds-identify/CloudStack: $DS_MAYBE if vm running on vmware/xen (#4281)
   [Wei Zhou]
 - ec2: Support double encoded userdata (#4276) [Noah Meyerhans]
 - cc_mounts: xfs is a Linux only FS (#4334) [Mina Galić]
 - tests/net: fix TestGetInterfaces' mock coverage for get_master (#4336)
   [Chris Patterson]
 - change openEuler to openeuler and fix some bugs in openEuler (#4317)
   [sxt1001]
 - Replace flake8 with ruff (#4314)
 - NM renderer: set default IPv6 addr-gen-mode for all interfaces to eui64
   (#4291) [Ani Sinha]
 - cc_ssh_import_id: add Alpine support and add doas support (#4277)
   [dermotbradley]
 - Release 23.2.2 (#4300)
 - sudoers not idempotent (SC-1589)  (#4296) [Alec Warren] (LP: #1998539)
 - Added support for Akamai Connected Cloud (formerly Linode) (#4167)
   [Will Smith]
 - Fix reference before assignment (#4292)
 - Overhaul module reference page (#4237) [Sally]
 - replaced spaces with commas for setting passenv (#4269) [Alec Warren]
 - DS VMware: modify a few log level (#4284) [PengpengSun]
 - tools/read-version refactors and unit tests (#4268)
 - Ensure get_features() grabs all features (#4285)
 - Don't always require passlib dependency (#4274)
 - tests: avoid leaks into host system checking of ovs-vsctl cmd (#4275)
 - Fix NoCloud kernel commandline key parsing (#4273)
 - testing: Clear all LRU caches after each test (#4249)
 - Remove the crypt dependency (#2139) [Gonéri Le Bouder]
 - logging: keep current file mode of log file if its stricter than the
   new mode (#4250) [Ani Sinha]
 - Remove default membership in redundant groups (#4258)
   [Dave Jones] (LP: #1923363)
 - doc: improve datasource_creation.rst (#4262)
 - Remove duplicate Integration testing button (#4261) [Rishita Shaw]
 - tools/read-version: fix the tool so that it can handle version parsing
   errors (#4234) [Ani Sinha]
 - net/dhcp: add udhcpc support (#4190) [Jean-François Roche]
 - DS VMware: add i386 arch dir to deployPkg plugin search path
   [PengpengSun]
 - LXD moved from linuxcontainers.org to Canonical [Simon Deziel]
 - cc_mounts.py: Add note about issue with creating mounts inside mounts
   (#4232) [dermotbradley]
 - lxd: install lxd from snap, not deb if absent in image
 - landscape: use landscape-config to write configuration
 - Add deprecation log during init of DataSourceDigitalOcean (#4194)
   [tyb-truth]
 - doc: fix typo on apt.primary.arches (#4238) [Dan Bungert]
 - Inspect systemd state for cloud-init status (#4230)
 - instance-data: add system-info and features to combined-cloud-config
   (#4224)
 - systemd: Block login until config stage completes (#2111) (LP: #2013403)
 - tests: proposed should invoke apt-get install -t=<release>-proposed
   (#4235)
 - cloud.cfg.tmpl: reinstate ca_certs entry (#4236) [dermotbradley]
 - Remove feature flag override ability (#4228)
 - tests: drop stray unrelated file presence test (#4227)
 - Update LXD URL (#4223) [Sally]
 - schema: add network v1 schema definition and validation functions
 - tests: daily PPA for devel series is version 99.daily update tests to
   match (#4225)
 - instance-data: write /run/cloud-init/combined-cloud-config.json
 - mount parse: Fix matching non-existent directories (#4222) [Mina Galić]
 - Specify build-system for pep517 (#4218)
 - Fix network v2 metric rendering (#4220)
 - Migrate content out of FAQ page (SD-1187) (#4205) [Sally]
 - setup: fix generation of init templates (#4209) [Mina Galić]
 - docs: Correct some bootcmd example wording
 - fix changelog
 - Release 23.2.1 (#4207) (LP: #2025180)
 - tests: reboot client to assert x-shellscript-per-boot is triggered
 - nocloud: parse_cmdline no longer detects nocloud-net datasource (#4204)
   (LP: 4203, #2025180)
 - Add docstring and typing to mergemanydict (#4200)
 - BSD: add dsidentify to early startup scripts (#4182) [Mina Galić]
 - handler: report errors on skipped merged cloud-config.txt parts
   (LP: #1999952)
 - Add cloud-init summit writeups (#4179) [Sally]
 - tests: Update test_clean_log for oci (#4187)
 - gce: improve ephemeral fallback NIC selection (CPC-2578) (#4163)
 - tests: pin pytest 7.3.1 to avoid adverse testpaths behavior (#4184)
 - Ephemeral Networking for FreeBSD (#2165) [Mina Galić]
 - Clarify directory syntax for nocloud local filesystem. (#4178)
 - Set default renderer as sysconfig for centos/rhel (#4165) [Ani Sinha]
 - Test static routes and netplan 0.106
 - FreeBSD fix parsing of mount and mount options (#2146) [Mina Galić]
 - test: add tracking bug id (#4164)
 - tests: can't match MAC for LXD container veth due to netplan 0.106
   (#4162)
 - Add kaiwalyakoparkar as a contributor (#4156) [Kaiwalya Koparkar]
 - BSD: remove datasource_list from cloud.cfg template (#4159) [Mina Galić]
 - launching salt-minion in masterless mode (#4110) [Denis Halturin]
 - tools: fix run-container builds for rockylinux/8 git hash mismatch
   (#4161)
 - fix doc lint: spellchecker tripped up (#4160) [Mina Galić]
 - Support Ephemeral Networking for BSD (#2127)
 - Added / fixed support for static routes on OpenBSD and FreeBSD (#2157)
   [Kadir Mueller]
 - cc_rsyslog: Refactor for better multi-platform support (#4119)
   [Mina Galić] (LP: #1798055)
 - tests: fix test_lp1835584 (#4154)
 - cloud.cfg mod names: docs and rename salt_minion and set_password (#4153)
 - tests: apt support for deb822 format .sources files on mantic
 - vultr: remove check_route check (#2151) [Jonas Chevalier]
 - Update SECURITY.md (#4150) [Indrranil Pawar]
 - Update CONTRIBUTING.rst (#4149) [Indrranil Pawar]
 - Update .github-cla-signers (#4151) [Indrranil Pawar]
 - Standardise module names in cloud.cfg.tmpl to only use underscore
   (#4128) [dermotbradley]
 - tests: update test_webhook_reporting
 - Modify PR template so autoclose works
 - doc: add missing semi-colon to nocloud cmdline docs (#4120)
 - .gitignore: extend coverage pattern (#4143) [Mina Galić]

23.2.2
 - Fix NoCloud kernel commandline key parsing (#4273) (Fixes: #4271)
   (LP: #2028562)
 - Fix reference before assignment (#4292) (Fixes: #4288) (LP: #2028784)

23.2.1
    - nocloud: Fix parse_cmdline detection of nocloud-net datasource (#4204)
      (Fixes: 4203) (LP: #2025180)
23.2
 - BSD: simplify finding MBR partitions by removing duplicate code
   [Mina Galić]
 - tests: bump pycloudlib version for mantic builds
 - network-manager: Set higher autoconnect priority for nm keyfiles (#3671)
   [Ani Sinha]
 - alpine.py: change the locale file used (#4139) [dermotbradley]
 - cc_ntp: Sync up with current FreeBSD ntp.conf (#4122) [Mina Galić]
 - config: drop refresh_rmc_and_interface as RHEL 7 no longer supported
   [Robert Schweikert]
 - docs: Add feedback button to docs
 - net/sysconfig: enable sysconfig renderer if network manager has ifcfg-rh
   plugin (#4132) [Ani Sinha]
 - For Alpine use os-release PRETTY_NAME (#4138) [dermotbradley]
 - network_manager: add a method for ipv6 static IP configuration (#4127)
   [Ani Sinha]
 - correct misnamed template file host.mariner.tmpl (#4124) [dermotbradley]
 - nm: generate ipv6 stateful dhcp config at par with sysconfig (#4115)
   [Ani Sinha]
 - Add templates for GitHub Issues
 - Add 'peers' and 'allow' directives in cc_ntp (#3124) [Jacob Salmela]
 - FreeBSD: Fix user account locking (#4114) [Mina Galić] (GH: #1854594)
 - FreeBSD: add ResizeGrowFS class to cc_growpart (#2334) [Mina Galić]
 - Update tests in Azure TestCanDevBeReformatted class (#2771)
   [Ksenija Stanojevic]
 - Replace Launchpad references with GitHub Issues
 - Fix KeyError in iproute pformat (#3287) [Dmitry Zykov]
 - schema: read_cfg_paths call init.fetch to lookup /v/l/c/instance
 - azure/errors: introduce reportable errors for imds (#3647)
   [Chris Patterson]
 - FreeBSD (and friends): better identify MBR slices (#2168)
   [Mina Galić] (LP: #2016350)
 - azure/errors: add host reporting for dhcp errors (#2167)
   [Chris Patterson]
 - net: purge blacklist_drivers across net and azure (#2160)
   [Chris Patterson]
 - net: refactor hyper-v VF filtering and apply to get_interfaces() (#2153)
   [Chris Patterson]
 - tests: avoid leaks to underlying filesystem for /etc/cloud/clean.d
   (#2251)
 - net: refactor find_candidate_nics_on_linux() to use get_interfaces()
   (#2159) [Chris Patterson]
 - resolv_conf: Allow > 3 nameservers (#2152) [Major Hayden]
 - Remove mount NTFS error message (#2134) [Ksenija Stanojevic]
 - integration tests: fix image specification parsing (#2166)
 - ci: add hypothesis scheduled GH check (#2149)
 - Move supported distros list to docs (#2162)
 - Fix logger, use instance rather than module function (#2163)
 - README: Point to Github Actions build status (#2158)
 - Revert "fix linux-specific code on bsd (#2143)" (#2161)
 - Do not generate dsa and ed25519 key types when crypto FIPS mode is
   enabled (#2142) [Ani Sinha] (LP: 2017761)
 - Add documentation label automatically (#2156)
 - sources/azure: report success to host and introduce kvp module (#2141)
   [Chris Patterson]
 - setup.py: use pkg-config for udev/rules path (#2137) [dankm]
 - openstack/static: honor the DNS servers associated with a network
   (#2138) [Gonéri Le Bouder]
 - fix linux-specific code on bsd (#2143)
 - cli: schema validation of jinja template user-data (SC-1385) (#2132)
   (LP: #1881925)
 - gce: activate network discovery on every boot (#2128)
 - tests: update integration test to assert 640 across reboots (#2145)
 - Make user/vendor data sensitive and remove log permissions (#2144)
   (LP: #2013967)
 - Update kernel command line docs (SC-1457) (#2133)
 - docs: update network configuration path links (#2140) [d1r3ct0r]
 - sources/azure: report failures to host via kvp (#2136) [Chris Patterson]
 - net: Document use of `ip route append` to add routes (#2130)
 - dhcp: Add missing mocks (#2135)
 - azure/imds: retry fetching metadata up to 300 seconds (#2121)
   [Chris Patterson]
 - [1/2] DHCP: Refactor dhcp client code  (#2122)
 - azure/errors: treat traceback_base64 as string (#2131) [Chris Patterson]
 - azure/errors: introduce reportable errors (#2129) [Chris Patterson]
 - users: schema permit empty list to indicate create no users
 - azure: introduce identity module (#2116) [Chris Patterson]
 - Standardize disabling cloud-init on non-systemd (#2112)
 - Update .github-cla-signers (#2126) [Rob Tongue]
 - NoCloud: Use seedfrom protocol to determine mode (#2107)
 - rhel: Remove sysvinit files. (#2114)
 - tox.ini: set -vvvv --showlocals for pytest (#2104) [Chris Patterson]
 - Fix NoCloud kernel commandline semi-colon args
 - run-container: make the container/VM timeout configurable (#2118)
   [Paride Legovini]
 - suse: Remove sysvinit files. (#2115)
 - test: Backport assert_call_count for old requests (#2119)
 - Add "licebmi" as contributor (#2113) [Mark Martinez]
 - Adapt DataSourceScaleway to upcoming IPv6 support (#2033)
   [Louis Bouchard]
 - rhel: make sure previous-hostname file ends with a new line (#2108)
   [Ani Sinha]
 - Adding contributors for DataSourceAkamai (#2110) [acourdavAkamai]
 - Cleanup ephemeral IP routes on exception (#2100) [sxt1001]
 - commit 09a64badfb3f51b1b391fa29be19962381a4bbeb [sxt1001] (LP: #2011291)
 - Standardize kernel commandline user interface (#2093)
 - config/cc_resizefs: fix do_resize arguments (#2106) [Chris Patterson]
 - Fix test_dhclient_exits_with_error (#2105)
 - net/dhcp: catch dhclient failures and raise NoDHCPLeaseError (#2083)
   [Chris Patterson]
 - sources/azure: move pps handling out of _poll_imds() (#2075)
   [Chris Patterson]
 - tests: bump pycloudlib version (#2102)
 - schema: do not manipulate draft4 metaschema for jsonschema 2.6.0 (#2098)
 - sources/azure/imds: don't count timeout errors as connection errors
   (#2074) [Chris Patterson]
 - Fix Python 3.12 unit test failures (#2099)
 - integration tests: Refactor instance checking (#1989)
 - ci: migrate remaining jobs from travis to gh (#2085)
 - missing ending quote in instancedata docs(#2094) [Hong L]
 - refactor: stop passing log instances to cc_* handlers (#2016) [d1r3ct0r]
 - tests/vmware: fix test_no_data_access_method failure (#2092)
   [Chris Patterson]
 - Don't change permissions of netrules target (#2076) (LP: #2011783)
 - tests/sources: patch util.get_cmdline() for datasource tests (#2091)
   [Chris Patterson]
 - macs: ignore duplicate MAC for devs with driver driver qmi_wwan (#2090)
   (LP: #2008888)
 - Fedora: Enable CA handling (#2086) [František Zatloukal]
 - Add frantisekz as contributor (#2087) [František Zatloukal]
 - Send dhcp-client-identifier for InfiniBand ports (#2043) [Waleed Mousa]
 - cc_ansible: complete the examples and doc (#2082) [Yves]
 - contributor: add bdrung
 - bddeb: for dev package, derive debhelper-compat from host system
 - apport: only prompt for cloud_name when instance-data.json is absent
 - datasource: Optimize datasource detection, fix bugs (#2060)
 - Handle non existent ca-cert-config situation (#2073) [Shreenidhi Shedi]
 - sources/azure: add networking check for all source PPS (#2061)
   [Chris Patterson]
 - do not attempt dns resolution on ip addresses (#2040)
 - chore: fix style tip (#2071)
 - Fix metadata IP in instancedata.rst (#2063) [Brian Haley]
 - util: Pass deprecation schedule in deprecate_call() (#2064)
 - config: Update grub-dpkg docs (#2058)
 - docs: Cosmetic improvements and styling (#2057) [s-makin]
 - cc_grub_dpkg: Added UEFI support (#2029) [Alexander Birkner]
 - tests: Write to /var/spool/rsyslog to adhere to apparmor profile (#2059)
 - oracle-ds: prefer system_cfg over ds network config source (#1998)
   (LP: #1956788)
 - Remove dead code (#2038)
 - Release 23.1.1 (#2052)
 - source: Force OpenStack when it is only option (#2045) (LP: #2008727)
 - cc_ubuntu_advantage: improve UA logs discovery
 - sources/azure: fix regressions in IMDS behavior (#2041) [Chris Patterson]
 - tests: fix test_schema (#2042)
 - dhcp: Cleanup unused kwarg (#2037)
 - sources/vmware/imc: fix-missing-catch-few-negtive-scenarios (#2027)
   [PengpengSun]
 - dhclient_hook: remove vestigal dhclient_hook command (#2015)
 - log: Add standardized deprecation tooling (SC-1312) (#2026)
 - Enable SUSE based distros for ca handling (#2036) [Robert Schweikert]

23.1.2
 - Make user/vendor data sensitive and remove log permissions
   (LP: #2013967) (CVE-2023-1786)

23.1.1
 - source: Force OpenStack when it is only option (#2045)
 - sources/azure: fix regressions in IMDS behavior (#2041)
   [Chris Patterson]

23.1
 - Support transactional-updates for SUSE based distros (#1997)
   [Robert Schweikert]
 - Set ownership for new folders in Write Files Module (#1980)
   [Jack] (LP: #1990513)
 - add OpenCloudOS and TencentOS support (#1964) [wynnfeng]
 - lxd: Retry if the server isn't ready (#2025)
 - test: switch pycloudlib source to pypi (#2024)
 - test: Fix integration test deprecation message (#2023)
 - Recognize opensuse-microos, dev tooling fixes [Robert Schweikert]
 - sources/azure: refactor imds handler into own module (#1977)
   [Chris Patterson]
 - docs: deprecation generation support [1/2] (#2013)
 - add function is_virtual to distro/FreeBSD (#1957) [Mina Galić]
 - cc_ssh: support multiple hostcertificates (#2018) (LP: #1999164)
 - Fix minor schema validation regression and fixup typing (#2017)
 - doc: Reword user data debug section (#2019)
 - Overhaul/rewrite of certificate handling as follows: (#1962)
   [dermotbradley] (LP: #1931174)
 - disk_setup: use byte string when purging the partition table (#2012)
   [Stefan Prietl]
 - cli: schema also validate vendordata*.
 - ci: sort and add checks for cla signers file [Stefan Prietl]
 - Add "ederst" as contributor (#2010) [Stefan Prietl]
 - readme: add reference to packages dir (#2001)
 - docs: update downstream package list (#2002)
 - docs: add google search verification (#2000) [s-makin]
 - docs: fix 404 render use default notfound_urls_prefix in RTD conf (#2004)
 - Fix OpenStack datasource detection on bare metal (#1923)
   [Alexander Birkner] (LP: #1815990)
 - docs: add themed RTD 404 page and pointer to readthedocs-hosted (#1993)
 - schema: fix gpt labels, use type string for GUID (#1995)
 - cc_disk_setup: code cleanup (#1996)
 - netplan: keep custom strict perms when 50-cloud-init.yaml exists
 - cloud-id: better handling of change in datasource files
   [d1r3ct0r] (LP: #1998998)
 - tests: Remove restart check from test
 - Ignore duplicate macs from mscc_felix and fsl_enetc (LP: #1997922)
 - Warn on empty network key (#1990)
 - Fix Vultr cloud_interfaces usage (#1986) [eb3095]
 - cc_puppet: Update puppet service name (#1970) [d1r3ct0r] (LP: #2002969)
 - docs: Clarify networking docs (#1987)
 - lint: remove httpretty (#1985) [sxt1001]
 - cc_set_passwords: Prevent traceback when restarting ssh (#1981)
 - tests: fix lp1912844 (#1978)
 - tests: Skip ansible test on bionic (#1984)
 - Wait for NetworkManager (#1983) [Robert Schweikert]
 - docs: minor polishing (#1979) [s-makin]
 - CI: migrate integration-test to GH actions (#1969)
 - Fix permission of SSH host keys (#1971) [Ron Gebauer]
 - Fix default route rendering on v2 ipv6 (#1973) (LP: #2003562)
 - doc: fix path in net_convert command (#1975)
 - docs: update net_convert docs (#1974)
 - doc: fix dead link
 - cc_set_hostname: ignore /var/lib/cloud/data/set-hostname if it's empty
   (#1967) [Emanuele Giuseppe Esposito]
 - distros/rhel.py: _read_hostname() missing strip on "hostname" (#1941)
   [Mark Mielke]
 - integration tests: add  IBM VPC support (SC-1352) (#1915)
 - machine-id: set to uninitialized to trigger regeneration on clones
   (LP: #1999680)
 - sources/azure: retry on connection error when fetching metdata (#1968)
   [Chris Patterson]
 - Ensure ssh state accurately obtained (#1966)
 - bddeb: drop dh-systemd dependency on newer deb-based releases [d1r3ct0r]
 - doc: fix `config formats` link in cloudsigma.rst (#1960)
 - Fix wrong subp syntax in cc_set_passwords.py (#1961)
 - docs: update the PR template link to readthedocs (#1958) [d1r3ct0r]
 - ci: switch unittests to gh actions (#1956)
 - Add mount_default_fields for PhotonOS. (#1952) [Shreenidhi Shedi]
 - sources/azure: minor refactor for metadata source detection logic
   (#1936) [Chris Patterson]
 - add "CalvoM" as contributor (#1955) [d1r3ct0r]
 - ci: doc to gh actions (#1951)
 - lxd: handle 404 from missing devices route for LXD 4.0 (LP: #2001737)
 - docs: Diataxis overhaul (#1933) [s-makin]
 - vultr: Fix issue regarding cache and region codes (#1938) [eb3095]
 - cc_set_passwords: Move ssh status checking later (SC-1368) (#1909)
   (LP: #1998526)
 - Improve Wireguard module idempotency (#1940) [Fabian Lichtenegger-Lukas]
 - network/netplan: add gateways as on-link when necessary (#1931)
   [Louis Sautier] (LP: #2000596)
 - tests: test_lxd assert features.networks.zones when present (#1939)
 - Use btrfs enquque when available (#1926) [Robert Schweikert]
 - sources/azure: drop description for report_failure_to_fabric() (#1934)
   [Chris Patterson]
 - cc_disk_setup.py: fix MBR single partition creation (#1932)
   [dermotbradley] (LP: #1851438)
 - Fix typo with package_update/package_upgrade (#1927) [eb3095]
 - sources/azure: fix device driver matching for net config (#1914)
   [Chris Patterson]
 - BSD: fix duplicate macs in Ifconfig parser (#1917) [Mina Galić]
 - test: mock dns calls (#1922)
 - pycloudlib: add lunar support for integration tests (#1928)
 - nocloud: add support for dmi variable expansion for seedfrom URL
   (LP: #1994980)
 - tools: read-version drop extra call to git describe --long
 - doc: improve cc_write_files doc (#1916)
 - read-version: When insufficient tags, use cloudinit.version.get_version
 - mounts: document weird prefix in schema (#1913)
 - add utility function test cases (#1910) [sxt1001]
 - test: mock file deletion in dhcp tests (#1911)
 - Ensure network ready before cloud-init service runs on RHEL (#1893)
   (LP: #1998655)
 - docs: add copy button to code blocks (#1890) [s-makin]
 - netplan: define features.NETPLAN_CONFIG_ROOT_READ_ONLY flag
 - azure: fix support for systems without az command installed (#1908)
 - Networking Clarification (#1892)
 - Fix the distro.osfamily output problem in the openEuler system. (#1895)
   [sxt1001] (LP: #1999042)
 - pycloudlib: bump commit dropping azure api smoke test
 - * net: netplan config root read-only as wifi config can contain creds
 - autoinstall: clarify docs for users
 - sources/azure: encode health report as utf-8 (#1897) [Chris Patterson]
 - Add back gateway4/6 deprecation to docs (#1898)
 - networkd: Add support for multiple [Route] sections (#1868)
   [Nigel Kukard]
 - doc: add qemu tutorial (#1863)
 - lint: fix tip-flake8 and tip-mypy (#1896)
 - Add support for setting uid when creating users on FreeBSD (#1888)
   [einsibjarni]
 - Fix exception in BSD networking code-path (#1894) [Mina Galić]
 - Append derivatives to is_rhel list in cloud.cfg.tmpl (#1887) [Louis Abel]
 - FreeBSD init: use cloudinit_enable as only rcvar (#1875) [Mina Galić]
 - feat: add support aliyun metadata security harden mode (#1865)
   [Manasseh Zhou]
 - docs: uprate analyze to performance page [s-makin]
 - test: fix lxd preseed managed network config (#1881)
 - Add support for static IPv6 addresses for FreeBSD (#1839) [einsibjarni]
 - Make 3.12 failures not fail the build (#1873)
 - Docs: adding relative links [s-makin]
 - Update read-version
 - Fix setup.py to align with PEP 440 versioning replacing trailing
 - travis: promote 3.11-dev to 3.11 (#1866)
 - test_cloud_sigma: delete useless test (#1828) [sxt1001]
 - Add "nkukard" as contributor (#1864) [Nigel Kukard]
 - tests: ds-id mocks for vmware-rpctool as utility may not exist in env
 - doc: add how to render new module doc (#1855)
 - doc: improve module creation explanation (#1851)
 - Add Support for IPv6 metadata to OpenStack (#1805)
   [Marvin Vogt] (LP: #1906849)
 - add xiaoge1001 to .github-cla-signers (#1854) [sxt1001]
 - network: Deprecate gateway{4,6} keys in network config v2 (#1794)
   (LP: #1992512)
 - VMware: Move Guest Customization transport from OVF to VMware (#1573)
   [PengpengSun]
 - doc: home page links added (#1852) [s-makin]

22.4.2
 - status: handle ds not defined in status.json (#1876) (LP: #1997559)

22.4.1
 - net: skip duplicate mac check for netvsc nic and its VF (#1853)
   [Anh Vo] (LP: #1844191)
 - ChangeLog: whitespace cleanup (#1850)
 - changelog: capture 22.3.1-4 releases

22.4
 - test: fix pro integration test [Alberto Contreras]
 - cc_disk_setup: pass options in correct order to utils (#1829)
   [dermotbradley]
 - tests: text_lxd basic_preseed verify_clean_log (#1826)
 - docs: switch sphinx theme to furo (SC-1327) (#1821) [Alberto Contreras]
 - tests: activate Ubuntu Pro tests (only on Jenkins) (#1777)
   [Alberto Contreras]
 - tests: test_lxd assert features.storage.buckets when present (#1827)
 - tests: replace missed ansible install-method with underscore (#1825)
 - tests: replace ansible install-method with underscore
 - ansible: standardize schema keys
 - ci: run json tool on 22.04 rather than 20.04 (#1823)
 - Stop using devices endpoint for LXD network config (#1819)
 - apport: address new curtin log and config locations (#1812)
 - cc_grub: reword docs for clarity (#1818)
 - tests: Fix preseed test (#1820)
 - Auto-format schema (#1810)
 - Ansible Control Module (#1778)
 - Fix last reported event possibly not being sent (#1796) (LP: #1993836)
 - tests: Ignore unsupported lxd project keys (#1817) [Alberto Contreras]
 - udevadm settle should handle non-udev system gracefully (#1806)
   [dermotbradley]
 - add mariner support (#1780) [Minghe Ren]
 - Net: add BSD ifconfig(8) parser and state class (#1779) [Mina Galić]
 - adding itjamie to .github-cla-signers [Jamie (Bear) Murphy]
 - Fix inconsistency between comment and statement (#1809) [Guillaume Gay]
 - Update .github-cla-signers (#1811) [Guillaume Gay]
 - alpine.py: Add Alpine-specific manage_service function and update tests
   (#1804) [dermotbradley]
 - test: add 3.12-dev to Travis CI (#1798) [Alberto Contreras]
 - add NWCS datasource (#1793) [shell-skrimp]
 - Adding myself as CLA signer (#1799) [s-makin]
 - apport: fix some data collection failures due to symlinks (#1797)
   [Dan Bungert]
 - read-version: Make it compatible with bionic (#1795) [Alberto Contreras]
 - lxd: add support for lxd preseed config(#1789)
 - Enable hotplug for LXD datasource (#1787)
 - cli: collect logs and apport subiquity support
 - add support for Container-Optimized OS (#1748) [vteratipally]
 - test: temporarily disable failing integration test (#1792)
 - Fix LXD/nocloud detection on lxd vm tests (#1791)
 - util: Implement __str__ and __iter__ for Version (#1790)
 - cc_ua: consume ua json api for enable commands [Alberto Contreras]
 - Add clarity to cc_final_message docs (#1788)
 - cc_ntp: add support for BSDs (#1759) [Mina Galić] (LP: #1990041)
 - make Makefile make agnostic (#1786) [Mina Galić]
 - Remove hardcoding and unnecessary overrides in Makefile (#1783)
   [Joseph Mingrone]
 - Add my username (Jehops) to .github-cla-signers (#1784) [Joseph Mingrone]
 - Temporarily remove broken test (#1781)
 - Create reference documentation for base config
 - cc_ansible: add support for galaxy install (#1736)
 - distros/manage_services: add support to disable service (#1772)
   [Mina Galić] (LP: #1991024)
 - OpenBSD: remove pkg_cmd_environ function (#1773)
   [Mina Galić] (LP: 1991567)
 - docs: Correct typo in the FAQ (#1774) [Maximilian Wörner]
 - tests: Use LXD metadata to determine NoCloud status (#1776)
 - analyze: use init-local as start of boot record (#1767) [Chris Patterson]
 - docs: use opensuse for distro name in package doc (#1771)
 - doc: clarify packages as dev only (#1769) [Alberto Contreras]
 - Distro manage service: Improve BSD support (#1758)
   [Mina Galić] (LP: #1990070)
 - testing: check logs for critical errors (#1765) [Chris Patterson]
 - cc_ubuntu_advantage: Handle already attached on Pro [Alberto Contreras]
 - doc: Add configuration explanation (SC-1169)
 - Fix Oracle DS primary interface when using IMDS (#1757) (LP: #1989686)
 - style: prefer absolute imports over relative imports [Mina Galić]
 - tests: Fix ip log during instance destruction (#1755) [Alberto Contreras]
 - cc_ubuntu_advantage: add ua_config in auto-attach [Alberto Contreras]
 - apt configure: sources write/append mode (#1738)
   [Fabian Lichtenegger-Lukas]
 - networkd: Add test and improve typing. (#1747) [Alberto Contreras]
 - pycloudlib: bump commit for gce cpu architecture support (#1750)
 - commit ffcb29bc8315d1e1d6244eeb1cbd8095958f7bad (LP: #1307667)
 - testing: workaround LXD vendor data (#1740)
 - support dhcp{4,6}-overrides in networkd renderer (#1710) [Aidan Obley]
 - tests: Drop httpretty in favor of responses (#1720) [Alberto Contreras]
 - cc_ubuntu_advantage: Implement custom auto-attach behaviors (#1583)
   [Alberto Contreras]
 - Fix Oracle DS not setting subnet when using IMDS (#1735) (LP: #1989686)
 - testing: focal lxd datasource discovery (#1734)
 - cc_ubuntu_advantage: Redact token from logs (#1726) [Alberto Contreras]
 - docs: make sure echo properly evaluates the string (#1733) [Mina Galić]
 - net: set dhclient lease and pid files (#1715)
 - cli: status machine-readable output --format yaml/json (#1663)
   (LP: #1883122)
 - tests: Simplify does_not_raise (#1731) [Alberto Contreras]
 - Refactor: Drop inheritance from object (#1728) [Alberto Contreras]
 - testing: LXD datasource now supported on Focal (#1732)
 - Allow jinja templating in /etc/cloud (SC-1170) (#1722) (LP: #1913461)
 - sources/azure: ensure instance id is always correct (#1727)
   [Chris Patterson]
 - azure: define new attribute for pre-22.3 pickles (#1725)
 - doc: main page Diátaxis rewording (SC-967) (#1701)
 - ubuntu advantage: improved idempotency, enable list is now strict
   [Fabian Lichtenegger-Lukas]
 - test: bump pycloudlib (#1724) [Alberto Contreras]
 - cloud.cfg.tmpl: make sure "centos" settings are identical to "rhel"
   (#1639) [Emanuele Giuseppe Esposito]
 - lxd: fetch 1.0/devices content (#1712) [Alberto Contreras]
 - Update docs according to ad8f406a (#1719)
 - testing: Port unittests/analyze to pytest (#1708) [Alberto Contreras]
 - doc: Fix rtd builds. (#1718) [Alberto Contreras]
 - testing: fully mock noexec calls (#1717) [Alberto Contreras]
 - typing: Add types to cc_<module>.handle (#1700) [Alberto Contreras]
 - Identify 3DS Outscale Datasource as Ec2 (#1686) [Maxime Dufour]
 - config: enable bootstrapping pip in ansible (#1707)
 - Fix cc_chef typing issue (#1716)
 - Refactor instance json files to use Paths (SC-1238) (#1709)
 - tools: read-version check GITHUB_REF and git branch --show-current
   (#1677)
 - net: Ensure a tmp with exec permissions for dhcp (#1690)
   [Alberto Contreras] (LP: #1962343)
 - testing: Fix test regression in test_combined (#1713) [Alberto Contreras]
 - Identify Huawei Cloud as OpenStack (#1689) [huang xinjie]
 - doc: add reporting suggestion to FAQ (SC-1236) (#1698)

22.3.4
 - Fix Oracle DS primary interface when using IMDS (LP: #1989686)

22.3.3
 - Fix Oracle DS not setting subnet when using IMDS (LP: #1989686)

22.3.2
 - azure: define new attribute for pre-22.3 pickles (#1725)
 - sources/azure: ensure instance id is always correct (#1727)

22.3.1
 - Fix v2 interface matching when no MAC (LP: #1986551)
 - test: reduce number of network dependencies in flaky test (#1702)
 - docs: publish cc_ubuntu_autoinstall docs to rtd (#1696)
 - net: Fix EphemeraIPNetwork (#1697) [Alberto Contreras]
 - test: make ansible test work across older versions (#1691)
 - Networkd multi-address support/fix (#1685) [Teodor Garzdin]
 - make: drop broken targets (#1688)
 - net: Passthough v2 netconfigs in netplan systems (#1650)
   [Alberto Contreras] (LP: #1978543)
 - NM ipv6 connection does not work on Azure and Openstack (#1616)
   [Emanuele Giuseppe Esposito]
 - Fix check_format_tip (#1679) [Alberto Contreras]
 - DataSourceVMware: fix var use before init (#1674)
   [Andrew Kutz] (LP: #1987005)
 - rpm/copr: ensure RPM represents new clean.d dir artifacts (#1680)
 - test: avoid centos leaked check of /etc/yum.repos.d/epel-testing.repo
   (#1676)

22.3
 - sources: obj.pkl cache should be written anyime get_data is run (#1669)
 - schema: drop release number from version file (#1664)
 - pycloudlib: bump to quiet azure HTTP info logs (#1668)
 - test: fix wireguard integration tests (#1666)
 - Github is deprecating the 18.04 runner starting 12.1 (#1665)
 - integration tests: Ensure one setup for all tests (#1661)
 - tests: ansible test fixes (#1660)
 - Prevent concurrency issue in test_webhook_hander.py (#1658)
 - Workaround net_setup_link race with udev (#1655) (LP: #1983516)
 - test: drop erroneous lxd assertion, verify command succeeded (#1657)
 - Fix Chrony usage on Centos Stream (#1648) [Sven Haardiek] (LP: #1885952)
 - sources/azure: handle network unreachable errors for savable PPS (#1642)
   [Chris Patterson]
 - Return cc_set_hostname to PER_INSTANCE frequency (#1651) (LP: #1983811)
 - test: Collect integration test time by default (#1638)
 - test: Drop forced package install hack in lxd integration test (#1649)
 - schema: Resolve user-data if --system given (#1644)
   [Alberto Contreras] (LP: #1983306)
 - test: use fake filesystem to avoid file removal (#1647)
   [Alberto Contreras]
 - tox: Fix tip-flake8 and tip-mypy (#1635) [Alberto Contreras]
 - config: Add wireguard config module (#1570) [Fabian Lichtenegger-Lukas]
 - tests: can run without azure-cli, tests expect inactive ansible (#1643)
 - typing: Type UrlResponse.contents (#1633) [Alberto Contreras]
 - testing: fix references to `DEPRECATED.` (#1641) [Alberto Contreras]
 - ssh_util: Handle sshd_config.d folder [Alberto Contreras] (LP: #1968873)
 - schema: Enable deprecations in cc_update_etc_hosts (#1631)
   [Alberto Contreras]
 - Add Ansible Config Module (#1579)
 - util: Support Idle process state in get_proc_ppid() (#1637)
 - schema: Enable deprecations in cc_growpart (#1628) [Alberto Contreras]
 - schema: Enable deprecations in cc_users_groups (#1627)
   [Alberto Contreras]
 - util: Fix error path and parsing in get_proc_ppid()
 - main: avoid downloading full contents cmdline urls (#1606)
   [Alberto Contreras] (LP: #1937319)
 - schema: Enable deprecations in cc_scripts_vendor (#1629)
   [Alberto Contreras]
 - schema: Enable deprecations in cc_set_passwords (#1630)
   [Alberto Contreras]
 - sources/azure: add experimental support for preprovisioned os disks
   (#1622) [Chris Patterson]
 - Remove configobj a_to_u calls (#1632) [Stefano Rivera]
 - cc_debug: Drop this module (#1614) [Alberto Contreras]
 - schema: add aggregate descriptions in anyOf/oneOf (#1636)
 - testing: migrate test_sshutil to pytest (#1617) [Alberto Contreras]
 - testing: Fix test_ca_certs integration test (#1626) [Alberto Contreras]
 - testing: add support for pycloudlib's pro images (#1604)
   [Alberto Contreras]
 - testing: migrate test_cc_set_passwords to pytest (#1615)
   [Alberto Contreras]
 - network: add system_info network activator cloud.cfg overrides (#1619)
   (LP: #1958377)
 - docs: Align git remotes with uss-tableflip setup (#1624)
   [Alberto Contreras]
 - testing: cover active config module checks (#1609) [Alberto Contreras]
 - lxd: lvm avoid thinpool when kernel module absent
 - lxd: enable MTU configuration in cloud-init
 - doc: pin doc8 to last passing version
 - cc_set_passwords fixes (#1590)
 - Modernise importer.py and type ModuleDetails (#1605) [Alberto Contreras]
 - config: Def activate_by_schema_keys for t-z (#1613) [Alberto Contreras]
 - config: define activate_by_schema_keys for p-r mods (#1611)
   [Alberto Contreras]
 - clean: add param to remove /etc/machine-id for golden image creation
 - config: define `activate_by_schema_keys` for a-f mods (#1608)
   [Alberto Contreras]
 - config: define activate_by_schema_keys for s mods (#1612)
   [Alberto Contreras]
 - sources/azure: reorganize tests for network config (#1586)
   [Chris Patterson]
 - config: Define activate_by_schema_keys for g-n mods (#1610)
   [Alberto Contreras]
 - meta-schema: add infra to skip inapplicable modules [Alberto Contreras]
 - sources/azure: don't set cfg["password"] for default user pw (#1592)
   [Chris Patterson]
 - schema: activate grub-dpkg deprecations (#1600) [Alberto Contreras]
 - docs: clarify user password purposes (#1593)
 - cc_lxd: Add btrfs and lvm lxd storage options (SC-1026) (#1585)
 - archlinux: Fix distro naming[1] (#1601) [Kristian Klausen]
 - cc_ubuntu_autoinstall: support live-installer autoinstall config
 - clean: allow third party cleanup scripts in /etc/cloud/clean.d (#1581)
 - sources/azure: refactor chassis asset tag handling (#1574)
   [Chris Patterson]
 - Add "netcho" as contributor (#1591) [Kaloyan Kotlarski]
 - testing: drop impish support (#1596) [Alberto Contreras]
 - black: fix missed formatting issue which landed in main (#1594)
 - bsd: Don't assume that root user is in root group (#1587)
 - docs: Fix comment typo regarding use of packages (#1582)
   [Peter Mescalchin]
 - Update govc command in VMWare walkthrough (#1576) [manioo8]
 - Update .github-cla-signers (#1588) [Daniel Mullins]
 - Rename the openmandriva user to omv (#1575) [Bernhard Rosenkraenzer]
 - sources/azure: increase read-timeout to 60 seconds for wireserver
   (#1571) [Chris Patterson]
 - Resource leak cleanup (#1556)
 - testing: remove appereances of FakeCloud (#1584) [Alberto Contreras]
 - Fix expire passwords for hashed passwords (#1577)
   [Sadegh Hayeri] (LP: #1979065)
 - mounts: fix suggested_swapsize for > 64GB hosts (#1569) [Steven Stallion]
 - Update chpasswd schema to deprecate password parsing (#1517)
 - tox: Remove entries from default envlist (#1578) (LP: #1980854)
 - tests: add test for parsing static dns for existing devices (#1557)
   [Jonas Konrad]
 - testing: port cc_ubuntu_advantage test to pytest (#1559)
   [Alberto Contreras]
 - Schema deprecation handling (#1549) [Alberto Contreras]
 - Enable pytest to run in parallel (#1568)
 - sources/azure: refactor ovf-env.xml parsing (#1550) [Chris Patterson]
 - schema: Force stricter validation (#1547)
 - ubuntu advantage config: http_proxy, https_proxy (#1512)
   [Fabian Lichtenegger-Lukas]
 - net: fix interface matching support (#1552) (LP: #1979877)
 - Fuzz testing jsonchema (#1499) [Alberto Contreras]
 - testing: Wait for changed boot-id in test_status.py (#1548)
 - CI: Fix GH pinned-format jobs (#1558) [Alberto Contreras]
 - Typo fix (#1560) [Jaime Hablutzel]
 - tests: mock dns lookup that causes long timeouts (#1555)
 - tox: add unpinned env for do_format and check_format (#1554)
 - cc_ssh_import_id: Substitute deprecated warn (#1553) [Alberto Contreras]
 - Remove schema errors from log (#1551) (LP: #1978422) (CVE-2022-2084)
 - Update WebHookHandler to run as background thread (SC-456) (#1491)
   (LP: #1910552)
 - testing: Don't run custom cloud dir test on Bionic (#1542)
 - bash completion: update schema command (#1543) (LP: #1979547)
 - CI: add non-blocking run against the linters tip versions (#1531)
   [Paride Legovini]
 - Change groups within the users schema to support lists and strings
   (#1545) [RedKrieg]
 - make it clear which username should go in the contributing doc (#1546)
 - Pin setuptools for Travis (SC-1136) (#1540)
 - Fix LXD datasource crawl when BOOT enabled (#1537)
 - testing: Fix wrong path in dual stack test (#1538)
 - cloud-config: honor cloud_dir setting (#1523)
   [Alberto Contreras] (LP: #1976564)
 - Add python3-debconf to pkg-deps.json Build-Depends (#1535)
   [Alberto Contreras]
 - redhat spec: udev/rules.d lives under /usr/lib on rhel-based systems
   (#1536)
 - tests/azure: add test coverage for DisableSshPasswordAuthentication
   (#1534) [Chris Patterson]
 - summary: Add david-caro to the cla signers (#1527) [David Caro]
 - Add support for OpenMandriva (https://openmandriva.org/) (#1520)
   [Bernhard Rosenkraenzer]
 - tests/azure: refactor ovf creation (#1533) [Chris Patterson]
 - Improve DataSourceOVF error reporting when script disabled (#1525) [rong]
 - tox: integration-tests-jenkins: softfail if only some test failed
   (#1528) [Paride Legovini]
 - CI: drop linters from Travis CI (moved to GH Actions) (#1530)
   [Paride Legovini]
 - sources/azure: remove unused encoding support for customdata (#1526)
   [Chris Patterson]
 - sources/azure: remove unused metadata captured when parsing ovf (#1524)
   [Chris Patterson]
 - sources/azure: remove dscfg parsing from ovf-env.xml (#1522)
   [Chris Patterson]
 - Remove extra space from ec2 dual stack crawl message (#1521)
 - tests/azure: use namespaces in generated ovf-env.xml documents (#1519)
   [Chris Patterson]
 - setup.py: adjust udev/rules default path (#1513)
   [Emanuele Giuseppe Esposito]
 - Add python3-deconf dependency (#1506) [Alberto Contreras]
 - Change match macadress param for network v2 config (#1518)
   [Henrique Caricatti Capozzi]
 - sources/azure: remove unused userdata property from ovf (#1516)
   [Chris Patterson]
 - sources/azure: minor refactoring to network config generation (#1497)
   [Chris Patterson]
 - net: Implement link-local ephemeral ipv6
 - Rename function to avoid confusion (#1501)
 - Fix cc_phone_home requiring 'tries' (#1500) (LP: #1977952)
 - datasources: replace networking functions with stdlib and cloudinit.net
   code
 - Remove xenial references (#1472) [Alberto Contreras]
 - Oracle ds changes (#1474) [Alberto Contreras] (LP: #1967942)
 - improve runcmd docs (#1498)
 - add 3.11-dev to Travis CI (#1493)
 - Only run github actions on pull request (#1496)
 - Fix integration test client creation (#1494) [Alberto Contreras]
 - tox: add link checker environment, fix links (#1480)
 - cc_ubuntu_advantage: Fix doc (#1487) [Alberto Contreras]
 - cc_yum_add_repo: Fix repo id canonicalization (#1489)
   [Alberto Contreras] (LP: #1975818)
 - Add linitio as contributor in the project (#1488) [Kevin Allioli]
 - net-convert: use yaml.dump for debugging python NetworkState obj (#1484)
   (LP: #1975907)
 - test_schema: no relative $ref URLs, replace $ref with local path (#1486)
 - cc_set_hostname: do not write "localhost" when no hostname is given
   (#1453) [Emanuele Giuseppe Esposito]
 - Update .github-cla-signers (#1478) [rong]
 - schema: write_files defaults, versions $ref full URL and add vscode
   (#1479)
 - docs: fix external links, add one more to the list (#1477)
 - doc: Document how to change module frequency (#1481)
 - tests: bump pycloudlib (#1482)
 - tests: bump pycloudlib pinned commit for kinetic Azure (#1476)
 - testing: fix test_status.py (#1475)
 - integration tests: If KEEP_INSTANCE = True, log IP (#1473)
 - Drop mypy excluded files (#1454) [Alberto Contreras]
 - Docs additions (#1470)
 - Add "formatting tests" to Github Actions
 - Remove unused arguments in function signature (#1471)
 - Changelog: correct errant classification of LP issues as GH (#1464)
 - Use Network-Manager and Netplan as default renderers for RHEL and Fedora
   (#1465) [Emanuele Giuseppe Esposito]

22.2
 - Fix test due to caplog incompatibility (#1461) [Alberto Contreras]
 - Align rhel custom files with upstream (#1431)
   [Emanuele Giuseppe Esposito]
 - cc_write_files: Improve schema. (#1460) [Alberto Contreras]
 - cli: Redact files with permission errors in commands (#1440)
   [Alberto Contreras] (LP: #1953430)
 - Improve cc_set_passwords. (#1456) [Alberto Contreras]
 - testing: make fake cloud-init wait actually wait (#1459)
 - Scaleway: Fix network configuration for netplan 0.102 and later (#1455)
   [Maxime Corbin]
 - Fix 'ephmeral' typos in disk names(#1452) [Mike Hucka]
 - schema: version schema-cloud-config-v1.json (#1424)
 - cc_modules: set default meta frequency value when no config available
   (#1457)
 - Log generic warning on non-systemd systems. (#1450) [Alberto Contreras]
 - cc_snap.maybe_install_squashfuse no longer needed in Bionic++. (#1448)
   [Alberto Contreras]
 - Drop support of *-sk keys in cc_ssh (#1451) [Alberto Contreras]
 - testing: Fix console_log tests (#1437)
 - tests: cc_set_passoword update for systemd, non-systemd distros  (#1449)
 - Fix bug in url_helper/dual_stack() logging (#1426)
 - schema: render schema paths from _CustomSafeLoaderWithMarks (#1391)
 - testing: Make integration tests kinetic friendly (#1441)
 - Handle error if SSH service no present. (#1422)
   [Alberto Contreras] (LP: #1969526)
 - Fix network-manager activator availability and order (#1438)
 - sources/azure: remove reprovisioning marker (#1414) [Chris Patterson]
 - upstart: drop vestigial support for upstart (#1421)
 - testing: Ensure NoCloud detected in test (#1439)
 - Update .github-cla-signers kallioli [Kevin Allioli]
 - Consistently strip top-level network key (#1417) (LP: #1906187)
 - testing: Fix LXD VM metadata test (#1430)
 - testing: Add NoCloud setup for NoCloud test (#1425)
 - Update linters and adapt code for compatibility (#1434) [Paride Legovini]
 - run-container: add support for LXD VMs (#1428) [Paride Legovini]
 - integration-reqs: bump pycloudlib pinned commit (#1427) [Paride Legovini]
 - Fix NoCloud docs (#1423)
 - Docs fixes (#1406)
 - docs: Add docs for module creation (#1415)
 - Remove cheetah from templater (#1416)
 - tests: verify_ordered_items fallback to re.escape if needed (#1420)
 - Misc module cleanup (#1418)
 - docs: Fix doc warnings and enable errors (#1419)
   [Alberto Contreras] (LP: #1876341)
 - Refactor cloudinit.sources.NetworkConfigSource to enum (#1413)
   [Alberto Contreras] (LP: #1874875)
 - Don't fail if IB and Ethernet devices 'collide' (#1411)
 - Use cc_* module meta defintion over hardcoded vars (SC-888) (#1385)
 - Fix cc_rsyslog.py initialization (#1404) [Alberto Contreras]
 - Promote cloud-init schema from devel to top level subcommand (#1402)
 - mypy: disable missing imports warning for httpretty (#1412)
   [Chris Patterson]
 - users: error when home should not be created AND ssh keys provided
   [Jeffrey 'jf' Lim]
 - Allow growpart to resize encrypted partitions (#1316)
 - Fix typo in integration_test.rst (#1405) [Alberto Contreras]
 - cloudinit.net refactor: apply_network_config_names (#1388)
   [Alberto Contreras] (LP: #1884602)
 - tests/azure: add fixtures for hardcoded paths (markers and data_dir)
   (#1399) [Chris Patterson]
 - testing: Add responses workaround for focal/impish (#1403)
 - cc_ssh_import_id: fix is_key_in_nested_dict to avoid early False
 - Fix ds-identify not detecting NoCloud seed in config (#1381)
   (LP: #1876375)
 - sources/azure: retry dhcp for failed processes (#1401) [Chris Patterson]
 - Move notes about refactorization out of CONTRIBUTING.rst (#1389)
 - Shave ~8ms off generator runtime (#1387)
 - Fix provisioning dhcp timeout to 20 minutes (#1394) [Chris Patterson]
 - schema: module example strict testing fix seed_random
 - cc_set_hostname: examples small typo (perserve vs preserve)
   [Wouter Schoot]
 - sources/azure: refactor http_with_retries to remove **kwargs (#1392)
   [Chris Patterson]
 - declare dependency on ssh-import-id (#1334)
 - drop references to old dependencies and old centos script
 - sources/azure: only wait for primary nic to be attached during restore
   (#1378) [Anh Vo]
 - cc_ntp: migrated legacy schema to cloud-init-schema.json (#1384)
 - Network functions refactor and bugfixes (#1383)
 - schema: add JSON defs for modules cc_users_groups (#1379)
   (LP: #1858930)
 - Fix doc typo (#1382) [Alberto Contreras]
 - Add support for dual stack IPv6/IPv4 IMDS to Ec2 (#1160)
 - Fix KeyError when rendering sysconfig IPv6 routes (#1380) (LP: #1958506)
 - Return a namedtuple from subp() (#1376)
 - Mypy stubs and other tox maintenance (SC-920) (#1374)
 - Distro Compatibility Fixes (#1375)
 - Pull in Gentoo patches (#1372)
 - schema: add json defs for modules U-Z (#1360)
   (LP: #1858928, #1858929, #1858931, #1858932)
 - util: atomically update sym links to avoid Suppress FileNotFoundError
   when reading status (#1298) [Adam Collard] (LP: #1962150)
 - schema: add json defs for modules scripts-timezone (SC-801) (#1365)
 - docs: Add first tutorial (SC-900) (#1368)
 - BUG 1473527: module ssh-authkey-fingerprints fails Input/output error…
   (#1340) [Andrew Lee] (LP: #1473527)
 - add arch hosts template (#1371)
 - ds-identify: detect LXD for VMs launched from host with > 5.10 kernel
   (#1370) (LP: #1968085)
 - Support EC2 tags in instance metadata (#1309) [Eduardo Dobay]
 - schema: add json defs for modules e-install (SC-651) (#1366)
 - Improve "(no_create_home|system): true" test (#1367) [Jeffrey 'jf' Lim]
 - Expose https_proxy env variable to ssh-import-id cmd (#1333)
   [Michael Rommel]
 - sources/azure: remove bind/unbind logic for hot attached nic (#1332)
   [Chris Patterson]
 - tox: add types-* packages to check_format env (#1362)
 - tests: python 3.10 is showing up in cloudimages (#1364)
 - testing: add additional mocks to test_net tests (#1356) [yangzz-97]
 - schema: add JSON schema for mcollective, migrator and mounts modules
   (#1358)
 - Honor system locale for RHEL (#1355) [Wei Shi]
 - doc: Fix typo in cloud-config-run-cmds.txt example (#1359) [Ali Shirvani]
 - ds-identify: also discover LXD by presence from DMI board_name = LXD
   (#1311)
 - black: bump pinned version to 22.3.0 to avoid click dependency issues
   (#1357)
 - Various doc fixes (#1330)
 - testing: Add missing is_FreeBSD mock to networking test (#1353)
 - Add --no-update to add-apt-repostory call (SC-880) (#1337)
 - schema: add json defs for modules K-L (#1321)
   (LP: #1858899, #1858900, #1858901, #1858902)
 - docs: Re-order readthedocs install (#1354)
 - Stop cc_ssh_authkey_fingerprints from ALWAYS creating home (#1343)
   [Jeffrey 'jf' Lim]
 - docs: add jinja2 pin (#1352)
 - Vultr: Use find_candidate_nics, use ipv6 dns (#1344) [eb3095]
 - sources/azure: move get_ip_from_lease_value out of shim (#1324)
   [Chris Patterson]
 - Fix cloud-init status --wait when no datasource found (#1349)
   (LP: #1966085)
 - schema: add JSON defs for modules resize-salt (SC-654) (#1341)
 - Add myself as a future contributor (#1345) [Neal Gompa (ニール・ゴンパ)]
 - Update .github-cla-signers (#1342) [Jeffrey 'jf' Lim]
 - add Requires=cloud-init-hotplugd.socket in cloud-init-hotplugd.service
   file (#1335) [yangzz-97]
 - Fix sysconfig render when set-name is missing (#1327)
   [Andrew Kutz] (LP: #1855945)
 - Refactoring helper funcs out of NetworkState (#1336) [Andrew Kutz]
 - url_helper: add tuple support for readurl timeout (#1328)
   [Chris Patterson]
 - Make fs labels match for ds-identify and docs (#1329)
 - Work around bug in LXD VM detection (#1325)
 - Remove redundant generator logs (#1318)
 - tox: set verbose flags for integration tests (#1323) [Chris Patterson]
 - net: introduce find_candidate_nics() (#1313) [Chris Patterson]
 - Revert "Ensure system_cfg read before ds net config on Oracle (#1174)"
   (#1326)
 - Add vendor_data2 support for ConfigDrive source (#1307) [cvstealth]
 - Make VMWare data source test host independent and expand testing (#1308)
   [Robert Schweikert]
 - Add json schemas for modules starting with P
 - sources/azure: remove lease file parsing (#1302) [Chris Patterson]
 - remove flaky test from ci (#1322)
 - ci: Switch to python 3.10 in Travis CI (#1320)
 - Better interface handling for Vultr, expect unexpected DHCP servers
   (#1297) [eb3095]
 - Remove unused init local artifact (#1315)
 - Doc cleanups (#1317)
 - docs improvements (#1312)
 - add support for jinja do statements, add unit test (#1314)
   [Paul Bruno] (LP: #1962759)
 - sources/azure: prevent tight loops for DHCP retries (#1285)
   [Chris Patterson]
 - net/dhcp: surface type of DHCP lease failure to caller (#1276)
   [Chris Patterson]
 - Stop hardcoding systemctl location (#1278) [Robert Schweikert]
 - Remove python2 syntax from docs (#1310)
 - [tools/migrate-lp-user-to-github] Rename master branch to main (#1301)
   [Adam Collard]
 - redhat: Depend on "hostname" package (#1288) [Lubomir Rintel]
 - Add native NetworkManager support (#1224) [Lubomir Rintel]
 - Fix link in CLA check to point to contribution guide. (#1299)
   [Adam Collard]
 - check for existing symlink while force creating symlink (#1281)
   [Shreenidhi Shedi]
 - Do not silently ignore integer uid (#1280) (LP: #1875772)
 - tests: create a IPv4/IPv6 VPC in Ec2 integration tests (#1291)
 - Integration test fix ppa  (#1296)
 - tests: on official EC2. cloud-id actually startswith aws not ec2 (#1289)
 - test_ppa_source: accept both http and https URLs (#1292)
   [Paride Legovini]
 - Fix apt test on azure
 - add "lkundrak" as contributor [Lubomir Rintel]
 - Holmanb/integration test fix ppa (#1287)
 - Include missing subcommand in manpage (#1279)
 - Clean up artifacts from pytest, packaging, release with make clean
   (#1277)
 - sources/azure: ensure retries on IMDS request failure (#1271)
   [Chris Patterson]
 - sources/azure: removed unused savable PPS paths (#1268) [Chris Patterson]
 - integration tests: fix Azure failures (#1269)

22.1
 - sources/azure: report ready in local phase (#1265) [Chris Patterson]
 - sources/azure: validate IMDS network configuration metadata (#1257)
   [Chris Patterson]
 - docs: Add more details to runcmd docs (#1266)
 - use PEP 589 syntax for TypeDict (#1253)
 - mypy: introduce type checking (#1254) [Chris Patterson]
 - Fix extra ipv6 issues, code reduction and simplification (#1243) [eb3095]
 - tests: when generating crypted password, generate in target env (#1252)
 - sources/azure: address mypy/pyright typing complaints (#1245)
   [Chris Patterson]
 - Docs for x-shellscript* userdata (#1260)
 - test_apt_security: azure platform has specific security URL overrides
   (#1263)
 - tests: lsblk --json output changes mountpoint key to mountpoinst []
   (#1261)
 - mounts: fix mount opts string for ephemeral disk (#1250)
   [Chris Patterson]
 - Shell script handlers by freq (#1166) [Chris Lalos]
 - minor improvements to documentation (#1259) [Mark Esler]
 - cloud-id: publish /run/cloud-init/cloud-id-<cloud-type> files (#1244)
 - add "eslerm" as contributor (#1258) [Mark Esler]
 - sources/azure: refactor ssh key handling (#1248) [Chris Patterson]
 - bump pycloudlib (#1256)
 - sources/hetzner: Use EphemeralDHCPv4 instead of static configuration
   (#1251) [Markus Schade]
 - bump pycloudlib version (#1255)
 - Fix IPv6 netmask format for sysconfig (#1215) [Harald] (LP: #1959148)
 - sources/azure: drop debug print (#1249) [Chris Patterson]
 - tests: do not check instance.pull_file().ok() (#1246)
 - sources/azure: consolidate ephemeral DHCP configuration (#1229)
   [Chris Patterson]
 - cc_salt_minion freebsd fix for rc.conf (#1236)
 - sources/azure: fix metadata check in _check_if_nic_is_primary() (#1232)
   [Chris Patterson]
 - Add _netdev option to mount Azure ephemeral disk (#1213) [Eduardo Otubo]
 - testing: stop universally overwriting /etc/cloud/cloud.cfg.d (#1237)
 - Integration test changes (#1240)
 - Fix Gentoo Locales (#1205)
 - Add "slingamn" as contributor (#1235) [Shivaram Lingamneni]
 - integration: do not LXD bind mount /etc/cloud/cloud.cfg.d (#1234)
 - Integration testing docs and refactor (#1231)
 - vultr: Return metadata immediately when found (#1233) [eb3095]
 - spell check docs with spellintian (#1223)
 - docs: include upstream python version info (#1230)
 - Schema a d (#1211)
 - Move LXD to end ds-identify DSLIST (#1228) (LP: #1959118)
 - fix parallel tox execution (#1214)
 - sources/azure: refactor _report_ready_if_needed and _poll_imds (#1222)
   [Chris Patterson]
 - Do not support setting up archive.canonical.com as a source (#1219)
   [Steve Langasek] (LP: #1959343)
 - Vultr: Fix lo being used for DHCP, try next on cmd fail (#1208) [eb3095]
 - sources/azure: refactor _should_reprovision[_after_nic_attach]() logic
   (#1206) [Chris Patterson]
 - update ssh logs to show ssh private key gens pub and simplify code
   (#1221) [Steve Weber]
 - Remove mitechie from stale PR github action (#1217)
 - Include POST format in cc_phone_home docs (#1218) (LP: #1959149)
 - Add json parsing of ip addr show (SC-723) (#1210)
 - cc_rsyslog: fix typo in docstring (#1207) [Louis Sautier]
 - Update .github-cla-signers (#1204) [Chris Lalos]
 - sources/azure: drop unused case in _report_failure() (#1200)
   [Chris Patterson]
 - sources/azure: always initialize _ephemeral_dhcp_ctx on unpickle (#1199)
   [Chris Patterson]
 - Add support for gentoo templates and cloud.cfg (#1179) [vteratipally]
 - sources/azure: unpack ret tuple in crawl_metadata() (#1194)
   [Chris Patterson]
 - tests: focal caplog has whitespace indentation for multi-line logs
   (#1201)
 - Seek interfaces, skip dummy interface, fix region codes (#1192) [eb3095]
 - integration: test against the Ubuntu daily images (#1198)
   [Paride Legovini]
 - cmd: status and cloud-id avoid change in behavior for 'not run' (#1197)
 - tox: pass PYCLOUDLIB_* env vars into integration tests when present
   (#1196)
 - sources/azure: set ovf_is_accessible when OVF is read successfully
   (#1193) [Chris Patterson]
 - Enable OVF environment transport via ISO in example (#1195) [Megian]
 - sources/azure: consolidate DHCP variants to EphemeralDHCPv4WithReporting
   (#1190) [Chris Patterson]
 - Single JSON schema validation in early boot (#1175)
 - Add DatasourceOVF network-config propery to Ubuntu OVF example (#1184)
   [Megian]
 - testing: support pycloudlib config file (#1189)
 - Ensure system_cfg read before ds net config on Oracle (SC-720) (#1174)
   (LP: #1956788)
 - Test Optimization Proposal (SC-736) (#1188)
 - cli: cloud-id report not-run or disabled state as cloud-id (#1162)
 - Remove distutils usage (#1177) [Shreenidhi Shedi]
 - add .python-version to gitignore (#1186)
 - print error if datasource import fails (#1170)
   [Emanuele Giuseppe Esposito]
 - Add new config module to set keyboard layout (#1176)
   [maxnet] (LP: #1951593)
 - sources/azure: rename metadata_type -> MetadataType (#1181)
   [Chris Patterson]
 - Remove 3.5 and xenial support (SC-711) (#1167)
 - tests: mock LXD datasource detection in ds-identify on LXD containers
   (#1178)
 - pylint: silence errors on compat code for old jsonschema (#1172)
   [Paride Legovini]
 - testing: Add 3.10 Test Coverage (#1173)
 - Remove unittests from integration test job in travis (#1141)
 - Don't throw exceptions for empty cloud config (#1130)
 - bsd/resolv.d/ avoid duplicated entries (#1163) [Gonéri Le Bouder]
 - sources/azure: do not persist failed_desired_api_version flag (#1159)
   [Chris Patterson]
 - Update cc_ubuntu_advantage calls to assume-yes (#1158)
   [John Chittum] (LP: #1954842)
 - openbsd: properly restart the network on 7.0 (#1150) [Gonéri Le Bouder]
 - Add .git-blame-ignore-revs (#1161)
 - Adopt Black and isort (SC-700) (#1157)
 - Include dpkg frontend lock in APT_LOCK_FILES (#1153)
 - tests/cmd/query: fix test run as root and add coverage for defaults
   (#1156) [Chris Patterson] (LP: #1825027)
 - Schema processing changes (SC-676) (#1144)
 - Add dependency workaround for impish in bddeb (#1148)
 - netbsd: install new dep packages (#1151) [Gonéri Le Bouder]
 - find_devs_with_openbsd: ensure we return the last entry (#1149)
   [Gonéri Le Bouder]
 - sources/azure: remove unnecessary hostname bounce (#1143)
   [Chris Patterson]
 - find_devs/openbsd: accept ISO on disk (#1132)
   [Gonéri Le Bouder]
 - Improve error log message when mount failed (#1140) [Ksenija Stanojevic]
 - add KsenijaS as a contributor (#1145) [Ksenija Stanojevic]
 - travis - don't run integration tests if no deb (#1139)
 - factor out function for getting top level directory of cloudinit (#1136)
 - testing: Add deterministic test id (#1138)
 - mock sleep() in azure test (#1137)
 - Add miraclelinux support (#1128) [Haruki TSURUMOTO]
 - docs: Make MACs lowercase in network config (#1135) (LP: #1876941)
 - Add Strict Metaschema Validation (#1101)
 - update dead link (#1133)
 - cloudinit/net: handle two different routes for the same ip (#1124)
   [Emanuele Giuseppe Esposito]
 - docs: pin mistune dependency (#1134)
 - Reorganize unit test locations under tests/unittests (#1126)
 - Fix exception when no activator found (#1129) (LP: #1948681)
 - jinja: provide and document jinja-safe key aliases in instance-data
   (SC-622) (#1123)
 - testing: Remove date from final_message test (SC-638) (#1127)
 - Move GCE metadata fetch to init-local (SC-502) (#1122)
 - Fix missing metadata routes for vultr (#1125) [eb3095]
 - cc_ssh_authkey_fingerprints.py: prevent duplicate messages on console
   (#1081) [dermotbradley]
 - sources/azure: remove unused remnants related to agent command (#1119)
   [Chris Patterson]
 - github: update PR template's contributing URL (#1120) [Chris Patterson]
 - docs: Rename HACKING.rst to CONTRIBUTING.rst (#1118)
 - testing: monkeypatch system_info call in unit tests (SC-533) (#1117)
 - Fix Vultr timeout and wait values (#1113) [eb3095]
 - lxd: add preference for LXD cloud-init.* config keys over user keys
   (#1108)
 - VMware: source /etc/network/interfaces.d/* on Debian
   [chengcheng-chcheng] (LP: #1950136)
 - Add cjp256 as contributor (#1109) [Chris Patterson]
 - integration_tests: Ensure log directory exists before symlinking to it
   (#1110)
 - testing: add growpart integration test (#1104)
 - integration_test: Speed up CI run time (#1111)
 - Some miscellaneous integration test fixes (SC-606) (#1103)
 - tests: specialize lxd_discovery test for lxd_vm vendordata (#1106)
 - Add convenience symlink to integration test output (#1105)
 - Fix for set-name bug in networkd renderer (#1100)
   [Andrew Kutz] (LP: #1949407)
 - Wait for apt lock (#1034) (LP: #1944611)
 - testing: stop chef test from running on openstack (#1102)
 - alpine.py: add options to the apk upgrade command (#1089) [dermotbradley]

21.4
 - Azure: fallback nic needs to be reevaluated during reprovisioning
   (#1094) [Anh Vo]
 - azure: pps imds (#1093) [Anh Vo]
 - testing: Remove calls to 'install_new_cloud_init' (#1092)
 - Add LXD datasource (#1040)
 - Fix unhandled apt_configure case. (#1065) [Brett Holman]
 - Allow libexec for hotplug (#1088)
 - Add necessary mocks to test_ovf unit tests (#1087)
 - Remove (deprecated) apt-key (#1068) [Brett Holman] (LP: #1836336)
 - distros: Remove a completed "TODO" comment (#1086)
 - cc_ssh.py: Add configuration for controlling ssh-keygen output (#1083)
   [dermotbradley]
 - Add "install hotplug" module (SC-476) (#1069) (LP: #1946003)
 - hosts.alpine.tmpl: rearrange the order of short and long hostnames
   (#1084) [dermotbradley]
 - Add max version to docutils
 - cloudinit/dmi.py: Change warning to debug to prevent console display
   (#1082) [dermotbradley]
 - remove unnecessary EOF string in
   disable-sshd-keygen-if-cloud-init-active.conf (#1075) [Emanuele
   Giuseppe Esposito]
 - Add module 'write-files-deferred' executed in stage 'final' (#916)
   [Lucendio]
 - Bump pycloudlib to fix CI (#1080)
 - Remove pin in dependencies for jsonschema (#1078)
 - Add "Google" as possible system-product-name (#1077) [vteratipally]
 - Update Debian security suite for bullseye (#1076) [Johann Queuniet]
 - Leave the details of service management to the distro (#1074)
   [Andy Fiddaman]
 - Fix typos in setup.py (#1059) [Christian Clauss]
 - Update Azure _unpickle (SC-500) (#1067) (LP: #1946644)
 - cc_ssh.py: fix private key group owner and permissions (#1070)
   [Emanuele Giuseppe Esposito]
 - VMware: read network-config from ISO (#1066) [Thomas Weißschuh]
 - testing: mock sleep in gce unit tests (#1072)
 - CloudStack: fix data-server DNS resolution (#1004)
   [Olivier Lemasle] (LP: #1942232)
 - Fix unit test broken by pyyaml upgrade (#1071)
 - testing: add get_cloud function (SC-461) (#1038)
 - Inhibit sshd-keygen@.service if cloud-init is active (#1028)
   [Ryan Harper]
 - VMWARE: search the deployPkg plugin in multiarch dir (#1061)
   [xiaofengw-vmware] (LP: #1944946)
 - Fix set-name/interface DNS bug (#1058) [Andrew Kutz] (LP: #1946493)
 - Use specified tmp location for growpart (#1046) [jshen28]
 - .gitignore: ignore tags file for ctags users (#1057) [Brett Holman]
 - Allow comments in runcmd and report failed commands correctly (#1049)
   [Brett Holman] (LP: #1853146)
 - tox integration: pass the *_proxy, GOOGLE_*, GCP_* env vars (#1050)
   [Paride Legovini]
 - Allow disabling of network activation (SC-307) (#1048) (LP: #1938299)
 - renderer: convert relative imports to absolute (#1052) [Paride Legovini]
 - Support ETHx_IP6_GATEWAY, SET_HOSTNAME on OpenNebula (#1045)
   [Vlastimil Holer]
 - integration-requirements: bump the pycloudlib commit (#1047)
   [Paride Legovini]
 - Allow Vultr to set MTU and use as-is configs (#1037) [eb3095]
 - pin jsonschema in requirements.txt (#1043)
 - testing: remove cloud_tests (#1020)
 - Add andgein as contributor (#1042) [Andrew Gein]
 - Make wording for module frequency consistent (#1039) [Nicolas Bock]
 - Use ascii code for growpart (#1036) [jshen28]
 - Add jshen28 as contributor (#1035) [jshen28]
 - Skip test_cache_purged_on_version_change on Azure (#1033)
 - Remove invalid ssh_import_id from examples (#1031)
 - Cleanup Vultr support (#987) [eb3095]
 - docs: update cc_disk_setup for fs to raw disk (#1017)
 - HACKING.rst: change contact info to James Falcon (#1030)
 - tox: bump the pinned flake8 and pylint version (#1029)
   [Paride Legovini] (LP: #1944414)
 - Add retries to DataSourceGCE.py when connecting to GCE (#1005)
   [vteratipally]
 - Set Azure to apply networking config every BOOT (#1023)
 - Add connectivity_url to Oracle's EphemeralDHCPv4 (#988) (LP: #1939603)
 - docs: fix typo and include sudo for report bugs commands (#1022)
   [Renan Rodrigo] (LP: #1940236)
 - VMware: Fix typo introduced in #947 and add test (#1019) [PengpengSun]
 - Update IPv6 entries in /etc/hosts (#1021) [Richard Hansen] (LP: #1943798)
 - Integration test upgrades for the 21.3-1 SRU (#1001)
 - Add Jille to tools/.github-cla-signers (#1016) [Jille Timmermans]
 - Improve ug_util.py (#1013) [Shreenidhi Shedi]
 - Support openEuler OS (#1012) [zhuzaifangxuele]
 - ssh_utils.py: ignore when sshd_config options are not key/value pairs
   (#1007) [Emanuele Giuseppe Esposito]
 - Set Azure to only update metadata on BOOT_NEW_INSTANCE (#1006)
 - cc_update_etc_hosts: Use the distribution-defined path for the hosts
   file (#983) [Andy Fiddaman]
 - Add CloudLinux OS support (#1003) [Alexandr Kravchenko]
 - puppet config: add the start_agent option (#1002) [Andrew Bogott]
 - Fix `make style-check` errors (#1000) [Shreenidhi Shedi]
 - Make cloud-id copyright year (#991) [Andrii Podanenko]
 - Add support to accept-ra in networkd renderer (#999) [Shreenidhi Shedi]
 - Update ds-identify to pass shellcheck (#979) [Andrew Kutz]
 - Azure: Retry dhcp on timeouts when polling reprovisiondata (#998)
   [aswinrajamannar]
 - testing: Fix ssh keys integration test (#992)

21.3
 - Azure: During primary nic detection, check interface status continuously
   before rebinding again (#990) [aswinrajamannar]
 - Fix home permissions modified by ssh module (SC-338) (#984)
   (LP: #1940233)
 - Add integration test for sensitive jinja substitution (#986)
 - Ignore hotplug socket when collecting logs (#985) (LP: #1940235)
 - testing: Add missing mocks to test_vmware.py (#982)
 - add Zadara Edge Cloud Platform to the supported clouds list (#963)
   [sarahwzadara]
 - testing: skip upgrade tests on LXD VMs (#980)
 - Only invoke hotplug socket when functionality is enabled (#952)
 - Revert unnecesary lcase in ds-identify (#978) [Andrew Kutz]
 - cc_resolv_conf: fix typos (#969) [Shreenidhi Shedi]
 - Replace broken httpretty tests with mock (SC-324) (#973)
 - Azure: Check if interface is up after sleep when trying to bring it up
   (#972) [aswinrajamannar]
 - Update dscheck_VMware's rpctool check (#970) [Shreenidhi Shedi]
 - Azure: Logging the detected interfaces (#968) [Moustafa Moustafa]
 - Change netifaces dependency to 0.10.4 (#965) [Andrew Kutz]
 - Azure: Limit polling network metadata on connection errors (#961)
   [aswinrajamannar]
 - Update inconsistent indentation (#962) [Andrew Kutz]
 - cc_puppet: support AIO installations and more (#960) [Gabriel Nagy]
 - Add Puppet contributors to CLA signers (#964) [Noah Fontes]
 - Datasource for VMware (#953) [Andrew Kutz]
 - photon: refactor hostname handling and add networkd activator (#958)
   [sshedi]
 - Stop copying ssh system keys and check folder permissions (#956)
   [Emanuele Giuseppe Esposito]
 - testing: port remaining cloud tests to integration testing framework
   (SC-191) (#955)
 - generate contents for ovf-env.xml when provisioning via IMDS (#959)
   [Anh Vo]
 - Add support for EuroLinux 7 && EuroLinux 8 (#957) [Aleksander Baranowski]
 - Implementing device_aliases as described in docs (#945)
   [Mal Graty] (LP: #1867532)
 - testing: fix test_ssh_import_id.py (#954)
 - Add ability to manage fallback network config on PhotonOS (#941) [sshedi]
 - Add VZLinux support (#951) [eb3095]
 - VMware: add network-config support in ovf-env.xml (#947) [PengpengSun]
 - Update pylint to v2.9.3 and fix the new issues it spots (#946)
   [Paride Legovini]
 - Azure: mount default provisioning iso before try device listing (#870)
   [Anh Vo]
 - Document known hotplug limitations (#950)
 - Initial hotplug support (#936)
 - Fix MIME policy failure on python version upgrade (#934)
 - run-container: fixup the centos repos baseurls when using http_proxy
   (#944) [Paride Legovini]
 - tools: add support for building rpms on rocky linux (#940)
 - ssh-util: allow cloudinit to merge all ssh keys into a custom user
   file, defined in AuthorizedKeysFile (#937) [Emanuele Giuseppe Esposito]
   (LP: #1911680)
 - VMware: new "allow_raw_data" switch (#939) [xiaofengw-vmware]
 - bump pycloudlib version (#935)
 - add renanrodrigo as a contributor (#938) [Renan Rodrigo]
 - testing: simplify test_upgrade.py (#932)
 - freebsd/net_v1 format: read MTU from root (#930) [Gonéri Le Bouder]
 - Add new network activators to bring up interfaces (#919)
 - - Detect a Python version change and clear the cache (#857)
   [Robert Schweikert]
 - cloud_tests: fix the Impish release name (#931) [Paride Legovini]
 - Removed distro specific network code from Photon (#929) [sshedi]
 - Add support for VMware PhotonOS (#909) [sshedi]
 - cloud_tests: add impish release definition (#927) [Paride Legovini]
 - docs: fix stale links rename master branch to main (#926)
 - Fix DNS in NetworkState (SC-133) (#923)
 - tests: Add 'adhoc' mark for integration tests (#925)
 - Fix the spelling of "DigitalOcean" (#924) [Mark Mercado]
 - Small Doc Update for ReportEventStack and Test (#920) [Mike Russell]
 - Replace deprecated collections.Iterable with abc replacement (#922)
   (LP: #1932048)
 - testing: OCI availability domain is now required (SC-59) (#910)
 - add DragonFlyBSD support (#904) [Gonéri Le Bouder]
 - Use instance-data-sensitive.json in jinja templates (SC-117) (#917)
   (LP: #1931392)
 - doc: Update NoCloud docs stating required files (#918) (LP: #1931577)
 - build-on-netbsd: don't pin a specific py3 version (#913)
   [Gonéri Le Bouder]
 - - Create the log file with 640 permissions (#858) [Robert Schweikert]
 - Allow braces to appear in dhclient output (#911) [eb3095]
 - Docs: Replace all freenode references with libera (#912)
 - openbsd/net: flush the route table on net restart (#908)
   [Gonéri Le Bouder]
 - Add Rocky Linux support to cloud-init (#906) [Louis Abel]
 - Add "esposem" as contributor (#907) [Emanuele Giuseppe Esposito]
 - Add integration test for #868 (#901)
 - Added support for importing keys via primary/security mirror clauses
   (#882) [Paul Goins] (LP: #1925395)
 - [examples] config-user-groups expire in the future (#902)
   [Geert Stappers]
 - BSD: static network, set the mtu (#894) [Gonéri Le Bouder]
 - Add integration test for lp-1920939 (#891)
 - Fix unit tests breaking from new httpretty version (#903)
 - Allow user control over update events (#834)
 - Update test characters in substitution unit test (#893)
 - cc_disk_setup.py: remove UDEVADM_CMD definition as not used (#886)
   [dermotbradley]
 - Add AlmaLinux OS support (#872) [Andrew Lukoshko]

21.2
 - Add \r\n check for SSH keys in Azure (#889)
 - Revert "Add support to resize rootfs if using LVM (#721)" (#887)
   (LP: #1922742)
 - Add Vultaire as contributor (#881) [Paul Goins]
 - Azure: adding support for consuming userdata from IMDS (#884) [Anh Vo]
 - test_upgrade: modify test_upgrade_package to run for more sources (#883)
 - Fix chef module run failure when chef_license is set (#868) [Ben Hughes]
 - Azure: Retry net metadata during nic attach for non-timeout errs (#878)
   [aswinrajamannar]
 - Azure: Retrieve username and hostname from IMDS (#865) [Thomas Stringer]
 - Azure: eject the provisioning iso before reporting ready (#861) [Anh Vo]
 - Use `partprobe` to re-read partition table if available (#856)
   [Nicolas Bock] (LP: #1920939)
 - fix error on upgrade caused by new vendordata2 attributes (#869)
   (LP: #1922739)
 - add prefer_fqdn_over_hostname config option (#859)
   [hamalq] (LP: #1921004)
 - Emit dots on travis to avoid timeout (#867)
 - doc: Replace remaining references to user-scripts as a config module
   (#866) [Ryan Harper]
 - azure: Removing ability to invoke walinuxagent (#799) [Anh Vo]
 - Add Vultr support (#827) [David Dymko]
 - Fix unpickle for source paths missing run_dir (#863)
   [lucasmoura] (LP: #1899299)
 - sysconfig: use BONDING_MODULE_OPTS on SUSE (#831) [Jens Sandmann]
 - bringup_static_routes: fix gateway check (#850) [Petr Fedchenkov]
 - add hamalq user (#860) [hamalq]
 - Add support to resize rootfs if using LVM (#721)
   [Eduardo Otubo] (LP: #1799953)
 - Fix mis-detecting network configuration in initramfs cmdline (#844)
   (LP: #1919188)
 - tools/write-ssh-key-fingerprints: do not display empty header/footer
   (#817) [dermotbradley]
 - Azure helper: Ensure Azure http handler sleeps between retries (#842)
   [Johnson Shi]
 - Fix chef apt source example (#826) [timothegenzmer]
 - .travis.yml: generate an SSH key before running tests (#848)
 - write passwords only to serial console, lock down cloud-init-output.log
   (#847) (LP: #1918303)
 - Fix apt default integration test (#845)
 - integration_tests: bump pycloudlib dependency (#846)
 - Fix stack trace if vendordata_raw contained an array (#837) [eb3095]
 - archlinux: Fix broken locale logic (#841)
   [Kristian Klausen] (LP: #1402406)
 - Integration test for #783 (#832)
 - integration_tests: mount more paths IN_PLACE (#838)
 - Fix requiring device-number on EC2 derivatives (#836) (LP: #1917875)
 - Remove the vi comment from the part-handler example (#835)
 - net: exclude OVS internal interfaces in get_interfaces (#829)
   (LP: #1912844)
 - tox.ini: pass OS_* environment variables to integration tests (#830)
 - integration_tests: add OpenStack as a platform (#804)
 - Add flexibility to IMDS api-version (#793) [Thomas Stringer]
 - Fix the TestApt tests using apt-key on Xenial and Hirsute (#823)
   [Paride Legovini] (LP: #1916629)
 - doc: remove duplicate "it" from nocloud.rst (#825) [V.I. Wood]
 - archlinux: Use hostnamectl to set the transient hostname (#797)
   [Kristian Klausen]
 - cc_keys_to_console.py: Add documentation for recently added config key
   (#824) [dermotbradley]
 - Update cc_set_hostname documentation (#818) [Toshi Aoyama]

21.1
 - Azure: Support for VMs without ephemeral resource disks. (#800)
   [Johnson Shi] (LP: #1901011)
 - cc_keys_to_console: add option to disable key emission (#811)
   [Michael Hudson-Doyle] (LP: #1915460)
 - integration_tests: introduce lxd_use_exec mark (#802)
 - azure: case-insensitive UUID to avoid new IID during kernel upgrade
   (#798) (LP: #1835584)
 - stale.yml: don't ask submitters to reopen PRs (#816)
 - integration_tests: fix use of SSH agent within tox (#815)
 - integration_tests: add UPGRADE CloudInitSource (#812)
 - integration_tests: use unique MAC addresses for tests (#813)
 - Update .gitignore (#814)
 - Port apt cloud_tests to integration tests (#808)
 - integration_tests: fix test_gh626 on LXD VMs (#809)
 - Fix attempting to decode binary data in test_seed_random_data test (#806)
 - Remove wait argument from tests with session_cloud calls (#805)
 - Datasource for UpCloud (#743) [Antti Myyrä]
 - test_gh668: fix failure on LXD VMs (#801)
 - openstack: read the dynamic metadata group vendor_data2.json (#777)
   [Andrew Bogott] (LP: #1841104)
 - includedir in suoders can be prefixed by "arroba" (#783)
   [Jordi Massaguer Pla]
 - [VMware] change default max wait time to 15s (#774) [xiaofengw-vmware]
 - Revert integration test associated with reverted #586 (#784)
 - Add jordimassaguerpla as contributor (#787) [Jordi Massaguer Pla]
 - Add Rick Harding to CLA signers (#792) [Rick Harding]
 - HACKING.rst: add clarifying note to LP CLA process section (#789)
 - Stop linting cloud_tests (#791)
 - cloud-tests: update cryptography requirement (#790) [Joshua Powers]
 - Remove 'remove-raise-on-failure' calls from integration_tests (#788)
 - Use more cloud defaults in integration tests (#757)
 - Adding self to cla signers (#776) [Andrew Bogott]
 - doc: avoid two warnings (#781) [Dan Kenigsberg]
 - Use proper spelling for Red Hat (#778) [Dan Kenigsberg]
 - Add antonyc to .github-cla-signers (#747) [Anton Chaporgin]
 - integration_tests: log image serial if available (#772)
 - [VMware] Support cloudinit raw data feature (#691) [xiaofengw-vmware]
 - net: Fix static routes to host in eni renderer (#668) [Pavel Abalikhin]
 - .travis.yml: don't run cloud_tests in CI (#756)
 - test_upgrade: add some missing commas (#769)
 - cc_seed_random: update documentation and fix integration test (#771)
   (LP: #1911227)
 - Fix test gh-632 test to only run on NoCloud (#770) (LP: #1911230)
 - archlinux: fix package upgrade command handling (#768) [Bao Trinh]
 - integration_tests: add integration test for LP: #1910835 (#761)
 - Fix regression with handling of IMDS ssh keys (#760) [Thomas Stringer]
 - integration_tests: log cloud-init version in SUT (#758)
 - Add ajmyyra as contributor (#742) [Antti Myyrä]
 - net_convert: add some missing help text (#755)
 - Missing IPV6_AUTOCONF=no to render sysconfig dhcp6 stateful on RHEL
   (#753) [Eduardo Otubo]
 - doc: document missing IPv6 subnet types (#744) [Antti Myyrä]
 - Add example configuration for datasource `AliYun` (#751) [Xiaoyu Zhong]
 - integration_tests: add SSH key selection settings (#754)
 - fix a typo in man page cloud-init.1 (#752) [Amy Chen]
 - network-config-format-v2.rst: add Netplan Passthrough section (#750)
 - stale: re-enable post holidays (#749)
 - integration_tests: port ca_certs tests from cloud_tests (#732)
 - Azure: Add telemetry for poll IMDS (#741) [Johnson Shi]
 - doc: move testing section from HACKING to its own doc (#739)
 - No longer allow integration test failures on travis (#738)
 - stale: fix error in definition (#740)
 - integration_tests: set log-cli-level to INFO by default (#737)
 - PULL_REQUEST_TEMPLATE.md: use backticks around commit message (#736)
 - stale: disable check for holiday break (#735)
 - integration_tests: log the path we collect logs into (#733)
 - .travis.yml: add (most) supported Python versions to CI (#734)
 - integration_tests: fix IN_PLACE CLOUD_INIT_SOURCE (#731)
 - cc_ca_certs: add RHEL support (#633) [cawamata]
 - Azure: only generate config for NICs with addresses (#709)
   [Thomas Stringer]
 - doc: fix CloudStack configuration example (#707) [Olivier Lemasle]
 - integration_tests: restrict test_lxd_bridge appropriately (#730)
 - Add integration tests for CLI functionality (#729)
 - Integration test for gh-626 (#728)
 - Some test_upgrade fixes (#726)
 - Ensure overriding test vars with env vars works for booleans (#727)
 - integration_tests: port lxd_bridge test from cloud_tests (#718)
 - Integration test for gh-632. (#725)
 - Integration test for gh-671 (#724)
 - integration-requirements.txt: bump pycloudlib commit (#723)
 - Drop unnecessary shebang from cmd/main.py (#722) [Eduardo Otubo]
 - Integration test for LP: #1813396 and #669 (#719)
 - integration_tests: include timestamp in log output (#720)
 - integration_tests: add test for LP: #1898997 (#713)
 - Add integration test for power_state_change module (#717)
 - Update documentation for network-config-format-v2 (#701) [ggiesen]
 - sandbox CA Cert tests to not require ca-certificates (#715)
   [Eduardo Otubo]
 - Add upgrade integration test (#693)
 - Integration test for 570 (#712)
 - Add ability to keep snapshotted images in integration tests (#711)
 - Integration test for pull #586 (#706)
 - integration_tests: introduce skipping of tests by OS (#702)
 - integration_tests: introduce IntegrationInstance.restart (#708)
 - Add lxd-vm to list of valid integration test platforms (#705)
 - Adding BOOTPROTO = dhcp to render sysconfig dhcp6 stateful on RHEL
   (#685) [Eduardo Otubo]
 - Delete image snapshots created for integration tests (#682)
 - Parametrize ssh_keys_provided integration test (#700) [lucasmoura]
 - Drop use_sudo attribute on IntegrationInstance (#694) [lucasmoura]
 - cc_apt_configure: add riscv64 as a ports arch (#687)
   [Dimitri John Ledkov]
 - cla: add xnox (#692) [Dimitri John Ledkov]
 - Collect logs from integration test runs (#675)

20.4.1
 - Revert "ssh_util: handle non-default AuthorizedKeysFile config (#586)"

20.4
 - tox: avoid tox testenv subsvars for xenial support (#684)
 - Ensure proper root permissions in integration tests (#664) [James Falcon]
 - LXD VM support in integration tests (#678) [James Falcon]
 - Integration test for fallocate falling back to dd (#681) [James Falcon]
 - .travis.yml: correctly integration test the built .deb (#683)
 - Ability to hot-attach NICs to preprovisioned VMs before reprovisioning
   (#613) [aswinrajamannar]
 - Support configuring SSH host certificates. (#660) [Jonathan Lung]
 - add integration test for LP: #1900837 (#679)
 - cc_resizefs on FreeBSD: Fix _can_skip_ufs_resize (#655)
   [Mina Galić] (LP: #1901958, #1901958)
 - DataSourceAzure: push dmesg log to KVP (#670) [Anh Vo]
 - Make mount in place for tests work (#667) [James Falcon]
 - integration_tests: restore emission of settings to log (#657)
 - DataSourceAzure: update password for defuser if exists (#671) [Anh Vo]
 - tox.ini: only select "ci" marked tests for CI runs (#677)
 - Azure helper: Increase Azure Endpoint HTTP retries (#619) [Johnson Shi]
 - DataSourceAzure: send failure signal on Azure datasource failure (#594)
   [Johnson Shi]
 - test_persistence: simplify VersionIsPoppedFromState (#674)
 - only run a subset of integration tests in CI (#672)
 - cli: add --system param to allow validating system user-data on a
   machine (#575)
 - test_persistence: add VersionIsPoppedFromState test (#673)
 - introduce an upgrade framework and related testing (#659)
 - add --no-tty option to gpg (#669) [Till Riedel] (LP: #1813396)
 - Pin pycloudlib to a working commit (#666) [James Falcon]
 - DataSourceOpenNebula: exclude SRANDOM from context output (#665)
 - cloud_tests: add hirsute release definition (#662)
 - split integration and cloud_tests requirements (#652)
 - faq.rst: add warning to answer that suggests running `clean` (#661)
 - Fix stacktrace in DataSourceRbxCloud if no metadata disk is found (#632)
   [Scott Moser]
 - Make wakeonlan Network Config v2 setting actually work (#626)
   [dermotbradley]
 - HACKING.md: unify network-refactoring namespace (#658) [Mina Galić]
 - replace usage of dmidecode with kenv on FreeBSD (#621) [Mina Galić]
 - Prevent timeout on travis integration tests. (#651) [James Falcon]
 - azure: enable pushing the log to KVP from the last pushed byte  (#614)
   [Moustafa Moustafa]
 - Fix launch_kwargs bug in integration tests (#654) [James Falcon]
 - split read_fs_info into linux & freebsd parts (#625) [Mina Galić]
 - PULL_REQUEST_TEMPLATE.md: expand commit message section (#642)
 - Make some language improvements in growpart documentation (#649)
   [Shane Frasier]
 - Revert ".travis.yml: use a known-working version of lxd (#643)" (#650)
 - Fix not sourcing default 50-cloud-init ENI file on Debian (#598)
   [WebSpider]
 - remove unnecessary reboot from gpart resize (#646) [Mina Galić]
 - cloudinit: move dmi functions out of util (#622) [Scott Moser]
 - integration_tests: various launch improvements (#638)
 - test_lp1886531: don't assume /etc/fstab exists (#639)
 - Remove Ubuntu restriction from PR template (#648) [James Falcon]
 - util: fix mounting of vfat on *BSD (#637) [Mina Galić]
 - conftest: improve docstring for disable_subp_usage (#644)
 - doc: add example query commands to debug Jinja templates (#645)
 - Correct documentation and testcase data for some user-data YAML (#618)
   [dermotbradley]
 - Hetzner: Fix instance_id / SMBIOS serial comparison (#640)
   [Markus Schade]
 - .travis.yml: use a known-working version of lxd (#643)
 - tools/build-on-freebsd: fix comment explaining purpose of the script
   (#635) [Mina Galić]
 - Hetzner: initialize instance_id from system-serial-number (#630)
   [Markus Schade] (LP: #1885527)
 - Explicit set IPV6_AUTOCONF and IPV6_FORCE_ACCEPT_RA on static6 (#634)
   [Eduardo Otubo]
 - get_interfaces: don't exclude Open vSwitch bridge/bond members (#608)
   [Lukas Märdian] (LP: #1898997)
 - Add config modules for controlling IBM PowerVM RMC. (#584)
   [Aman306] (LP: #1895979)
 - Update network config docs to clarify MAC address quoting (#623)
   [dermotbradley]
 - gentoo: fix hostname rendering when value has a comment (#611)
   [Manuel Aguilera]
 - refactor integration testing infrastructure (#610) [James Falcon]
 - stages: don't reset permissions of cloud-init.log every boot (#624)
   (LP: #1900837)
 - docs: Add how to use cloud-localds to boot qemu (#617) [Joshua Powers]
 - Drop vestigial update_resolve_conf_file function (#620) [Scott Moser]
 - cc_mounts: correctly fallback to dd if fallocate fails (#585)
   (LP: #1897099)
 - .travis.yml: add integration-tests to Travis matrix (#600)
 - ssh_util: handle non-default AuthorizedKeysFile config (#586)
   [Eduardo Otubo]
 - Multiple file fix for AuthorizedKeysFile config (#60) [Eduardo Otubo]
 - bddeb: new --packaging-branch argument to pull packaging from branch
   (#576) [Paride Legovini]
 - Add more integration tests (#615) [lucasmoura]
 - DataSourceAzure: write marker file after report ready in preprovisioning
   (#590) [Johnson Shi]
 - integration_tests: emit settings to log during setup (#601)
 - integration_tests: implement citest tests run in Travis (#605)
 - Add Azure support to integration test framework (#604) [James Falcon]
 - openstack: consider product_name as valid chassis tag (#580)
   [Adrian Vladu] (LP: #1895976)
 - azure: clean up and refactor report_diagnostic_event (#563) [Johnson Shi]
 - net: add the ability to blacklist network interfaces based on driver
   during enumeration of physical network devices (#591) [Anh Vo]
 - integration_tests: don't error on cloud-init failure (#596)
 - integration_tests: improve cloud-init.log assertions (#593)
 - conftest.py: remove top-level import of httpretty (#599)
 - tox.ini: add integration-tests testenv definition (#595)
 - PULL_REQUEST_TEMPLATE.md: empty checkboxes need a space (#597)
 - add integration test for LP: #1886531 (#592)
 - Initial implementation of integration testing infrastructure (#581)
   [James Falcon]
 - Fix name of ntp and chrony service on CentOS and RHEL. (#589)
   [Scott Moser] (LP: #1897915)
 - Adding a PR template (#587) [James Falcon]
 - Azure parse_network_config uses fallback cfg when generate IMDS network
   cfg fails (#549) [Johnson Shi]
 - features: refresh docs for easier out-of-context reading (#582)
 - Fix typo in resolv_conf module's description (#578) [Wacław Schiller]
 - cc_users_groups: minor doc formatting fix (#577)
 - Fix typo in disk_setup module's description (#579) [Wacław Schiller]
 - Add vendor-data support to seedfrom parameter for NoCloud and OVF (#570)
   [Johann Queuniet]
 - boot.rst: add First Boot Determination section (#568) (LP: #1888858)
 - opennebula.rst: minor readability improvements (#573) [Mina Galić]
 - cloudinit: remove unused LOG variables (#574)
 - create a shutdown_command method in distro classes (#567)
   [Emmanuel Thomé]
 - user_data: remove unused constant (#566)
 - network: Fix type and respect name when rendering vlan in
   sysconfig. (#541) [Eduardo Otubo] (LP: #1788915, #1826608)
 - Retrieve SSH keys from IMDS first with OVF as a fallback (#509)
   [Thomas Stringer]
 - Add jqueuniet as contributor (#569) [Johann Queuniet]
 - distros: minor typo fix (#562)
 - Bump the integration-requirements versioned dependencies (#565)
   [Paride Legovini]
 - network-config-format-v1: fix typo in nameserver example (#564)
   [Stanislas]
 - Run cloud-init-local.service after the hv_kvp_daemon (#505)
   [Robert Schweikert]
 - Add method type hints for Azure helper (#540) [Johnson Shi]
 - systemd: add Before=shutdown.target when Conflicts=shutdown.target is
   used (#546) [Paride Legovini]
 - LXD: detach network from profile before deleting it (#542)
   [Paride Legovini] (LP: #1776958)
 - redhat spec: add missing BuildRequires (#552) [Paride Legovini]
 - util: remove debug statement (#556) [Joshua Powers]
 - Fix cloud config on chef example (#551) [lucasmoura]

20.3
 - Azure: Add netplan driver filter when using hv_netvsc driver (#539)
   [James Falcon] (LP: #1830740)
 - query: do not handle non-decodable non-gzipped content (#543)
 - DHCP sandboxing failing on noexec mounted /var/tmp (#521) [Eduardo Otubo]
 - Update the list of valid ssh keys. (#487)
   [Ole-Martin Bratteng] (LP: #1877869)
 - cmd: cloud-init query to handle compressed userdata (#516) (LP: #1889938)
 - Pushing cloud-init log to the KVP (#529) [Moustafa Moustafa]
 - Add Alpine Linux support. (#535) [dermotbradley]
 - Detect kernel version before swap file creation (#428) [Eduardo Otubo]
 - cli: add devel make-mime subcommand (#518)
 - user-data: only verify mime-types for TYPE_NEEDED and x-shellscript
   (#511) (LP: #1888822)
 - DataSourceOracle: retry twice (and document why we retry at all) (#536)
 - Refactor Azure report ready code (#468) [Johnson Shi]
 - tox.ini: pin correct version of httpretty in xenial{,-dev} envs (#531)
 - Support Oracle IMDSv2 API (#528) [James Falcon]
 - .travis.yml: run a doc build during CI (#534)
 - doc/rtd/topics/datasources/ovf.rst: fix doc8 errors (#533)
 - Fix 'Users and Groups' configuration documentation (#530) [sshedi]
 - cloudinit.distros: update docstrings of add_user and create_user (#527)
 - Fix headers for device types in network v2 docs (#532)
   [Caleb Xavier Berger]
 - Add AlexBaranowski as contributor (#508) [Aleksander Baranowski]
 - DataSourceOracle: refactor to use only OPC v1 endpoint (#493)
 - .github/workflows/stale.yml: s/Josh/Rick/ (#526)
 - Fix a typo in apt pipelining module (#525) [Xiao Liang]
 - test_util: parametrize devlist tests (#523) [James Falcon]
 - Recognize LABEL_FATBOOT labels (#513) [James Falcon] (LP: #1841466)
 - Handle additional identifier for SLES For HPC (#520) [Robert Schweikert]
 - Revert "test-requirements.txt: pin pytest to <6 (#512)" (#515)
 - test-requirements.txt: pin pytest to <6 (#512)
 - Add "tsanghan" as contributor (#504) [tsanghan]
 - fix brpm building (LP: #1886107)
 - Adding eandersson as a contributor (#502) [Erik Olof Gunnar Andersson]
 - azure: disable bouncing hostname when setting hostname fails (#494)
   [Anh Vo]
 - VMware: Support parsing DEFAULT-RUN-POST-CUST-SCRIPT (#441)
   [xiaofengw-vmware]
 - DataSourceAzure: Use ValueError when JSONDecodeError is not available
   (#490) [Anh Vo]
 - cc_ca_certs.py: fix blank line problem when removing CAs and adding
   new one (#483) [dermotbradley]
 - freebsd: py37-serial is now py37-pyserial (#492) [Gonéri Le Bouder]
 - ssh exit with non-zero status on disabled user (#472)
   [Eduardo Otubo] (LP: #1170059)
 - cloudinit: remove global disable of pylint W0107 and fix errors (#489)
 - networking: refactor wait_for_physdevs from cloudinit.net (#466)
   (LP: #1884626)
 - HACKING.rst: add pytest.param pytest gotcha (#481)
 - cloudinit: remove global disable of pylint W0105 and fix errors (#480)
 - Fix two minor warnings (#475)
 - test_data: fix faulty patch (#476)
 - cc_mounts: handle missing fstab (#484) (LP: #1886531)
 - LXD cloud_tests: support more lxd image formats (#482) [Paride Legovini]
 - Add update_etc_hosts as default module on *BSD (#479) [Adam Dobrawy]
 - cloudinit: fix tip-pylint failures and bump pinned pylint version (#478)
 - Added BirknerAlex as contributor and sorted the file (#477)
   [Alexander Birkner]
 - Update list of types of modules in cli.rst [saurabhvartak1982]
 - tests: use markers to configure disable_subp_usage (#473)
 - Add mention of vendor-data to no-cloud format documentation (#470)
   [Landon Kirk]
 - Fix broken link to OpenStack metadata service docs (#467)
   [Matt Riedemann]
 - Disable ec2 mirror for non aws instances (#390)
   [lucasmoura] (LP: #1456277)
 - cloud_tests: don't pass --python-version to read-dependencies (#465)
 - networking: refactor is_physical from cloudinit.net (#457) (LP: #1884619)
 - Enable use of the caplog fixture in pytest tests, and add a
   cc_final_message test using it (#461)
 - RbxCloud: Add support for FreeBSD (#464) [Adam Dobrawy]
 - Add schema for cc_chef module (#375) [lucasmoura] (LP: #1858888)
 - test_util: add (partial) testing for util.mount_cb (#463)
 - .travis.yml: revert to installing ubuntu-dev-tools (#460)
 - HACKING.rst: add details of net refactor tracking (#456)
 - .travis.yml: rationalise installation of dependencies in host (#449)
 - Add dermotbradley as contributor. (#458) [dermotbradley]
 - net/networking: remove unused functions/methods (#453)
 - distros.networking: initial implementation of layout (#391)
 - cloud-init.service.tmpl: use "rhel" instead of "redhat" (#452)
 - Change from redhat to rhel in systemd generator tmpl (#450)
   [Eduardo Otubo]
 - Hetzner: support reading user-data that is base64 encoded. (#448)
   [Scott Moser] (LP: #1884071)
 - HACKING.rst: add strpath gotcha to testing gotchas section (#446)
 - cc_final_message: don't create directories when writing boot-finished
   (#445) (LP: #1883903)
 - .travis.yml: only store new schroot if something has changed (#440)
 - util: add ensure_dir_exists parameter to write_file (#443)
 - printing the error stream of the dhclient process before killing it
   (#369) [Moustafa Moustafa]
 - Fix link to the MAAS documentation (#442)
   [Paride Legovini] (LP: #1883666)
 - RPM build: disable the dynamic mirror URLs when using a proxy (#437)
   [Paride Legovini]
 - util: rename write_file's copy_mode parameter to preserve_mode (#439)
 - .travis.yml: use $TRAVIS_BUILD_DIR for lxd_image caching (#438)
 - cli.rst: alphabetise devel subcommands and add net-convert to list (#430)
 - Default to UTF-8 in /var/log/cloud-init.log (#427) [James Falcon]
 - travis: cache the chroot we use for package builds (#429)
 - test: fix all flake8 E126 errors (#425) [Joshua Powers]
 - Fixes KeyError for bridge with no "parameters:" setting (#423)
   [Brian Candler] (LP: #1879673)
 - When tools.conf does not exist, running cmd "vmware-toolbox-cmd
   config get deployPkg enable-custom-scripts", the return code will
   be EX_UNAVAILABLE(69), on this condition, it should not take it as
   error. (#413) [chengcheng-chcheng]
 - Document CloudStack data-server well-known hostname (#399) [Gregor Riepl]
 - test: move conftest.py to top-level, to cover tests/ also (#414)
 - Replace cc_chef is_installed with use of subp.is_exe. (#421)
   [Scott Moser]
 - Move runparts to subp. (#420) [Scott Moser]
 - Move subp into its own module. (#416) [Scott Moser]
 - readme: point at travis-ci.com (#417) [Joshua Powers]
 - New feature flag functionality and fix includes failing silently (#367)
   [James Falcon] (LP: #1734939)
 - Enhance poll imds logging (#365) [Moustafa Moustafa]
 - test: fix all flake8 E121 and E123 errors (#404) [Joshua Powers]
 - test: fix all flake8 E241 (#403) [Joshua Powers]
 - test: ignore flake8 E402 errors in main.py (#402) [Joshua Powers]
 - cc_grub_dpkg: determine idevs in more robust manner with grub-probe
   (#358) [Matthew Ruffell] (LP: #1877491)
 - test: fix all flake8 E741 errors (#401) [Joshua Powers]
 - tests: add groovy integration tests for ubuntu (#400)
 - Enable chef_license support for chef infra client (#389) [Bipin Bachhao]
 - testing: use flake8 again (#392) [Joshua Powers]
 - enable Puppet, Chef mcollective in default config (#385)
   [Mina Galić (deprecated: Igor Galić)] (LP: #1880279)
 - HACKING.rst: introduce .net -> Networking refactor section (#384)
 - Travis: do not install python3-contextlib2 (dropped dependency) (#388)
   [Paride Legovini]
 - HACKING: mention that .github-cla-signers is alpha-sorted (#380)
 - Add bipinbachhao as contributor (#379) [Bipin Bachhao]
 - cc_snap: validate that assertions property values are strings (#370)
 - conftest: implement partial disable_subp_usage (#371)
 - test_resolv_conf: refresh stale comment (#374)
 - cc_snap: apply validation to snap.commands properties (#364)
 - make finding libc platform independent (#366)
   [Mina Galić (deprecated: Igor Galić)]
 - doc/rtd/topics/faq: Updates LXD docs links to current site (#368) [TomP]
 - templater: drop Jinja Python 2 compatibility shim (#353)
 - cloudinit: minor pylint fixes (#360)
 - cloudinit: remove unneeded __future__ imports (#362)
 - migrating momousta lp user to Moustafa-Moustafa GitHub user (#361)
   [Moustafa Moustafa]
 - cloud_tests: emit dots on Travis while fetching images (#347)
 - Add schema to apt configure config (#357) [lucasmoura] (LP: #1858884)
 - conftest: add docs and tests regarding CiTestCase's subp functionality
   (#343)
 - analyze/dump: refactor shared string into variable (#350)
 - doc: update boot.rst with correct timing of runcmd (#351)
 - HACKING.rst: change contact info to Rick Harding (#359) [lucasmoura]
 - HACKING.rst: guide people to add themselves to the CLA file (#349)
 - HACKING.rst: more unit testing documentation (#354)
 - .travis.yml: don't run lintian during integration test package builds
   (#352)
 - Add test to ensure docs examples are valid cloud-init configs (#355)
   [James Falcon] (LP: #1876414)
 - make suse and sles support 127.0.1.1 (#336) [chengcheng-chcheng]
 - Create tests to validate schema examples (#348)
   [lucasmoura] (LP: #1876412)
 - analyze/dump: add support for Amazon Linux 2 log lines (#346)
   (LP: #1876323)
 - bsd: upgrade support (#305) [Gonéri Le Bouder]
 - Add lucasmoura as contributor (#345) [lucasmoura]
 - Add "therealfalcon" as contributor (#344) [James Falcon]
 - Adapt the package building scripts to use Python 3 (#231)
   [Paride Legovini]
 - DataSourceEc2: use metadata's NIC ordering to determine route-metrics
   (#342) (LP: #1876312)
 - .travis.yml: introduce caching (#329)
 - cc_locale: introduce schema (#335)
 - doc/rtd/conf.py: bump copyright year to 2020 (#341)
 - yum_add_repo: Add Centos to the supported distro list (#340)

20.2
 - doc/format: reference make-mime.py instead of an inline script (#334)
 - Add docs about  creating parent folders (#330) [Adrian Wilkins]
 - DataSourceNoCloud/OVF: drop claim to support FTP (#333) (LP: #1875470)
 - schema: ignore spurious pylint error (#332)
 - schema: add json schema for write_files module (#152)
 - BSD: find_devs_with_ refactoring (#298) [Gonéri Le Bouder]
 - nocloud: drop work around for Linux 2.6 (#324) [Gonéri Le Bouder]
 - cloudinit: drop dependencies on unittest2 and contextlib2 (#322)
 - distros: handle a potential mirror filtering error case (#328)
 - log: remove unnecessary import fallback logic (#327)
 - .travis.yml: don't run integration test on ubuntu/* branches (#321)
 - More unit test documentation (#314)
 - conftest: introduce disable_subp_usage autouse fixture (#304)
 - YAML align indent sizes for docs readability  (#323) [Tak Nishigori]
 - network_state: add missing space to log message (#325)
 - tests: add missing mocks for get_interfaces_by_mac (#326) (LP: #1873910)
 - test_mounts: expand happy path test for both happy paths (#319)
 - cc_mounts: fix incorrect format specifiers (#316) (LP: #1872836)
 - swap file "size" being used before checked if str (#315) [Eduardo Otubo]
 - HACKING.rst: add pytest version gotchas section (#311)
 - docs: Add steps to re-run cloud-id and cloud-init (#313) [Joshua Powers]
 - readme: OpenBSD is now supported (#309) [Gonéri Le Bouder]
 - net: ignore 'renderer' key in netplan config (#306) (LP: #1870421)
 - Add support for NFS/EFS mounts (#300) [Andrew Beresford] (LP: #1870370)
 - openbsd: set_passwd should not unlock user (#289) [Gonéri Le Bouder]
 - tools/.github-cla-signers: add beezly as CLA signer (#301)
 - util: remove unnecessary lru_cache import fallback (#299)
 - HACKING.rst: reorganise/update CLA signature info (#297)
 - distros: drop leading/trailing hyphens from mirror URL labels (#296)
 - HACKING.rst: add note about variable annotations (#295)
 - CiTestCase: stop using and remove sys_exit helper (#283)
 - distros: replace invalid characters in mirror URLs with hyphens (#291)
   (LP: #1868232)
 - rbxcloud: gracefully handle arping errors (#262) [Adam Dobrawy]
 - Fix cloud-init ignoring some misdeclared mimetypes in user-data.
   [Kurt Garloff]
 - net: ubuntu focal prioritize netplan over eni even if both present
   (#267) (LP: #1867029)
 - cloudinit: refactor util.is_ipv4 to net.is_ipv4_address (#292)
 - net/cmdline: replace type comments with annotations (#294)
 - HACKING.rst: add Type Annotations design section (#293)
 - net: introduce is_ip_address function (#288)
 - CiTestCase: remove now-unneeded parse_and_read helper method (#286)
 - .travis.yml: allow 30 minutes of inactivity in cloud tests (#287)
 - sources/tests/test_init: drop use of deprecated inspect.getargspec (#285)
 - setup.py: drop NIH check_output implementation (#282)
 - Identify SAP Converged Cloud as OpenStack [Silvio Knizek]
 - add Openbsd support (#147) [Gonéri Le Bouder]
 - HACKING.rst: add examples of the two test class types (#278)
 - VMWware: support to update guest info gc status if enabled (#261)
   [xiaofengw-vmware]
 - Add lp-to-git mapping for kgarloff (#279)
 - set_passwords: avoid chpasswd on BSD (#268) [Gonéri Le Bouder]
 - HACKING.rst: add Unit Testing design section (#277)
 - util: read_cc_from_cmdline handle urlencoded yaml content (#275)
 - distros/tests/test_init: add tests for _get_package_mirror_info (#272)
 - HACKING.rst: add links to new Code Review Process doc (#276)
 - freebsd: ensure package update works (#273) [Gonéri Le Bouder]
 - doc: introduce Code Review Process documentation (#160)
 - tools: use python3 (#274)
 - cc_disk_setup: fix RuntimeError (#270) (LP: #1868327)
 - cc_apt_configure/util: combine search_for_mirror implementations (#271)
 - bsd: boottime does not depend on the libc soname (#269)
   [Gonéri Le Bouder]
 - test_oracle,DataSourceOracle: sort imports (#266)
 - DataSourceOracle: update .network_config docstring (#257)
 - cloudinit/tests: remove unneeded with_logs configuration (#263)
 - .travis.yml: drop stale comment (#255)
 - .gitignore: add more common directories (#258)
 - ec2: render network on all NICs and add secondary IPs as static (#114)
   (LP: #1866930)
 - ec2 json validation: fix the reference to the 'merged_cfg' key (#256)
   [Paride Legovini]
 - releases.yaml: quote the Ubuntu version numbers (#254) [Paride Legovini]
 - cloudinit: remove six from packaging/tooling (#253)
 - util/netbsd: drop six usage (#252)
 - workflows: introduce stale pull request workflow (#125)
 - cc_resolv_conf: introduce tests and stabilise output across Python
   versions (#251)
 - fix minor issue with resolv_conf template (#144) [andreaf74]
 - doc: CloudInit also support NetBSD (#250) [Gonéri Le Bouder]
 - Add Netbsd support (#62) [Gonéri Le Bouder]
 - tox.ini: avoid substition syntax that causes a traceback on xenial (#245)
 - Add pub_key_ed25519 to cc_phone_home (#237) [Daniel Hensby]
 - Introduce and use of a list of GitHub usernames that have signed CLA
   (#244)
 - workflows/cla.yml: use correct username for CLA check (#243)
 - tox.ini: use xenial version of jsonpatch in CI (#242)
 - workflows: CLA validation altered to fail status on pull_request (#164)
 - tox.ini: bump pyflakes version to 2.1.1 (#239)
 - cloudinit: move to pytest for running tests (#211)
 - instance-data: add cloud-init merged_cfg and sys_info keys to json
   (#214) (LP: #1865969)
 - ec2: Do not fallback to IMDSv1 on EC2 (#216)
 - instance-data: write redacted cfg to instance-data.json (#233)
   (LP: #1865947)
 - net: support network-config:disabled on the kernel commandline (#232)
   (LP: #1862702)
 - ec2: only redact token request headers in logs, avoid altering request
   (#230) (LP: #1865882)
 - docs: typo fixed: dta → data [Alexey Vazhnov]
 - Fixes typo on Amazon Web Services (#217) [Nick Wales]
 - Fix docs for OpenStack DMI Asset Tag (#228)
   [Mark T. Voelker] (LP: #1669875)
 - Add physical network type: cascading to openstack helpers (#200)
   [sab-systems]
 - tests: add focal integration tests for ubuntu (#225)

20.1
 - ec2: Do not log IMDSv2 token values, instead use REDACTED (#219)
   (LP: #1863943)
 - utils: use SystemRandom when generating random password. (#204)
   [Dimitri John Ledkov]
 - docs: mount_default_files is a list of 6 items, not 7 (#212)
 - azurecloud: fix issues with instances not starting (#205) (LP: #1861921)
 - unittest: fix stderr leak in cc_set_password random unittest
   output. (#208)
 - cc_disk_setup: add swap filesystem force flag (#207)
 - import sysvinit patches from freebsd-ports tree (#161) [Igor Galić]
 - docs: fix typo (#195) [Edwin Kofler]
 - sysconfig: distro-specific config rendering for BOOTPROTO option (#162)
   [Robert Schweikert] (LP: #1800854)
 - cloudinit: replace "from six import X" imports (except in util.py) (#183)
 - run-container: use 'test -n' instead of 'test ! -z' (#202)
   [Paride Legovini]
 - net/cmdline: correctly handle static ip= config (#201)
   [Dimitri John Ledkov] (LP: #1861412)
 - Replace mock library with unittest.mock (#186)
 - HACKING.rst: update CLA link (#199)
 - Scaleway: Fix DatasourceScaleway to avoid backtrace (#128)
   [Louis Bouchard]
 - cloudinit/cmd/devel/net_convert.py: add missing space (#191)
 - tools/run-container: drop support for python2 (#192) [Paride Legovini]
 - Print ssh key fingerprints using sha256 hash (#188) (LP: #1860789)
 - Make the RPM build use Python 3 (#190) [Paride Legovini]
 - cc_set_password: increase random pwlength from 9 to 20 (#189)
   (LP: #1860795)
 - .travis.yml: use correct Python version for xenial tests (#185)
 - cloudinit: remove ImportError handling for mock imports (#182)
 - Do not use fallocate in swap file creation on xfs. (#70)
   [Eduardo Otubo] (LP: #1781781)
 - .readthedocs.yaml: install cloud-init when building docs (#181)
   (LP: #1860450)
 - Introduce an RTD config file, and pin the Sphinx version to the RTD
   default (#180)
 - Drop most of the remaining use of six (#179)
 - Start removing dependency on six (#178)
 - Add Rootbox & HyperOne to list of cloud in README (#176) [Adam Dobrawy]
 - docs: add proposed SRU testing procedure (#167)
 - util: rename get_architecture to get_dpkg_architecture (#173)
 - Ensure util.get_architecture() runs only once (#172)
 - Only use gpart if it is the BSD gpart (#131) [Conrad Hoffmann]
 - freebsd: remove superflu exception mapping (#166) [Gonéri Le Bouder]
 - ssh_auth_key_fingerprints_disable test: fix capitalization (#165)
   [Paride Legovini]
 - util: move uptime's else branch into its own boottime function (#53)
   [Igor Galić] (LP: #1853160)
 - workflows: add contributor license agreement checker (#155)
 - net: fix rendering of 'static6' in network config (#77) (LP: #1850988)
 - Make tests work with Python 3.8 (#139) [Conrad Hoffmann]
 - fixed minor bug with mkswap in cc_disk_setup.py (#143) [andreaf74]
 - freebsd: fix create_group() cmd (#146) [Gonéri Le Bouder]
 - doc: make apt_update example consistent (#154)
 - doc: add modules page toc with links (#153) (LP: #1852456)
 - Add support for the amazon variant in cloud.cfg.tmpl (#119)
   [Frederick Lefebvre]
 - ci: remove Python 2.7 from CI runs (#137)
 - modules: drop cc_snap_config config module (#134)
 - migrate-lp-user-to-github: ensure Launchpad repo exists (#136)
 - docs: add initial troubleshooting to FAQ (#104) [Joshua Powers]
 - doc: update cc_set_hostname frequency and descrip (#109)
   [Joshua Powers] (LP: #1827021)
 - freebsd: introduce the freebsd renderer (#61) [Gonéri Le Bouder]
 - cc_snappy: remove deprecated module (#127)
 - HACKING.rst: clarify that everyone needs to do the LP->GH dance (#130)
 - freebsd: cloudinit service requires devd (#132) [Gonéri Le Bouder]
 - cloud-init: fix capitalisation of SSH (#126)
 - doc: update cc_ssh clarify host and auth keys
   [Joshua Powers] (LP: #1827021)
 - ci: emit names of tests run in Travis (#120)

19.4
 - doc: specify _ over - in cloud config modules
   [Joshua Powers] (LP: #1293254)
 - tools: Detect python to use via env in migrate-lp-user-to-github
   [Adam Dobrawy]
 - Partially revert "fix unlocking method on FreeBSD" (#116)
 - tests: mock uid when running as root (#113)
   [Joshua Powers] (LP: #1856096)
 - cloudinit/netinfo: remove unused getgateway (#111)
 - docs: clear up apt config sections (#107) [Joshua Powers] (LP: #1832823)
 - doc: add kernel command line option to user data (#105)
   [Joshua Powers] (LP: #1846524)
 - config/cloud.cfg.d: update README [Joshua Powers] (LP: #1855006)
 - azure: avoid re-running cloud-init when instance-id is byte-swapped
   (#84) [AOhassan]
 - fix unlocking method on FreeBSD [Igor Galić] (LP: #1854594)
 - debian: add reference to the manpages [Joshua Powers]
 - ds_identify: if /sys is not available use dmidecode (#42)
   [Igor Galić] (LP: #1852442)
 - docs: add cloud-id manpage [Joshua Powers]
 - docs: add cloud-init-per manpage [Joshua Powers]
 - docs: add cloud-init manpage [Joshua Powers]
 - docs: add additional details to per-instance/once [Joshua Powers]
 - Update doc-requirements.txt [Joshua Powers]
 - doc-requirements: add missing dep [Joshua Powers]
 - dhcp: Support Red Hat dhcp rfc3442 lease format for option 121 (#76)
   [Eric Lafontaine] (LP: #1850642)
 - network_state: handle empty v1 config (#45) (LP: #1852496)
 - docs: Add document on how to report bugs [Joshua Powers]
 - Add an Amazon distro in the redhat OS family [Frederick Lefebvre]
 - removed a couple of "the"s [gaughen]
 - docs: fix line length and remove highlighting [Joshua Powers]
 - docs: Add security.md to readthedocs [Joshua Powers]
 - Multiple file fix for AuthorizedKeysFile config (#60) [Eduardo Otubo]
 - Revert "travis: only run CI on pull requests"
 - doc: update links on README.md [Joshua Powers]
 - doc: Updates to wording of README.md [Joshua Powers]
 - Add security.md [Joshua Powers]
 - setup.py: Amazon Linux sets libexec to /usr/libexec (#52)
   [Frederick Lefebvre]
 - Fix linting failure in test_url_helper (#83) [Eric Lafontaine]
 - url_helper: read_file_or_url should pass headers param into readurl
   (#66) (LP: #1854084)
 - dmidecode: log result *after* stripping n [Igor Galić]
 - cloud_tests: add azure platform support to integration tests
   [ahosmanmsft]
 - set_passwords: support for FreeBSD (#46) [Igor Galić]
 - tools: migrate-lp-user-to-github removes repo_dir if created (#35)
 - Correct jumbled documentation for cc_set_hostname module (#64)
   [do3meli] (LP: #1853543)
 - FreeBSD: fix for get_linux_distro() and lru_cache (#59)
   [Igor Galić] (LP: #1815030)
 - ec2: Add support for AWS IMDS v2 (session-oriented) (#55)
 - tests: Fix cloudsigma tests when no dmidecode data is present. (#57)
   [Scott Moser]
 - net: IPv6, accept_ra, slaac, stateless (#51)
   [Harald] (LP: #1806014, #1808647)
 - docs: Update the configdrive datasource links (#44)
   [Joshua Powers] (LP: #1852461)
 - distro: correctly set usr_lib_exec path for FreeBSD distro (#40)
   [Igor Galić] (LP: #1852491)
 - azure: support secondary ipv6 addresses (#33)
 - Fix metadata check when local-hostname is null (#32)
   [Mark Goddard] (LP: #1852100)
 - switch default FreeBSD salt minion pkg from py27 to py36
   [Dominic Schlegel]
 - travis: only run CI on pull requests
 - add data-server dns entry as new metadata server detection [Joshua Hügli]
 - pycodestyle: remove unused local variable
 - reporting: Using a uuid to enforce uniqueness on the KVP keys. [momousta]
 - docs: touchups in rtd intro and README.md
 - doc: update launchpad git refs to github
 - github: drop pull-request template to prepare for migration
 - tools: add migrate-lp-user-to-github script to link LP to github
 - github: new basic project readme

19.3
 - azure: support matching dhcp route-metrics for dual-stack ipv4 ipv6
   (LP: #1850308)
 - configdrive: fix subplatform config-drive for /config-drive source
   [David Kindred] (LP: #1849731)
 - DataSourceSmartOS: reconfigure network on each boot
   [Mike Gerdts] (LP: #1765801)
 - Add config for ssh-key import and consuming user-data [Pavel Zakharov]
 - net: fix subnet_is_ipv6() for stateless|stateful
   [Harald Jensås] (LP: #1848690)
 - OVF: disable custom script execution by default [Xiaofeng Wang]
 - cc_puppet: Implement csr_attributes.yaml support [Matthias Baur]
 - cloud-init.service: on centos/fedora/redhat wait on NetworkManager.service
   (LP: #1843334)
 - azure: Do not lock user on instance id change [Sam Eiderman] (LP: #1849677)
 - net/netplan: use ipv6-mtu key for specifying ipv6 mtu values
 - Fix usages of yaml, and move yaml_dump to safeyaml.dumps. (LP: #1849640)
 - exoscale: Increase url_max_wait to 120s. [Chris Glass]
 - net/sysconfig: fix available check on SUSE distros
   [Robert Schweikert] (LP: #1849378)
 - docs: Fix incorrect Azure IMDS IP address [Joshua Powers] (LP: #1849508)
 - introduce .travis.yml
 - net: enable infiniband support in eni and sysconfig renderers
   [Darren Birkett] (LP: #1847114)
 - guestcust_util: handle special characters in config file [Xiaofeng Wang]
 - fix some more typos in comments [Dominic Schlegel]
 - replace any deprecated log.warn with log.warning
   [Dominic Schlegel] (LP: #1508442)
 - net: handle openstack dhcpv6-stateless configuration
   [Harald Jensås] (LP: #1847517)
 - Add .venv/ to .gitignore [Dominic Schlegel]
 - Small typo fixes in code comments. [Dominic Schlegel]
 - cloud_test/lxd: Retry container delete a few times
 - Add Support for e24cloud to Ec2 datasource. (LP: #1696476)
 - Add RbxCloud datasource [Adam Dobrawy]
 - get_interfaces: don't exclude bridge and bond members (LP: #1846535)
 - Add support for Arch Linux in render-cloudcfg [Conrad Hoffmann]
 - util: json.dumps on python 2.7 will handle UnicodeDecodeError on binary
   (LP: #1801364)
 - debian/ubuntu: add missing word to netplan/ENI header (LP: #1845669)
 - ovf: do not generate random instance-id for IMC customization path
 - sysconfig: only write resolv.conf if network_state has DNS values
   (LP: #1843634)
 - sysconfig: use distro variant to check if available (LP: #1843584)
 - systemd/cloud-init.service.tmpl: start after wicked.service
   [Robert Schweikert]
 - docs: fix zstack documentation lints
 - analyze/show: remove trailing space in output
 - Add missing space in warning: "not avalid seed" [Brian Candler]
 - pylintrc: add 'enter_context' to generated-members list
 - Add datasource for ZStack platform. [Shixin Ruan] (LP: #1841181)
 - docs: organize TOC and update summary of project [Joshua Powers]
 - tools: make clean now cleans the dev directory, not the system
 - docs: create cli specific page [Joshua Powers]
 - docs: added output examples to analyze.rst [Joshua Powers]
 - docs: doc8 fixes for instancedata page [Joshua Powers]
 - docs: clean up formatting, organize boot page [Joshua Powers]
 - net: add is_master check for filtering device list (LP: #1844191)
 - docs: more complete list of availability [Joshua Powers]
 - docs: start FAQ page [Joshua Powers]
 - docs: cleanup output & order of datasource page [Joshua Powers]
 - Brightbox: restrict detection to require full domain match .brightbox.com
 - VMWware: add option into VMTools config to enable/disable custom script.
   [Xiaofeng Wang]
 - net,Oracle: Add support for netfailover detection
 - atomic_helper: add DEBUG logging to write_file (LP: #1843276)
 - doc: document doc, create makefile and tox target [Joshua Powers]
 - .gitignore: ignore files produced by package builds
 - docs: fix whitespace, spelling, and line length [Joshua Powers]
 - docs: remove unnecessary file in doc directory [Joshua Powers]
 - Oracle: Render secondary vnic IP and MTU values only
 - exoscale: fix sysconfig cloud_config_modules overrides (LP: #1841454)
 - net/cmdline: refactor to allow multiple initramfs network config sources
 - ubuntu-drivers: call db_x_loadtemplatefile to accept NVIDIA EULA
   (LP: #1840080)
 - Add missing #cloud-config comment on first example in documentation.
   [Florian Müller]
 - ubuntu-drivers: emit latelink=true debconf to accept nvidia eula
   (LP: #1840080)
 - DataSourceOracle: prefer DS network config over initramfs
 - format.rst: add text/jinja2 to list of content types (+ cleanups)
 - Add GitHub pull request template to point people at hacking doc
 - cloudinit/distros/parsers/sys_conf: add docstring to SysConf
 - pyflakes: remove unused variable [Joshua Powers]
 - Azure: Record boot timestamps, system information, and diagnostic events
   [Anh Vo]
 - DataSourceOracle: configure secondary NICs on Virtual Machines
 - distros: fix confusing variable names
 - azure/net: generate_fallback_nic emits network v2 config instead of v1
 - Add support for publishing host keys to GCE guest attributes [Rick Wright]
 - New data source for the Exoscale.com cloud platform [Chris Glass]
 - doc: remove intersphinx extension
 - cc_set_passwords: rewrite documentation (LP: #1838794)
 - net/cmdline: split interfaces_by_mac and init network config determination
 - stages: allow data sources to override network config source order
 - cloud_tests: updates and fixes
 - Fix bug rendering MTU on bond or vlan when input was netplan. (LP: #1836949)
 - net: update net sequence, include wait on netdevs, opensuse netrules path
   (LP: #1817368)
19.2:
 - net: add rfc3442 (classless static routes) to EphemeralDHCP
   (LP: #1821102)
 - templates/ntp.conf.debian.tmpl: fix missing newline for pools
   (LP: #1836598)
 - Support netplan renderer in Arch Linux [Conrad Hoffmann]
 - Fix typo in publicly viewable documentation. [David Medberry]
 - Add a cdrom size checker for OVF ds to ds-identify
   [Pengpeng Sun] (LP: #1806701)
 - VMWare: Trigger the post customization script via cc_scripts module.
   [Xiaofeng Wang] (LP: #1833192)
 - Cloud-init analyze module: Added ability to analyze boot events.
   [Sam Gilson]
 - Update debian eni network configuration location, retain Ubuntu setting
   [Janos Lenart]
 - net: skip bond interfaces in get_interfaces
   [Stanislav Makar] (LP: #1812857)
 - Fix a couple of issues raised by a coverity scan
 - Add missing dsname for Hetzner Cloud datasource [Markus Schade]
 - doc: indicate that netplan is default in Ubuntu now
 - azure: add region and AZ properties from imds compute location metadata
 - sysconfig: support more bonding options [Penghui Liao]
 - cloud-init-generator: use libexec path to ds-identify on redhat systems
   (LP: #1833264)
 - tools/build-on-freebsd: update to python3 [Gonéri Le Bouder]
 - Allow identification of OpenStack by Asset Tag
   [Mark T. Voelker] (LP: #1669875)
 - Fix spelling error making 'an Ubuntu' consistent. [Brian Murray]
 - run-container: centos: comment out the repo mirrorlist [Paride Legovini]
 - netplan: update netplan key mappings for gratuitous-arp (LP: #1827238)
 - freebsd: fix the name of cloudcfg VARIANT [Gonéri Le Bouder]
 - freebsd: ability to grow root file system [Gonéri Le Bouder]
 - freebsd: NoCloud data source support [Gonéri Le Bouder] (LP: #1645824)
 - Azure: Return static fallback address as if failed to find endpoint
   [Jason Zions (MSFT)]

19.1:
  - freebsd: add chpasswd pkg in the image [Gonéri Le Bouder]
  - tests: add Eoan release [Paride Legovini]
  - cc_mounts: check if mount -a on no-change fstab path
    [Jason Zions (MSFT)] (LP: #1825596)
  - replace remaining occurrences of LOG.warn [Daniel Watkins]
  - DataSourceAzure: Adjust timeout for polling IMDS [Anh Vo]
  - Azure: Changes to the Hyper-V KVP Reporter [Anh Vo]
  - git tests: no longer show warning about safe yaml.
  - tools/read-version: handle errors [Chad Miller]
  - net/sysconfig: only indicate available on known sysconfig distros
    (LP: #1819994)
  - packages: update rpm specs for new bash completion path
    [Daniel Watkins] (LP: #1825444)
  - test_azure: mock util.SeLinuxGuard where needed
    [Jason Zions (MSFT)] (LP: #1825253)
  - setup.py: install bash completion script in new location [Daniel Watkins]
  - mount_cb: do not pass sync and rw options to mount
    [Gonéri Le Bouder] (LP: #1645824)
  - cc_apt_configure: fix typo in apt documentation [Dominic Schlegel]
  - Revert "DataSource: move update_events from a class to an instance..."
    [Daniel Watkins]
  - Change DataSourceNoCloud to ignore file system label's case.
    [Risto Oikarinen]
  - cmd:main.py: Fix missing 'modules-init' key in modes dict
    [Antonio Romito] (LP: #1815109)
  - ubuntu_advantage: rewrite cloud-config module
  - Azure: Treat _unset network configuration as if it were absent
    [Jason Zions (MSFT)] (LP: #1823084)
  - DatasourceAzure: add additional logging for azure datasource [Anh Vo]
  - cloud_tests: fix apt_pipelining test-cases
  - Azure: Ensure platform random_seed is always serializable as JSON.
    [Jason Zions (MSFT)]
  - net/sysconfig: write out SUSE-compatible IPv6 config [Robert Schweikert]
  - tox: Update testenv for openSUSE Leap to 15.0 [Thomas Bechtold]
  - net: Fix ipv6 static routes when using eni renderer
    [Raphael Glon] (LP: #1818669)
  - Add ubuntu_drivers config module [Daniel Watkins]
  - doc: Refresh Azure walinuxagent docs [Daniel Watkins]
  - tox: bump pylint version to latest (2.3.1) [Daniel Watkins]
  - DataSource: move update_events from a class to an instance attribute
    [Daniel Watkins] (LP: #1819913)
  - net/sysconfig: Handle default route setup for dhcp configured NICs
    [Robert Schweikert] (LP: #1812117)
  - DataSourceEc2: update RELEASE_BLOCKER to be more accurate
    [Daniel Watkins]
  - cloud-init-per: POSIX sh does not support string subst, use sed
    (LP: #1819222)
  - Support locking user with usermod if passwd is not available.
  - Example for Microsoft Azure data disk added. [Anton Olifir]
  - clean: correctly determine the path for excluding seed directory
    [Daniel Watkins] (LP: #1818571)
  - helpers/openstack: Treat unknown link types as physical
    [Daniel Watkins] (LP: #1639263)
  - drop Python 2.6 support and our NIH version detection [Daniel Watkins]
  - tip-pylint: Fix assignment-from-return-none errors
  - net: append type:dhcp[46] only if dhcp[46] is True in v2 netconfig
    [Kurt Stieger] (LP: #1818032)
  - cc_apt_pipelining: stop disabling pipelining by default
    [Daniel Watkins] (LP: #1794982)
  - tests: fix some slow tests and some leaking state [Daniel Watkins]
  - util: don't determine string_types ourselves [Daniel Watkins]
  - cc_rsyslog: Escape possible nested set [Daniel Watkins] (LP: #1816967)
  - Enable encrypted_data_bag_secret support for Chef
    [Eric Williams] (LP: #1817082)
  - azure: Filter list of ssh keys pulled from fabric [Jason Zions (MSFT)]
  - doc: update merging doc with fixes and some additional details/examples
  - tests: integration test failure summary to use traceback if empty error
  - This is to fix https://bugs.launchpad.net/cloud-init/+bug/1812676
    [Vitaly Kuznetsov]
  - EC2: Rewrite network config on AWS Classic instances every boot
    [Guilherme G. Piccoli] (LP: #1802073)
  - netinfo: Adjust ifconfig output parsing for FreeBSD ipv6 entries
    (LP: #1779672)
  - netplan: Don't render yaml aliases when dumping netplan (LP: #1815051)
  - add PyCharm IDE .idea/ path to .gitignore [Dominic Schlegel]
  - correct grammar issue in instance metadata documentation
    [Dominic Schlegel] (LP: #1802188)
  - clean: cloud-init clean should not trace when run from within cloud_dir
    (LP: #1795508)
  - Resolve flake8 comparison and pycodestyle over-ident issues
    [Paride Legovini]
  - opennebula: also exclude epochseconds from changed environment vars
    (LP: #1813641)
  - systemd: Render generator from template to account for system
    differences. [Robert Schweikert]
  - sysconfig: On SUSE, use STARTMODE instead of ONBOOT
    [Robert Schweikert] (LP: #1799540)
  - flake8: use ==/!= to compare str, bytes, and int literals
    [Paride Legovini]
  - opennebula: exclude EPOCHREALTIME as known bash env variable with a
    delta (LP: #1813383)
  - tox: fix disco httpretty dependencies for py37 (LP: #1813361)
  - run-container: uncomment baseurl in yum.repos.d/*.repo when using a
    proxy [Paride Legovini]
  - lxd: install zfs-linux instead of zfs meta package
    [Johnson Shi] (LP: #1799779)
  - net/sysconfig: do not write a resolv.conf file with only the header.
    [Robert Schweikert]
  - net: Make sysconfig renderer compatible with Network Manager.
    [Eduardo Otubo]
  - cc_set_passwords: Fix regex when parsing hashed passwords
    [Marlin Cremers] (LP: #1811446)
  - net: Wait for dhclient to daemonize before reading lease file
    [Jason Zions] (LP: #1794399)
  - [Azure] Increase retries when talking to Wireserver during metadata walk
    [Jason Zions]
  - Add documentation on adding a datasource.
  - doc: clean up some datasource documentation.
  - ds-identify: fix wrong variable name in ovf_vmware_transport_guestinfo.
  - Scaleway: Support ssh keys provided inside an instance tag. [PORTE Loïc]
  - OVF: simplify expected return values of transport functions.
  - Vmware: Add support for the com.vmware.guestInfo OVF transport.
    (LP: #1807466)
  - HACKING.rst: change contact info to Josh Powers
  - Update to pylint 2.2.2.

18.5:
 - tests: add Disco release [Joshua Powers]
 - net: render 'metric' values in per-subnet routes (LP: #1805871)
 - write_files: add support for appending to files. [James Baxter]
 - config: On ubuntu select cloud archive mirrors for armel, armhf, arm64.
   (LP: #1805854)
 - dhclient-hook: cleanups, tests and fix a bug on 'down' event.
 - NoCloud: Allow top level 'network' key in network-config. (LP: #1798117)
 - ovf: Fix ovf network config generation gateway/routes (LP: #1806103)
 - azure: detect vnet migration via netlink media change event
   [Tamilmani Manoharan]
 - Azure: fix copy/paste error in error handling when reading azure ovf.
   [Adam DePue]
 - tests: fix incorrect order of mocks in test_handle_zfs_root.
 - doc: Change dns_nameserver property to dns_nameservers. [Tomer Cohen]
 - OVF: identify label iso9660 filesystems with label 'OVF ENV'.
 - logs: collect-logs ignore instance-data-sensitive.json on non-root user
   (LP: #1805201)
 - net: Ephemeral*Network: add connectivity check via URL
 - azure: _poll_imds only retry on 404. Fail on Timeout (LP: #1803598)
 - resizefs: Prefix discovered devpath with '/dev/' when path does not
   exist [Igor Galić]
 - azure: retry imds polling on requests.Timeout (LP: #1800223)
 - azure: Accept variation in error msg from mount for ntfs volumes
   [Jason Zions] (LP: #1799338)
 - azure: fix regression introduced when persisting ephemeral dhcp lease
   [asakkurr]
 - azure: add udev rules to create cloud-init Gen2 disk name symlinks
   (LP: #1797480)
 - tests: ec2 mock missing httpretty user-data and instance-identity routes
 - azure: remove /etc/netplan/90-hotplug-azure.yaml when net from IMDS
 - azure: report ready to fabric after reprovision and reduce logging
   [asakkurr] (LP: #1799594)
 - query: better error when missing read permission on instance-data
 - instance-data: fallback to instance-data.json if sensitive is absent.
   (LP: #1798189)
 - docs: remove colon from network v1 config example. [Tomer Cohen]
 - Add cloud-id binary to packages for SUSE [Jason Zions]
 - systemd: On SUSE ensure cloud-init.service runs before wicked
   [Robert Schweikert] (LP: #1799709)
 - update detection of openSUSE variants [Robert Schweikert]
 - azure: Add apply_network_config option to disable network from IMDS
   (LP: #1798424)
 - Correct spelling in an error message (udevadm). [Katie McLaughlin]
 - tests: meta_data key changed to meta-data in ec2 instance-data.json
   (LP: #1797231)
 - tests: fix kvm integration test to assert flexible config-disk path
   (LP: #1797199)
 - tools: Add cloud-id command line utility
 - instance-data: Add standard keys platform and subplatform. Refactor ec2.
 - net: ignore nics that have "zero" mac address. (LP: #1796917)
 - tests: fix apt_configure_primary to be more flexible
 - Ubuntu: update sources.list to comment out deb-src entries. (LP: #74747)

18.4:
 - add rtd example docs about new standardized keys
 - use ds._crawled_metadata instance attribute if set when writing
   instance-data.json
 - ec2: update crawled metadata. add standardized keys
 - tests: allow skipping an entire cloud_test without running.
 - tests: disable lxd tests on cosmic
 - cii-tests: use unittest2.SkipTest in ntp_chrony due to new deps
 - lxd: adjust to snap installed lxd.
 - docs: surface experimental doc in instance-data.json
 - tests: fix ec2 integration tests. process meta_data instead of meta-data
 - Add support for Infiniband network interfaces (IPoIB). [Mark Goddard]
 - cli: add cloud-init query subcommand to query instance metadata
 - tools/tox-venv: update for new features.
 - pylint: ignore warning assignment-from-no-return for _write_network
 - stages: Fix bug causing datasource to have incorrect sys_cfg.
   (LP: #1787459)
 - Remove dead-code _write_network distro implementations.
 - net_util: ensure static configs have netmask in translate_network result
   [Thomas Berger] (LP: #1792454)
 - Fall back to root:root on syslog permissions if other options fail.
   [Robert Schweikert]
 - tests: Add mock for util.get_hostname. [Robert Schweikert] (LP: #1792799)
 - ds-identify: doc string cleanup.
 - OpenStack: Support setting mac address on bond.
   [Fabian Wiesel] (LP: #1682064)
 - bash_completion/cloud-init: fix shell syntax error.
 - EphemeralIPv4Network: Be more explicit when adding default route.
   (LP: #1792415)
 - OpenStack: support reading of newer versions of metdata.
 - OpenStack: fix bug causing 'latest' version to be used from network.
   (LP: #1792157)
 - user-data: jinja template to render instance-data.json in cloud-config
   (LP: #1791781)
 - config: disable ssh access to a configured user account
 - tests: print failed testname instead of docstring upon failure
 - tests: Disallow use of util.subp except for where needed.
 - sysconfig: refactor sysconfig to accept distro specific templates paths
 - Add unit tests for config/cc_ssh.py [Francis Ginther]
 - Fix the built-in cloudinit/tests/helpers:skipIf
 - read-version: enhance error message [Joshua Powers]
 - hyperv_reporting_handler: simplify threaded publisher
 - VMWare: Fix a network config bug in vm with static IPv4 and no gateway.
   [Pengpeng Sun] (LP: #1766538)
 - logging: Add logging config type hyperv for reporting via Azure KVP
   [Andy Liu]
 - tests: disable other snap test as well [Joshua Powers]
 - tests: disable snap, fix write_files binary [Joshua Powers]
 - Add datasource Oracle Compute Infrastructure (OCI).
 - azure: allow azure to generate network configuration from IMDS per boot.
 - Scaleway: Add network configuration to the DataSource [Louis Bouchard]
 - docs: Fix example cloud-init analyze command to match output.
   [Wesley Gao]
 - netplan: Correctly render macaddress on a bonds and bridges when
   provided. (LP: #1784699)
 - tools: Add 'net-convert' subcommand command to 'cloud-init devel'.
 - redhat: remove ssh keys on new instance. (LP: #1781094)
 - Use typeset or local in profile.d scripts. (LP: #1784713)
 - OpenNebula: Fix null gateway6 [Akihiko Ota] (LP: #1768547)
 - oracle: fix detect_openstack to report True on OracleCloud.com DMI data
   (LP: #1784685)
 - tests: improve LXDInstance trying to workaround or catch bug.
 - update_metadata re-config on every boot comments and tests not quite
   right [Mike Gerdts]
 - tests: Collect build_info from system if available.
 - pylint: Fix pylint warnings reported in pylint 2.0.0.
 - get_linux_distro: add support for rhel via redhat-release.
 - get_linux_distro: add support for centos6 and rawhide flavors of redhat
   (LP: #1781229)
 - tools: add '--debug' to tools/net-convert.py
 - tests: bump the version of paramiko to 2.4.1.
 - docs: note in rtd about avoiding /tmp when writing files (LP: #1727876)
 - ubuntu,centos,debian: get_linux_distro to align with platform.dist
   (LP: #1780481)
 - Fix boothook docs on environment variable name (INSTANCE_I ->
   INSTANCE_ID) [Marc Tamsky]
 - update_metadata: a datasource can support network re-config every boot
 - tests: drop salt-minion integration test (LP: #1778737)
 - Retry on failed import of gpg receive keys.
 - tools: Fix run-container when neither source or binary package requested.
 - docs: Fix a small spelling error. [Oz N Tiram]
 - tox: use simplestreams from git repository rather than bzr.

18.3:
 - docs: represent sudo:false in docs for user_groups config module
 - Explicitly prevent `sudo` access for user module
   [Jacob Bednarz] (LP: #1771468)
 - lxd: Delete default network and detach device if lxd-init created them.
   (LP: #1776958)
 - openstack: avoid unneeded metadata probe on non-openstack platforms
   (LP: #1776701)
 - stages: fix tracebacks if a module stage is undefined or empty
   [Robert Schweikert] (LP: #1770462)
 - Be more safe on string/bytes when writing multipart user-data to disk.
   (LP: #1768600)
 - Fix get_proc_env for pids that have non-utf8 content in environment.
   (LP: #1775371)
 - tests: fix salt_minion integration test on bionic and later
 - tests: provide human-readable integration test summary when --verbose
 - tests: skip chrony integration tests on lxd running artful or older
 - test: add optional --preserve-instance arg to integraiton tests
 - netplan: fix mtu if provided by network config for all rendered types
   (LP: #1774666)
 - tests: remove pip install workarounds for pylxd, take upstream fix.
 - subp: support combine_capture argument.
 - tests: ordered tox dependencies for pylxd install
 - util: add get_linux_distro function to replace platform.dist
   [Robert Schweikert] (LP: #1745235)
 - pyflakes: fix unused variable references identified by pyflakes 2.0.0.
 - - Do not use the systemd_prefix macro, not available in this environment
   [Robert Schweikert]
 - doc: Add config info to ec2, openstack and cloudstack datasource docs
 - Enable SmartOS network metadata to work with netplan via per-subnet
   routes [Dan McDonald] (LP: #1763512)
 - openstack: Allow discovery in init-local using dhclient in a sandbox.
   (LP: #1749717)
 - tests: Avoid using https in httpretty, improve HttPretty test case.
   (LP: #1771659)
 - yaml_load/schema: Add invalid line and column nums to error message
 - Azure: Ignore NTFS mount errors when checking ephemeral drive
   [Paul Meyer]
 - packages/brpm: Get proper dependencies for cmdline distro.
 - packages: Make rpm spec files patch in package version like in debs.
 - tools/run-container: replace tools/run-centos with more generic.
 - Update version.version_string to contain packaged version. (LP: #1770712)
 - cc_mounts: Do not add devices to fstab that are already present.
   [Lars Kellogg-Stedman]
 - ds-identify: ensure that we have certain tokens in PATH. (LP: #1771382)
 - tests: enable Ubuntu Cosmic in integration tests [Joshua Powers]
 - read_file_or_url: move to url_helper, fix bug in its FileResponse.
 - cloud_tests: help pylint [Ryan Harper]
 - flake8: fix flake8 errors in previous commit.
 - typos: Fix spelling mistakes in cc_mounts.py log messages [Stephen Ford]
 - tests: restructure SSH and initial connections [Joshua Powers]
 - ds-identify: recognize container-other as a container, test SmartOS.
 - cloud-config.service: run After snap.seeded.service. (LP: #1767131)
 - tests: do not rely on host /proc/cmdline in test_net.py
   [Lars Kellogg-Stedman] (LP: #1769952)
 - ds-identify: Remove dupe call to is_ds_enabled, improve debug message.
 - SmartOS: fix get_interfaces for nics that do not have addr_assign_type.
 - tests: fix package and ca_cert cloud_tests on bionic
   (LP: #1769985)
 - ds-identify: make shellcheck 0.4.6 happy with ds-identify.
 - pycodestyle: Fix deprecated string literals, move away from flake8.
 - azure: Add reported ready marker file. [Joshua Chan] (LP: #1765214)
 - tools: Support adding a release suffix through packages/bddeb.
 - FreeBSD: Invoke growfs on ufs filesystems such that it does not prompt.
   [Harm Weites] (LP: #1404745)
 - tools: Re-use the orig tarball in packages/bddeb if it is around.
 - netinfo: fix netdev_pformat when a nic does not have an address
   assigned. (LP: #1766302)
 - collect-logs: add -v flag, write to stderr, limit journal to single
   boot. (LP: #1766335)
 - IBMCloud: Disable config-drive and nocloud only if IBMCloud is enabled.
   (LP: #1766401)
 - Add reporting events and log_time around early source of blocking time
   [Ryan Harper]
 - IBMCloud: recognize provisioning environment during debug boots.
   (LP: #1767166)
 - net: detect unstable network names and trigger a settle if needed
   [Ryan Harper] (LP: #1766287)
 - IBMCloud: improve documentation in datasource.
 - sysconfig: dhcp6 subnet type should not imply dhcpv4 [Vitaly Kuznetsov]
 - packages/debian/control.in: add missing dependency on iproute2.
   (LP: #1766711)
 - DataSourceSmartOS: add locking of serial device.
   [Mike Gerdts] (LP: #1746605)
 - DataSourceSmartOS: sdc:hostname is ignored [Mike Gerdts] (LP: #1765085)
 - DataSourceSmartOS: list() should always return a list
   [Mike Gerdts] (LP: #1763480)
 - schema: in validation, raise ImportError if strict but no jsonschema.
 - set_passwords: Add newline to end of sshd config, only restart if
   updated. (LP: #1677205)
 - pylint: pay attention to unused variable warnings.
 - doc: Add documentation for AliYun datasource. [Junjie Wang]
 - Schema: do not warn on duplicate items in commands. (LP: #1764264)
 - net: Depend on iproute2's ip instead of net-tools ifconfig or route
 - DataSourceSmartOS: fix hang when metadata service is down
   [Mike Gerdts] (LP: #1667735)
 - DataSourceSmartOS: change default fs on ephemeral disk from ext3 to
   ext4. [Mike Gerdts] (LP: #1763511)
 - pycodestyle: Fix invalid escape sequences in string literals.
 - Implement bash completion script for cloud-init command line
   [Ryan Harper]
 - tools: Fix make-tarball cli tool usage for development
 - renderer: support unicode in render_from_file.
 - Implement ntp client spec with auto support for distro selection
   [Ryan Harper] (LP: #1749722)
 - Apport: add Brightbox, IBM, LXD, and OpenTelekomCloud to list of clouds.
 - tests: fix ec2 integration network metadata validation
 - tests: fix integration tests to support lxd 3.0 release
 - correct documentation to match correct attribute name usage.
   [Dominic Schlegel] (LP: #1420018)
 - cc_resizefs, util: handle no /dev/zfs [Ryan Harper]
 - doc: Fix links in OpenStack datasource documentation.
   [Dominic Schlegel] (LP: #1721660)
 - docs: represent sudo:false in docs for user_groups config module
 - Explicitly prevent `sudo` access for user module
   [Jacob Bednarz] (LP: #1771468)
 - lxd: Delete default network and detach device if lxd-init created them.
   (LP: #1776958)
 - openstack: avoid unneeded metadata probe on non-openstack platforms
   (LP: #1776701)
 - stages: fix tracebacks if a module stage is undefined or empty
   [Robert Schweikert] (LP: #1770462)
 - Be more safe on string/bytes when writing multipart user-data to disk.
   (LP: #1768600)
 - Fix get_proc_env for pids that have non-utf8 content in environment.
   (LP: #1775371)
 - tests: fix salt_minion integration test on bionic and later
 - tests: provide human-readable integration test summary when --verbose
 - tests: skip chrony integration tests on lxd running artful or older
 - test: add optional --preserve-instance arg to integraiton tests
 - netplan: fix mtu if provided by network config for all rendered types
   (LP: #1774666)
 - tests: remove pip install workarounds for pylxd, take upstream fix.
 - subp: support combine_capture argument.
 - tests: ordered tox dependencies for pylxd install
 - util: add get_linux_distro function to replace platform.dist
   [Robert Schweikert] (LP: #1745235)
 - pyflakes: fix unused variable references identified by pyflakes 2.0.0.
 - - Do not use the systemd_prefix macro, not available in this environment
   [Robert Schweikert]
 - doc: Add config info to ec2, openstack and cloudstack datasource docs
 - Enable SmartOS network metadata to work with netplan via per-subnet
   routes [Dan McDonald] (LP: #1763512)
 - openstack: Allow discovery in init-local using dhclient in a sandbox.
   (LP: #1749717)
 - tests: Avoid using https in httpretty, improve HttPretty test case.
   (LP: #1771659)
 - yaml_load/schema: Add invalid line and column nums to error message
 - Azure: Ignore NTFS mount errors when checking ephemeral drive
   [Paul Meyer]
 - packages/brpm: Get proper dependencies for cmdline distro.
 - packages: Make rpm spec files patch in package version like in debs.
 - tools/run-container: replace tools/run-centos with more generic.
 - Update version.version_string to contain packaged version. (LP: #1770712)
 - cc_mounts: Do not add devices to fstab that are already present.
   [Lars Kellogg-Stedman]
 - ds-identify: ensure that we have certain tokens in PATH. (LP: #1771382)
 - tests: enable Ubuntu Cosmic in integration tests [Joshua Powers]
 - read_file_or_url: move to url_helper, fix bug in its FileResponse.
 - cloud_tests: help pylint [Ryan Harper]
 - flake8: fix flake8 errors in previous commit.
 - typos: Fix spelling mistakes in cc_mounts.py log messages [Stephen Ford]
 - tests: restructure SSH and initial connections [Joshua Powers]
 - ds-identify: recognize container-other as a container, test SmartOS.
 - cloud-config.service: run After snap.seeded.service. (LP: #1767131)
 - tests: do not rely on host /proc/cmdline in test_net.py
   [Lars Kellogg-Stedman] (LP: #1769952)
 - ds-identify: Remove dupe call to is_ds_enabled, improve debug message.
 - SmartOS: fix get_interfaces for nics that do not have addr_assign_type.
 - tests: fix package and ca_cert cloud_tests on bionic
   (LP: #1769985)
 - ds-identify: make shellcheck 0.4.6 happy with ds-identify.
 - pycodestyle: Fix deprecated string literals, move away from flake8.
 - azure: Add reported ready marker file. [Joshua Chan] (LP: #1765214)
 - tools: Support adding a release suffix through packages/bddeb.
 - FreeBSD: Invoke growfs on ufs filesystems such that it does not prompt.
   [Harm Weites] (LP: #1404745)
 - tools: Re-use the orig tarball in packages/bddeb if it is around.
 - netinfo: fix netdev_pformat when a nic does not have an address
   assigned. (LP: #1766302)
 - collect-logs: add -v flag, write to stderr, limit journal to single
   boot. (LP: #1766335)
 - IBMCloud: Disable config-drive and nocloud only if IBMCloud is enabled.
   (LP: #1766401)
 - Add reporting events and log_time around early source of blocking time
   [Ryan Harper]
 - IBMCloud: recognize provisioning environment during debug boots.
   (LP: #1767166)
 - net: detect unstable network names and trigger a settle if needed
   [Ryan Harper] (LP: #1766287)
 - IBMCloud: improve documentation in datasource.
 - sysconfig: dhcp6 subnet type should not imply dhcpv4 [Vitaly Kuznetsov]
 - packages/debian/control.in: add missing dependency on iproute2.
   (LP: #1766711)
 - DataSourceSmartOS: add locking of serial device.
   [Mike Gerdts] (LP: #1746605)
 - DataSourceSmartOS: sdc:hostname is ignored [Mike Gerdts] (LP: #1765085)
 - DataSourceSmartOS: list() should always return a list
   [Mike Gerdts] (LP: #1763480)
 - schema: in validation, raise ImportError if strict but no jsonschema.
 - set_passwords: Add newline to end of sshd config, only restart if
   updated. (LP: #1677205)
 - pylint: pay attention to unused variable warnings.
 - doc: Add documentation for AliYun datasource. [Junjie Wang]
 - Schema: do not warn on duplicate items in commands. (LP: #1764264)
 - net: Depend on iproute2's ip instead of net-tools ifconfig or route
 - DataSourceSmartOS: fix hang when metadata service is down
   [Mike Gerdts] (LP: #1667735)
 - DataSourceSmartOS: change default fs on ephemeral disk from ext3 to
   ext4. [Mike Gerdts] (LP: #1763511)
 - pycodestyle: Fix invalid escape sequences in string literals.
 - Implement bash completion script for cloud-init command line
   [Ryan Harper]
 - tools: Fix make-tarball cli tool usage for development
 - renderer: support unicode in render_from_file.
 - Implement ntp client spec with auto support for distro selection
   [Ryan Harper] (LP: #1749722)
 - Apport: add Brightbox, IBM, LXD, and OpenTelekomCloud to list of clouds.
 - tests: fix ec2 integration network metadata validation
 - tests: fix integration tests to support lxd 3.0 release
 - correct documentation to match correct attribute name usage.
   [Dominic Schlegel] (LP: #1420018)
 - cc_resizefs, util: handle no /dev/zfs [Ryan Harper]
 - doc: Fix links in OpenStack datasource documentation.
   [Dominic Schlegel] (LP: #1721660)

18.2:
 - Hetzner: Exit early if dmi system-manufacturer is not Hetzner.
 - Add missing dependency on isc-dhcp-client to trunk ubuntu packaging.
   (LP: #1759307)
 - FreeBSD: resizefs module now able to handle zfs/zpool.
   [Dominic Schlegel] (LP: #1721243)
 - cc_puppet: Revert regression of puppet creating ssl and ssl_cert dirs
 - Enable IBMCloud datasource in settings.py.
 - IBMCloud: Initial IBM Cloud datasource.
 - tests: remove jsonschema from xenial tox environment.
 - tests: Fix newly added schema unit tests to skip if no jsonschema.
 - ec2: Adjust ec2 datasource after exception_cb change.
 - Reduce AzurePreprovisioning HTTP timeouts.
   [Douglas Jordan] (LP: #1752977)
 - Revert the logic of exception_cb in read_url.
   [Kurt Garloff] (LP: #1702160, #1298921)
 - ubuntu-advantage: Add new config module to support
   ubuntu-advantage-tools
 - Handle global dns entries in netplan (LP: #1750884)
 - Identify OpenTelekomCloud Xen as OpenStack DS.
   [Kurt Garloff] (LP: #1756471)
 - datasources: fix DataSource subclass get_hostname method signature
   (LP: #1757176)
 - OpenNebula: Update network to return v2 config rather than ENI.
   [Akihiko Ota]
 - Add Hetzner Cloud DataSource
 - net: recognize iscsi root cases without ip= on kernel command line.
   (LP: #1752391)
 - tests: fix flakes warning for unused variable
 - tests: patch leaked stderr messages from snap unit tests
 - cc_snap: Add new module to install and configure snapd and snap
   packages.
 - tests: Make pylint happy and fix python2.6 uses of assertRaisesRegex.
 - netplan: render bridge port-priority values (LP: #1735821)
 - util: Fix subp regression. Allow specifying subp command as a string.
   (LP: #1755965)
 - doc: fix all warnings issued by 'tox -e doc'
 - FreeBSD: Set hostname to FQDN. [Dominic Schlegel] (LP: #1753499)
 - tests: fix run_tree and bddeb
 - tests: Fix some warnings in tests that popped up with newer python.
 - set_hostname: When present in metadata, set it before network bringup.
   (LP: #1746455)
 - tests: Centralize and re-use skipTest based on json schema presense.
 - This commit fixes get_hostname on the AzureDataSource.
   [Douglas Jordan] (LP: #1754495)
 - shellify: raise TypeError on bad input.
 - Make salt minion module work on FreeBSD.
   [Dominic Schlegel] (LP: #1721503)
 - Simplify some comparisions. [Rémy Léone]
 - Change some list creation and population to literal. [Rémy Léone]
 - GCE: fix reading of user-data that is not base64 encoded. (LP: #1752711)
 - doc: fix chef install from apt packages example in RTD.
 - Implement puppet 4 support [Romanos Skiadas] (LP: #1446804)
 - subp: Fix subp usage with non-ascii characters when no system locale.
   (LP: #1751051)
 - salt: configure grains in grains file rather than in minion config.
   [Daniel Wallace]

18.1:
 - OVF: Fix VMware support for 64-bit platforms. [Sankar Tanguturi]
 - ds-identify: Fix searching for iso9660 OVF cdroms. (LP: #1749980)
 - SUSE: Fix groups used for ownership of cloud-init.log [Robert Schweikert]
 - ds-identify: check /writable/system-data/ for nocloud seed.
   (LP: #1747070)
 - tests: run nosetests in cloudinit/ directory, fix py26 fallout.
 - tools: run-centos: git clone rather than tar.
 - tests: add support for logs with lxd from snap and future lxd 3.
   (LP: #1745663)
 - EC2: Fix get_instance_id called against cached datasource pickle.
   (LP: #1748354)
 - cli: fix cloud-init status to report running when before result.json
   (LP: #1747965)
 - net: accept network-config in netplan format for renaming interfaces
   (LP: #1709715)
 - Fix ssh keys validation in ssh_util [Tatiana Kholkina]
 - docs: Update RTD content for cloud-init subcommands.
 - OVF: Extend well-known labels to include OVFENV. (LP: #1698669)
 - Fix potential cases of uninitialized variables. (LP: #1744796)
 - tests: Collect script output as binary, collect systemd journal, fix lxd.
 - HACKING.rst: mention setting user name and email via git config.
 - Azure VM Preprovisioning support. [Douglas Jordan] (LP: #1734991)
 - tools/read-version: Fix read-version when in a git worktree.
 - docs: Fix typos in docs and one debug message. [Florian Grignon]
 - btrfs: support resizing if root is mounted ro.
   [Robert Schweikert] (LP: #1734787)
 - OpenNebula: Improve network configuration support.
   [Akihiko Ota] (LP: #1719157, #1716397, #1736750)
 - tests: Fix EC2 Platform to return console output as bytes.
 - tests: Fix attempted use of /run in a test case.
 - GCE: Improvements and changes to ssh key behavior for default user.
   [Max Illfelder] (LP: #1670456, #1707033, #1707037, #1707039)
 - subp: make ProcessExecutionError have expected types in stderr, stdout.
 - tests: when querying ntp server, do not do dns resolution.
 - Recognize uppercase vfat disk labels [James Penick] (LP: #1598783)
 - tests: remove zesty as supported OS to test [Joshua Powers]
 - Do not log warning on config files that represent None. (LP: #1742479)
 - tests: Use git hash pip dependency format for pylxd.
 - tests: add integration requirements text file [Joshua Powers]
 - MAAS: add check_instance_id based off oauth tokens. (LP: #1712680)
 - tests: update apt sources list test [Joshua Powers]
 - tests: clean up image properties [Joshua Powers]
 - tests: rename test ssh keys to avoid appearance of leaking private keys.
   [Joshua Powers]
 - tests: Enable AWS EC2 Integration Testing [Joshua Powers]
 - cli: cloud-init clean handles symlinks (LP: #1741093)
 - SUSE: Add a basic test of network config rendering. [Robert Schweikert]
 - Azure: Only bounce network when necessary. (LP: #1722668)
 - lint: Fix lints seen by pylint version 1.8.1.
 - cli: Fix error in cloud-init modules --mode=init. (LP: #1736600)

17.2:
 - ds-identify: failure in NoCloud due to unset variable usage.
   (LP: #1737704)
 - tests: fix collect_console when not implemented [Joshua Powers]
 - ec2: Use instance-identity doc for region and instance-id
   [Andrew Jorgensen]
 - tests: remove leaked tmp files in config drive tests.
 - setup.py: Do not include rendered files in SOURCES.txt
 - SUSE: remove delta in systemd local template for SUSE [Robert Schweikert]
 - tests: move to using tox 1.7.5
 - OVF: improve ds-identify to support finding OVF iso transport.
   (LP: #1731868)
 - VMware: Support for user provided pre and post-customization scripts
   [Maitreyee Saikia]
 - citest: In NoCloudKVM provide keys via metadata not userdata.
 - pylint: Update pylint to 1.7.1, run on tests/ and tools and fix
   complaints.
 - Datasources: Formalize DataSource get_data and related properties.
 - cli: Add clean and status subcommands
 - tests: consolidate platforms into specific dirs
 - ec2: Fix sandboxed dhclient background process cleanup. (LP: #1735331)
 - tests: NoCloudKVMImage do not modify the original local cache image.
 - tests: Enable bionic in integration tests. [Joshua Powers]
 - tests: Use apt-get to install a deb so that depends get resolved.
 - sysconfig: Correctly render dns and dns search info.
   [Ryan McCabe] (LP: #1705804)
 - integration test: replace curtin test ppa with cloud-init test ppa.
 - EC2: Fix bug using fallback_nic and metadata when restoring from cache.
   (LP: #1732917)
 - EC2: Kill dhclient process used in sandbox dhclient. (LP: #1732964)
 - ntp: fix configuration template rendering for openSUSE and SLES
   (LP: #1726572)
 - centos: Provide the failed #include url in error messages
 - Catch UrlError when #include'ing URLs [Andrew Jorgensen]
 - hosts: Fix openSUSE and SLES setup for /etc/hosts and clarify docs.
   [Robert Schweikert] (LP: #1731022)
 - rh_subscription: Perform null checks for enabled and disabled repos.
   [Dave Mulford]
 - Improve warning message when a template is not found.
   [Robert Schweikert] (LP: #1731035)
 - Replace the temporary i9n.brickies.net with i9n.cloud-init.io.
 - Azure: don't generate network configuration for SRIOV devices
   (LP: #1721579)
 - tests: address some minor feedback missed in last merge.
 - tests: integration test cleanup and full pass of nocloud-kvm.
 - Gentoo: chmod +x on all files in sysvinit/gentoo/
   [ckonstanski] (LP: #1727126)
 - EC2: Limit network config to fallback nic, fix local-ipv4 only
   instances. (LP: #1728152)
 - Gentoo: Use "rc-service" rather than "service".
   [Carlos Konstanski] (LP: #1727121)
 - resizefs: Fix regression when system booted with root=PARTUUID=
   (LP: #1725067)
 - tools: make yum package installation more reliable
 - citest: fix remaining warnings raised by integration tests.
 - citest: show the class actual class name in results.
 - ntp: fix config module schema to allow empty ntp config (LP: #1724951)
 - tools: disable fastestmirror if using proxy [Joshua Powers]
 - schema: Log debug instead of warning when jsonschema is not available.
   (LP: #1724354)
 - simpletable: Fix get_string method to return table-formatted string
   (LP: #1722566)
 - net: Handle bridge stp values of 0 and convert to boolean type
 - tools: Give specific --abbrev=8 to "git describe"
 - network: bridge_stp value not always correct (LP: #1721157)
 - tests: re-enable tox with nocloud-kvm support [Joshua Powers]
 - systemd: remove limit on tasks created by cloud-init-final.service.
   [Robert Schweikert] (LP: #1717969)
 - suse: Support addition of zypper repos via cloud-config.
   [Robert Schweikert] (LP: #1718675)
 - tests: Combine integration configs and testcases [Joshua Powers]
 - Azure, CloudStack: Support reading dhcp options from systemd-networkd.
   [Dimitri John Ledkov] (LP: #1718029)
 - packages/debian/copyright: remove mention of boto and MIT license
 - systemd: only mention Before=apt-daily.service on debian based distros.
   [Robert Schweikert]
 - Add missing simpletable and simpletable tests for failed merge
 - Remove prettytable dependency, introduce simpletable [Andrew Jorgensen]
 - debian/copyright: dep5 updates, reorganize, add Apache 2.0 license.
   [Joshua Powers] (LP: #1718681)
 - tests: remove dependency on shlex [Joshua Powers]
 - AltCloud: Trust PATH for udevadm and modprobe.
 - DataSourceOVF: use util.find_devs_with(TYPE=iso9660) (LP: #1718287)
 - tests: remove a temp file used in bootcmd tests.

17.1:
 - doc: document GCE datasource. [Arnd Hannemann]
 - suse: updates to templates to support openSUSE and SLES.
   [Robert Schweikert] (LP: #1718640)
 - suse: Copy sysvinit files from redhat with slight changes.
   [Robert Schweikert] (LP: #1718649)
 - docs: fix sphinx module schema documentation [Chad Smith]
 - tests: Add cloudinit package to all test targets [Chad Smith]
 - Makefile: No longer look for yaml files in obsolete ./bin/.
 - tests: fix ds-identify unit tests to set EC2_STRICT_ID_DEFAULT.
 - ec2: Fix maybe_perform_dhcp_discovery to use /var/tmp as a tmpdir
   [Chad Smith] (LP: #1717627)
 - Azure: wait longer for SSH pub keys to arrive.
   [Paul Meyer] (LP: #1717611)
 - GCE: Fix usage of user-data. (LP: #1717598)
 - cmdline: add collect-logs subcommand. [Chad Smith] (LP: #1607345)
 - CloudStack: consider dhclient lease files named with a hyphen.
   (LP: #1717147)
 - resizefs: Drop check for read-only device file, do not warn on
   overlayroot. [Chad Smith]
 - Do not provide systemd-fsck drop-in which could cause ordering cycles.
   [Balint Reczey] (LP: #1717477)
 - tests: Enable the NoCloud KVM platform [Joshua Powers]
 - resizefs: pass mount point to xfs_growfs [Dusty Mabe]
 - vmware: Enable nics before sending the SUCCESS event. [Sankar Tanguturi]
 - cloud-config modules: honor distros definitions in each module
   [Chad Smith] (LP: #1715738, #1715690)
 - chef: Add option to pin chef omnibus install version
   [Ethan Apodaca] (LP: #1462693)
 - tests: execute: support command as string [Joshua Powers]
 - schema and docs: Add jsonschema to resizefs and bootcmd modules
   [Chad Smith]
 - tools: Add xkvm script, wrapper around qemu-system [Joshua Powers]
 - vmware customization: return network config format
   [Sankar Tanguturi] (LP: #1675063)
 - Ec2: only attempt to operate at local mode on known platforms.
   (LP: #1715128)
 - Use /run/cloud-init for tempfile operations. (LP: #1707222)
 - ds-identify: Make OpenStack return maybe on arch other than intel.
   (LP: #1715241)
 - tests: mock missed openstack metadata uri network_data.json
   [Chad Smith] (LP: #1714376)
 - relocate tests/unittests/helpers.py to cloudinit/tests
   [Lars Kellogg-Stedman]
 - tox: add nose timer output [Joshua Powers]
 - upstart: do not package upstart jobs, drop ubuntu-init-switch module.
 - tests: Stop leaking calls through unmocked metadata addresses
   [Chad Smith] (LP: #1714117)
 - distro: allow distro to specify a default locale [Ryan Harper]
 - tests: fix two recently added tests for sles distro.
 - url_helper: dynamically import oauthlib import from inside oauth_headers
   [Chad Smith]
 - tox: make xenial environment run with python3.6
 - suse: Add support for openSUSE and return SLES to a working state.
   [Robert Schweikert]
 - GCE: Add a main to the GCE Datasource.
 - ec2: Add IPv6 dhcp support to Ec2DataSource. [Chad Smith] (LP: #1639030)
 - url_helper: fail gracefully if oauthlib is not available
   [Lars Kellogg-Stedman] (LP: #1713760)
 - cloud-init analyze: fix issues running under python 2. [Andrew Jorgensen]
 - Configure logging module to always use UTC time.
   [Ryan Harper] (LP: #1713158)
 - Log a helpful message if a user script does not include shebang.
   [Andrew Jorgensen]
 - cli: Fix command line parsing of coniditionally loaded subcommands.
   [Chad Smith] (LP: #1712676)
 - doc: Explain error behavior in user data include file format.
   [Jason Butz]
 - cc_landscape & cc_puppet: Fix six.StringIO use in writing configs
   [Chad Smith] (LP: #1699282, #1710932)
 - schema cli: Add schema subcommand to cloud-init cli and cc_runcmd schema
   [Chad Smith]
 - Debian: Remove non-free repositories from apt sources template.
   [Joonas Kylmälä] (LP: #1700091)
 - tools: Add tooling for basic cloud-init performance analysis.
   [Chad Smith] (LP: #1709761)
 - network: add v2 passthrough and fix parsing v2 config with bonds/bridge
   params [Ryan Harper] (LP: #1709180)
 - doc: update capabilities with features available, link doc reference,
   cli example [Ryan Harper]
 - vcloud directory: Guest Customization support for passwords
   [Maitreyee Saikia]
 - ec2: Allow Ec2 to run in init-local using dhclient in a sandbox.
   [Chad Smith] (LP: #1709772)
 - cc_ntp: fallback on timesyncd configuration if ntp is not installable
   [Ryan Harper] (LP: #1686485)
 - net: Reduce duplicate code. Have get_interfaces_by_mac use
   get_interfaces.
 - tests: Fix build tree integration tests [Joshua Powers]
 - sysconfig: Dont repeat header when rendering resolv.conf
   [Ryan Harper] (LP: #1701420)
 - archlinux: Fix bug with empty dns, do not render 'lo' devices.
   (LP: #1663045, #1706593)
 - cloudinit.net: add initialize_network_device function and tests
   [Chad Smith]
 - makefile: fix ci-deps-ubuntu target [Chad Smith]
 - tests: adjust locale integration test to parse default locale.
 - tests: remove 'yakkety' from releases as it is EOL.
 - tests: Add initial tests for EC2 and improve a docstring.
 - locale: Do not re-run locale-gen if provided locale is system default.
 - archlinux: fix set hostname usage of write_file.
   [Joshua Powers] (LP: #1705306)
 - sysconfig: support subnet type of 'manual'.
 - tools/run-centos: make running with no argument show help.
 - Drop rand_str() usage in DNS redirection detection
   [Bob Aman] (LP: #1088611)
 - sysconfig: use MACADDR on bonds/bridges to configure mac_address
   [Ryan Harper] (LP: #1701417)
 - net: eni route rendering missed ipv6 default route config
   [Ryan Harper] (LP: #1701097)
 - sysconfig: enable mtu set per subnet, including ipv6 mtu
   [Ryan Harper] (LP: #1702513)
 - sysconfig: handle manual type subnets [Ryan Harper] (LP: #1687725)
 - sysconfig: fix ipv6 gateway routes [Ryan Harper] (LP: #1694801)
 - sysconfig: fix rendering of bond, bridge and vlan types.
   [Ryan Harper] (LP: #1695092)
 - Templatize systemd unit files for cross distro deltas. [Ryan Harper]
 - sysconfig: ipv6 and default gateway fixes. [Ryan Harper] (LP: #1704872)
 - net: fix renaming of nics to support mac addresses written in upper
   case. (LP: #1705147)
 - tests: fixes for issues uncovered when moving to python 3.6.
   (LP: #1703697)
 - sysconfig: include GATEWAY value if set in subnet
   [Ryan Harper] (LP: #1686856)
 - Scaleway: add datasource with user and vendor data for Scaleway.
   [Julien Castets]
 - Support comments in content read by load_shell_content.
 - cloudinitlocal fail to run during boot [Hongjiang Zhang]
 - doc: fix disk setup example table_type options
   [Sandor Zeestraten] (LP: #1703789)
 - tools: Fix exception handling. [Joonas Kylmälä] (LP: #1701527)
 - tests: fix usage of mock in GCE test.
 - test_gce: Fix invalid mock of platform_reports_gce to return False
   [Chad Smith]
 - test: fix incorrect keyid for apt repository.
   [Joshua Powers] (LP: #1702717)
 - tests: Update version of pylxd [Joshua Powers]
 - write_files: Remove log from helper function signatures.
   [Andrew Jorgensen]
 - doc: document the cmdline options to NoCloud [Brian Candler]
 - read_dmi_data: always return None when inside a container. (LP: #1701325)
 - requirements.txt: remove trailing white space.
 - Azure: Add network-config, Refactor net layer to handle duplicate macs.
   [Ryan Harper]
 - Tests: Simplify the check on ssh-import-id [Joshua Powers]
 - tests: update ntp tests after sntp added [Joshua Powers]
 - FreeBSD: Make freebsd a variant, fix unittests and
   tools/build-on-freebsd.
 - FreeBSD: fix test failure
 - FreeBSD: replace ifdown/ifup with "ifconfig down" and "ifconfig up".
   [Hongjiang Zhang] (LP: #1697815)
 - FreeBSD: fix cdrom mounting failure if /mnt/cdrom/secure did not exist.
   [Hongjiang Zhang] (LP: #1696295)
 - main: Don't use templater to format the welcome message
   [Andrew Jorgensen]
 - docs: Automatically generate module docs form schema if present.
   [Chad Smith]
 - debian: fix path comment in /etc/hosts template.
   [Jens Sandmann] (LP: #1606406)
 - suse: add hostname and fully qualified domain to template.
   [Jens Sandmann]
 - write_file(s): Print permissions as octal, not decimal [Andrew Jorgensen]
 - ci deps: Add --test-distro to read-dependencies to install all deps
   [Chad Smith]
 - tools/run-centos: cleanups and move to using read-dependencies
 - pkg build ci: Add make ci-deps-<distro> target to install pkgs
   [Chad Smith]
 - systemd: make cloud-final.service run before apt daily services.
   (LP: #1693361)
 - selinux: Allow restorecon to be non-fatal. [Ryan Harper] (LP: #1686751)
 - net: Allow netinfo subprocesses to return 0 or 1.
   [Ryan Harper] (LP: #1686751)
 - net: Allow for NetworkManager configuration [Ryan McCabe] (LP: #1693251)
 - Use distro release version to determine if we use systemd in redhat spec
   [Ryan Harper]
 - net: normalize data in network_state object
 - Integration Testing: tox env, pyxld 2.2.3, and revamp framework
   [Wesley Wiedenmeier]
 - Chef: Update omnibus url to chef.io, minor doc changes. [JJ Asghar]
 - tools: add centos scripts to build and test [Joshua Powers]
 - Drop cheetah python module as it is not needed by trunk [Ryan Harper]
 - rhel/centos spec cleanups.
 - cloud.cfg: move to a template.  setup.py changes along the way.
 - Makefile: add deb-src and srpm targets. use PYVER more places.
 - makefile: fix python 2/3 detection in the Makefile [Chad Smith]
 - snap: Removing snapcraft plug line [Joshua Powers] (LP: #1695333)
 - RHEL/CentOS: Fix default routes for IPv4/IPv6 configuration.
   [Andreas Karis] (LP: #1696176)
 - test: Fix pyflakes complaint of unused import.
   [Joshua Powers] (LP: #1695918)
 - NoCloud: support seed of nocloud from smbios information
   [Vladimir Pouzanov] (LP: #1691772)
 - net: when selecting a network device, use natural sort order
   [Marc-Aurèle Brothier]
 - fix typos and remove whitespace in various docs [Stephan Telling]
 - systemd: Fix typo in comment in cloud-init.target. [Chen-Han Hsiao]
 - Tests: Skip jsonschema related unit tests when dependency is absent.
   [Chad Smith] (LP: #1695318)
 - azure: remove accidental duplicate line in merge.
 - azure: identify platform by well known value in chassis asset tag.
   [Chad Smith] (LP: #1693939)
 - tools/net-convert.py: support old cloudinit versions by using kwargs.
 - ntp: Add schema definition and passive schema validation.
   [Chad Smith] (LP: #1692916)
 - Fix eni rendering for bridge params that require repeated key for
   values. [Ryan Harper]
 - net: remove systemd link file writing from eni renderer [Ryan Harper]
 - AliYun: Enable platform identification and enable by default.
   [Junjie Wang] (LP: #1638931)
 - net: fix reading and rendering addresses in cidr format.
   [Dimitri John Ledkov] (LP: #1689346, #1684349)
 - disk_setup: udev settle before attempting partitioning or fs creation.
   (LP: #1692093)
 - GCE: Update the attribute used to find instance SSH keys.
   [Daniel Watkins] (LP: #1693582)
 - nplan: For bonds, allow dashed or underscore names of keys.
   [Dimitri John Ledkov] (LP: #1690480)
 - python2.6: fix unit tests usage of assertNone and format.
 - test: update docstring on test_configured_list_with_none
 - fix tools/ds-identify to not write None twice.
 - tox/build: do not package depend on style requirements.
 - cc_ntp: Restructure cc_ntp unit tests. [Chad Smith] (LP: #1692794)
 - flake8: move the pinned version of flake8 up to 3.3.0
 - tests: Apply workaround for snapd bug in test case. [Joshua Powers]
 - RHEL/CentOS: Fix dual stack IPv4/IPv6 configuration.
   [Andreas Karis] (LP: #1679817, #1685534, #1685532)
 - disk_setup: fix several issues with gpt disk partitions. (LP: #1692087)
 - function spelling & docstring update [Joshua Powers]
 - Fixing wrong file name regression. [Joshua Powers]
 - tox: move pylint target to 1.7.1
 - Fix get_interfaces_by_mac for empty macs (LP: #1692028)
 - DigitalOcean: remove routes except for the public interface.
   [Ben Howard] (LP: #1681531.)
 - netplan: pass macaddress, when specified, for vlans
   [Dimitri John Ledkov] (LP: #1690388)
 - doc: various improvements for the docs on cc_users_groups.
   [Felix Dreissig]
 - cc_ntp: write template before installing and add service restart
   [Ryan Harper] (LP: #1645644)
 - cloudstack: fix tests to avoid accessing /var/lib/NetworkManager
   [Lars Kellogg-Stedman]
 - tests: fix hardcoded path to mkfs.ext4 [Joshua Powers] (LP: #1691517)
 - Actually skip warnings when .skip file is present.
   [Chris Brinker] (LP: #1691551)
 - netplan: fix netplan render_network_state signature.
   [Dimitri John Ledkov] (LP: #1685944)
 - Azure: fix reformatting of ephemeral disks on resize to large types.
   (LP: #1686514)
 - Revert "tools/net-convert: fix argument order for render_network_state"
 - make deb: Add devscripts dependency for make deb. Cleanup
   packages/bddeb. [Chad Smith] (LP: #1685935)
 - tools/net-convert: fix argument order for render_network_state
   [Ryan Harper] (LP: #1685944)
 - openstack: fix log message copy/paste typo in _get_url_settings
   [Lars Kellogg-Stedman]
 - unittests: fix unittests run on centos [Joshua Powers]
 - Improve detection of snappy to include os-release and kernel cmdline.
   (LP: #1689944)
 - Add address to config entry generated by _klibc_to_config_entry.
   [Julien Castets] (LP: #1691135)
 - sysconfig: Raise ValueError when multiple default gateways are present.
   [Chad Smith] (LP: #1687485)
 - FreeBSD: improvements and fixes for use on Azure
   [Hongjiang Zhang] (LP: #1636345)
 - Add unit tests for ds-identify, fix Ec2 bug found.
 - fs_setup: if cmd is specified, use shell interpretation.
   [Paul Meyer] (LP: #1687712)
 - doc: document network configuration defaults policy and formats.
   [Ryan Harper]
 - Fix name of "uri" key in docs for "cc_apt_configure" module
   [Felix Dreissig]
 - tests: Enable artful [Joshua Powers]
 - nova-lxd: read product_name from environment, not platform.
   (LP: #1685810)
 - Fix yum repo config where keys contain array values
   [Dylan Perry] (LP: #1592150)
 - template: Update debian backports template [Joshua Powers] (LP: #1627293)
 - rsyslog: replace ~ with stop [Joshua Powers] (LP: #1367899)
 - Doc: add additional RTD examples [Joshua Powers] (LP: #1459604)
 - Fix growpart for some cases when booted with root=PARTUUID.
   (LP: #1684869)
 - pylint: update output style to parseable [Joshua Powers]
 - pylint: fix all logging warnings [Joshua Powers]
 - CloudStack: Add NetworkManager to list of supported DHCP lease dirs.
   [Syed]
 - net: kernel lies about vlans not stealing mac addresses, when they do
   [Dimitri John Ledkov] (LP: #1682871)
 - ds-identify: Check correct path for "latest" config drive
   [Daniel Watkins] (LP: #1673637)
 - doc: Fix example for resolve.conf configuration.
   [Jon Grimm] (LP: #1531582)
 - Fix examples that reference upstream chef repository.
   [Jon Grimm] (LP: #1678145)
 - doc: correct grammar and improve clarity in merging documentation.
   [David Tagatac]
 - doc: Add missing doc link to snap-config module. [Ryan Harper]
 - snap: allows for creating cloud-init snap [Joshua Powers]
 - DigitalOcean: assign IPv4ll address to lowest indexed interface.
   [Ben Howard]
 - DigitalOcean: configure all NICs presented in meta-data. [Ben Howard]
 - Remove (and/or fix) URL shortener references [Jon Grimm] (LP: #1669727)
 - HACKING.rst: more info on filling out contributors agreement.
 - util: teach write_file about copy_mode option
   [Lars Kellogg-Stedman] (LP: #1644064)
 - DigitalOcean: bind resolvers to loopback interface. [Ben Howard]
 - tests: fix AltCloud tests to not rely on blkid (LP: #1636531)
 - OpenStack: add 'dvs' to the list of physical link types. (LP: #1674946)
 - Fix bug that resulted in an attempt to rename bonds or vlans.
   (LP: #1669860)
 - tests: update OpenNebula and Digital Ocean to not rely on host
   interfaces.
 - net: in netplan renderer delete known image-builtin content.
   (LP: #1675576)
 - doc: correct grammar in capabilities.rst [David Tagatac]
 - ds-identify: fix detecting of maas datasource. (LP: #1677710)
 - netplan: remove debugging prints, add debug logging [Ryan Harper]
 - ds-identify: do not write None twice to datasource_list.
 - support resizing partition and rootfs on system booted without
   initramfs. [Steve Langasek] (LP: #1677376)
 - apt_configure: run only when needed. (LP: #1675185)
 - OpenStack: identify OpenStack by product 'OpenStack Compute'.
   (LP: #1675349)
 - GCE: Search GCE in ds-identify, consider serial number in check.
   (LP: #1674861)
 - Add support for setting hashed passwords [Tore S. Lonoy] (LP: #1570325)
 - Fix filesystem creation when using "partition: auto"
   [Jonathan Ballet] (LP: #1634678)
 - ConfigDrive: support reading config drive data from /config-drive.
   (LP: #1673411)
 - ds-identify: fix detection of Bigstep datasource. (LP: #1674766)
 - test: add running of pylint [Joshua Powers]
 - ds-identify: fix bug where filename expansion was left on.
 - advertise network config v2 support (NETWORK_CONFIG_V2) in features.
 - Bigstep: fix bug when executing in python3. [root]
 - Fix unit test when running in a system deployed with cloud-init.
 - Bounce network interface for Azure when using the built-in path.
   [Brent Baude] (LP: #1674685)
 - cloudinit.net: add network config v2 parsing and rendering [Ryan Harper]
 - net: Fix incorrect call to isfile [Joshua Powers] (LP: #1674317)
 - net: add renderers for automatically selecting the renderer.
 - doc: fix config drive doc with regard to unpartitioned disks.
   (LP: #1673818)
 - test: Adding integratiron test for password as list [Joshua Powers]
 - render_network_state: switch arguments around, do not require target
 - support 'loopback' as a device type.
 - Integration Testing: improve testcase subclassing [Wesley Wiedenmeier]
 - gitignore: adding doc/rtd_html [Joshua Powers]
 - doc: add instructions for running integration tests via tox.
   [Joshua Powers]
 - test: avoid differences in 'date' output due to daylight savings.
 - Fix chef config module in omnibus install. [Jeremy Melvin] (LP: #1583837)
 - Add feature flags to cloudinit.version. [Wesley Wiedenmeier]
 - tox: add a citest environment
 - Further fix regression to support 'password' for default user.
 - fix regression when no chpasswd/list was provided.
 - Support chpasswd/list being a list in addition to a string.
   [Sergio Lystopad] (LP: #1665694)
 - doc: Fix configuration example for cc_set_passwords module.
   [Sergio Lystopad] (LP: #1665773)
 - net: support both ipv4 and ipv6 gateways in sysconfig.
   [Lars Kellogg-Stedman] (LP: #1669504)
 - net: do not raise exception for > 3 nameservers
   [Lars Kellogg-Stedman] (LP: #1670052)
 - ds-identify: report cleanups for config and exit value. (LP: #1669949)
 - ds-identify: move default setting for Ec2/strict_id to a global.
 - ds-identify: record not found in cloud.cfg and always add None.
 - Support warning if the used datasource is not in ds-identify's list.
 - tools/ds-identify: make report mode write namespaced results.
 - Move warning functionality to cloudinit/warnings.py
 - Add profile.d script for showing warnings on login.
 - Z99-cloud-locale-test.sh: install and make consistent.
 - tools/ds-identify: look at cloud.cfg when looking for ec2 strict_id.
 - tools/ds-identify: disable vmware_guest_customization by default.
 - tools/ds-identify: ovf identify vmware guest customization.
 - Identify Brightbox as an Ec2 datasource user. (LP: #1661693)
 - DatasourceEc2: add warning message when not on AWS.
 - ds-identify: add reading of datasource/Ec2/strict_id
 - tools/ds-identify: add support for found or maybe contributing config.
 - tools/ds-identify: read the seed directory on Ec2
 - tools/ds-identify: use quotes in local declarations.
 - tools/ds-identify: fix documentation of policy setting in a comment.
 - ds-identify: only run once per boot unless --force is given.
 - flake8: fix flake8 complaints in previous commit.
 - net: correct errors in cloudinit/net/sysconfig.py
   [Lars Kellogg-Stedman] (LP: #1665441)
 - ec2_utils: fix MetadataLeafDecoder that returned bytes on empty
 - apply the runtime configuration written by ds-identify.
 - ds-identify: fix checking for filesystem label (LP: #1663735)
 - ds-identify: read ds=nocloud properly (LP: #1663723)
 - support nova-lxd by reading platform from environment of pid 1.
   (LP: #1661797)
 - ds-identify: change aarch64 to use the default for non-dmi systems.
 - Remove style checking during build and add latest style checks to tox
   [Joshua Powers] (LP: #1652329)
 - code-style: make master pass pycodestyle (2.3.1) cleanly, currently:
   [Joshua Powers]
 - manual_cache_clean: When manually cleaning touch a file in instance dir.
 - Add tools/ds-identify to identify datasources available.
 - Fix small typo and change iso-filename for consistency [Robin Naundorf]
 - Fix eni rendering of multiple IPs per interface
   [Ryan Harper] (LP: #1657940)
 - tools/mock-meta: support python2 or python3 and ipv6 in both.
 - tests: remove executable bit on test_net, so it runs, and fix it.
 - tests: No longer monkey patch httpretty for python 3.4.2
 - Add 3 ecdsa-sha2-nistp* ssh key types now that they are standardized
   [Lars Kellogg-Stedman] (LP: #1658174)
 - reset httppretty for each test [Lars Kellogg-Stedman] (LP: #1658200)
 - build: fix running Make on a branch with tags other than master
 - EC2: Do not cache security credentials on disk
   [Andrew Jorgensen] (LP: #1638312)
 - doc: Fix typos and clarify some aspects of the part-handler
   [Erik M. Bray]
 - doc: add some documentation on OpenStack datasource.
 - OpenStack: Use timeout and retries from config in get_data.
   [Lars Kellogg-Stedman] (LP: #1657130)
 - Fixed Misc issues related to VMware customization. [Sankar Tanguturi]
 - Fix minor docs typo: perserve > preserve [Jeremy Bicha]
 - Use dnf instead of yum when available
   [Lars Kellogg-Stedman] (LP: #1647118)
 - validate-yaml: use python rather than explicitly python3
 - Get early logging logged, including failures of cmdline url.

0.7.9:
 - doc: adjust headers in tests documentation for consistency.
 - pep8: fix issue found in zesty build with pycodestyle.
 - integration test: initial commit of integration test framework
   [Wesley Wiedenmeier]
 - LICENSE: Allow dual licensing GPL-3 or Apache 2.0 [Jon Grimm]
 - Fix config order of precedence, putting kernel command line over system.
   [Wesley Wiedenmeier] (LP: #1582323)
 - pep8: whitespace fix
 - Update the list of valid ssh keys. [Michael Felt]
 - network: add ENI unit test for statically rendered routes.
 - set_hostname: avoid erroneously appending domain to fqdn
   [Lars Kellogg-Stedman] (LP: #1647910)
 - doc: change 'nobootwait' to 'nofail' in docs [Anhad Jai Singh]
 - Replace an expired bit.ly link in code comment.
 - user-groups: fix bug when groups was provided as string and had spaces
   (LP: #1354694)
 - mounts: use mount -a again to accomplish mounts (LP: #1647708)
 - CloudSigma: Fix bug where datasource was not loaded in local search.
   (LP: #1648380)
 - when adding a user, strip whitespace from group list [Lars Kellogg-Stedman]
   (LP: #1354694)
 - fix decoding of utf-8 chars in yaml test
 - Replace usage of sys_netdev_info with read_sys_net (LP: #1625766)
 - fix problems found in python2.6 test.
 - OpenStack: extend physical types to include hyperv, hw_veb, vhost_user.
   (LP: #1642679)
 - tests: fix assumptions that expected no eth0 in system. (LP: #1644043)
 - net/cmdline: Consider ip= or ip6= on command line not only ip=
   (LP: #1639930)
 - Just use file logging by default (LP: #1643990)
 - Improve formatting for ProcessExecutionError [Wesley Wiedenmeier]
 - flake8: fix trailing white space
 - Doc: various documentation fixes [Sean Bright]
 - cloudinit/config/cc_rh_subscription.py: Remove repos before adding
   [Brent Baude]
 - packages/redhat: fix rpm spec file.
 - main: set TZ in environment if not already set. [Ryan Harper]
 - Azure: No longer rely on walinux agent. (LP: #1538522)
 - disk_setup: Use sectors as unit when formatting MBR disks with sfdisk.
   [Daniel Watkins] (LP: #1460715)
 - Add activate_datasource, for datasource specific code paths. (LP: #1611074)
 - systemd: cloud-init-local use RequiresMountsFor=/var/lib/cloud
   (LP: #1642062)
 - systemd: cloud-init remove After=systemd-networkd-wait-online
 - systemd: cloud-init-local change Before basic to sysinit
 - pep8: fix style errors reported by pycodestyle 2.1.0
 - systemd: drop both Wants and After local-fs.target
 - systemd: networking service adjustments. (LP: #1636912)
 - systemd: replace Before=basic.target, dbus.target with sysinit.target
   (LP: #1629797)
 - doc: Add documentation on stages of boot.
 - doc: make the RST files consistently formated and other improvements.
 - Ec2: fix syntax and tox in previous commit.
 - Ec2: protect against non-dictionary in block-device-mapping.
 - doc: fixed example to not overwrite /etc/hosts [Chris Glass]
 - Doc: fix spelling / typos in ca_certs and scripts_vendor.
 - pyflakes: fix issue with pyflakes 1.3 found in ubuntu zesty-proposed.
 - net/cmdline: Further adjustments to ipv6 support [LaMont Jones]
   (LP: #1621615)
 - Add coverage dependency to bddeb to fix package build.
 - doc: improve HACKING.rst file
 - dmidecode: Allow dmidecode to be used on aarch64 [Robert Schweikert]
 - AliYun: Add new datasource for Ali-Cloud ECS [kaihuan.pkh]
 - Add coverage collection to tox unit tests. [Joshua Powers]
 - cc_users_groups: fix remaing call to ds.normalize_user_groups [Ryan Harper]
 - disk-config: udev settle after partitioning in gpt format. (LP: #1626243)
 - unittests: do not read system /etc/cloud/cloud.cfg.d (LP: #1635350)
 - Add documentation for logging features. [Wesley Wiedenmeier]
 - Add support for snap create-user on Ubuntu Core images. [Ryan Harper]
 - Fix sshd restarts for rhel distros. [Jim Gorz]
 - OpenNebula: replace 'ip' parsing with cloudinit.net usage.
 - Fix python2.6 things found running in centos 6.
 - Move user/group functions to new ug_util file
 - DigitalOcean: enable usage of data source by default.
 - update Gentoo initscripts to run in the correct order [Matthew Thode]
 - MAAS: improve the main of datasource to look at kernel cmdline config.
 - tests: silence the Cheetah UserWarning about NameMapper C version.
 - systemd: Run cloud-init.service Before dbus.socket not dbus.target
   [Daniel Watkins] (LP: #1629797)
 - systemd: run cloud-init.service Before dbus.service (LP: #1629797)
 - unittests: fix use of mock 2.0 'assert_called' when running make check
   [Ryan Harper]
 - Improve module documentation and doc cleanup. [Wesley Wiedenmeier]
 - lxd: Update network config for LXD 2.3 [Stéphane Graber]
 - DigitalOcean: use meta-data for network configruation [Ben Howard]
 - ntp: move to run after apt configuration (LP: #1628337)
 - Decode unicode types in decode_binary [Robert Schweikert]
 - systemd: Ensure that cloud-init-local happens before NetworkManager
 - Allow ephemeral drive to be unpartitioned [Paul Meyer]
 - subp: add 'update_env' argument
 - net: support reading ipv6 dhcp config from initramfs [LaMont Jones]
   (LP: #1621615, #1621507)
 - Adjust mounts and disk configuration for systemd. (LP: #1611074)
 - dmidecode: run dmidecode only on i?86 or x86_64 arch. [Robert Schweikert]
 - systemd: put cloud-init.target After multi-user.target (LP: #1623868)

0.7.8:
 - SmartOS: more improvements for network configuration
 - add ntp config module [Ryan Harper]
 - ChangeLog: update changelog for previous commit.
 - Add distro tags on config modules that should have it.
 - NoCloud: fix bug providing network-interfaces via meta-data. (LP: 1577982)
 - ConfigDrive: recognize 'tap' as a link type. (LP: #1610784)
 - Upgrade to a configobj package new enough to work
 - MAAS: add vendor-data support (LP: #1612313)
 - DigitalOcean: use the v1.json endpoint [Ben Howard]
 - Get Azure endpoint server from DHCP client [Brent Baude]
 - Apt: add new apt configuration format [Christian Ehrhardt]
 - distros: fix get_primary_arch method use of os.uname [Andrew Jorgensen]
 - Fix Gentoo net config generation [Matthew Thode]
 - Minor cleanups to atomic_helper and add unit tests.
 - azure dhclient-hook cleanups
 - network: fix get_interface_mac for bond slave, read_sys_net for ENOTDIR
 - Generate a dummy bond name for OpenStack (LP: #1605749)
 - add install option for openrc [Matthew Thode]
 - Add a module that can configure spacewalk.
 - python2.6: fix dict comprehension usage in _lsb_release.
 - apt-config: allow both old and new format to be present.
   [Christian Ehrhardt] (LP: #1616831)
 - bddeb: add --release flag to specify the release in changelog.
 - salt minion: update default pki directory for newer salt minion.
   (LP: #1609899)
 - Fix typo in default keys for phone_home [Roland Sommer] (LP: #1607810)
 - apt config conversion: treat empty string as not provided.  (LP: #1621180)
 - tests: cleanup tempdirs in apt_source tests
 - systemd: Better support package and upgrade. (LP: #1576692, #1621336)
 - remove obsolete .bzrignore
 - DataSourceOVF: fix user-data as base64 with python3 (LP: #1619394)
 - Allow link type of null in network_data.json [Jon Grimm] (LP: #1621968)

0.7.7:
 - open 0.7.7
 - Digital Ocean: add datasource for Digital Ocean. [Neal Shrader]
 - expose uses_systemd as a distro function (fix rhel7)
 - fix broken 'output' config (LP: #1387340)
 - begin adding cloud config module docs to config modules (LP: #1383510)
 - retain trailing eol from template files (sources.list) when
   rendered with jinja (LP: #1355343)
 - Only use datafiles and initsys addon outside virtualenvs
 - Fix the digital ocean test case on python 2.6
 - Increase the usefulness, robustness, configurability of the chef module
   so that it is more useful, more documented and better for users
 - Fix how '=' signs are not handled that well in ssh_utils (LP: #1391303)
 - Be more tolerant of ssh keys passed into 'ssh_authorized_keys'; allowing
   for list, tuple, set, dict, string types and warning on other unexpected
   types
 - Update to use newer/better OMNIBUS_URL for chef module
 - GCE: Allow base64 encoded user-data (LP: #1404311) [Wayne Witzell III]
 - GCE: use short hostname rather than fqdn (LP: #1383794) [Ben Howard]
 - systemd: make init stage run before login prompts shown [Steve Langasek]
 - hostname: on first boot apply hostname to be same as is written for
   persistent hostname.  (LP: #1246485)
 - remove usage of dmidecode on linux in favor of /sys interface [Ben Howard]
 - python3 support [Barry Warsaw, Daniel Watkins, Josh Harlow] (LP: #1247132)
 - support managing gpt partitions in disk config [Daniel Watkins]
 - Azure: utilze gpt support for ephemeral formating [Daniel Watkins]
 - CloudStack: support fetching password from virtual router [Daniel Watkins]
   (LP: #1422388)
 - readurl, read_file_or_url returns bytes, user must convert as necessary
 - SmartOS: use v2 metadata service (LP: #1436417) [Daniel Watkins]
 - NoCloud: fix local datasource claiming found without explicit dsmode
 - Snappy: add support for installing snappy packages and configuring.
 - systemd: use network-online instead of network.target (LP: #1440180)
   [Steve Langasek]
 - Add functionality to fixate the uid of a newly added user.
 - Don't overwrite the hostname if the user has changed it after we set it.
 - GCE datasource does not handle instance ssh keys (LP: 1403617)
 - sysvinit: make cloud-init-local run before network (LP: #1275098)
   [Surojit Pathak]
 - Azure: do not re-set hostname if user has changed it (LP: #1375252)
 - Fix exception when running with no arguments on Python 3. [Daniel Watkins]
 - Centos: detect/expect use of systemd on centos 7. [Brian Rak]
 - Azure: remove dependency on walinux-agent [Daniel Watkins]
 - EC2: know about eu-central-1 availability-zone (LP: #1456684)
 - Azure: remove password from on-disk ovf-env.xml (LP: #1443311) [Ben Howard]
 - Doc: include information on user-data in OpenStack [Daniel Watkins]
 - Systemd: check for systemd using sd_booted symantics (LP: #1461201)
   [Lars Kellogg-Stedman]
 - Add an rh_subscription module to handle registration of Red Hat instances.
   [Brent Baude]
 - cc_apt_configure: fix importing keys under python3 (LP: #1463373)
 - cc_growpart: fix specification of 'devices' list (LP: #1465436)
 - CloudStack: fix password setting on cloudstack > 4.5.1 (LP: #1464253)
 - GCE: fix determination of availability zone (LP: #1470880)
 - ssh: generate ed25519 host keys (LP: #1461242)
 - distro mirrors: provide datasource to mirror selection code to support
   GCE regional mirrors. (LP: #1470890)
 - add udev rules that identify ephemeral device on Azure (LP: #1411582)
 - _read_dmi_syspath: fix bad log message causing unintended exception
 - rsyslog: add additional configuration mode (LP: #1478103)
 - status_wrapper in main: fix use of print_exc when handling exception
 - reporting: add reporting module for web hook or logging of events.
 - NoCloud: fix consumption of vendordata (LP: #1493453)
 - power_state_change: support 'condition' to disable or enable poweroff
 - ubuntu fan: support for config and installing of ubuntu fan (LP: #1504604)
 - Azure: support extracting SSH key values from ovf-env.xml (LP: #1506244)
 - AltCloud: fix call to udevadm settle (LP: #1507526)
 - Ubuntu templates: modify sources.list template to provide same sources
   as install from server or desktop ISO. (LP: #1177432)
 - cc_mounts: use 'nofail' if system uses systemd. (LP: #1514485)
 - Azure: get instance id from dmi instead of SharedConfig (LP: #1506187)
 - systemd/power_state: fix power_state to work even if cloud-final
   exited non-zero (LP: #1449318)
 - SmartOS: Add support for Joyent LX-Brand Zones (LP: #1540965)
   [Robert C Jennings]
 - systemd: support using systemd-detect-virt to detect container
   (LP: #1539016) [Martin Pitt]
 - docs: fix lock_passwd documentation [Robert C Jennings]
 - Azure: Handle escaped quotes in WALinuxAgentShim.find_endpoint.
   (LP: #1488891) [Dan Watkins]
 - lxd: add support for setting up lxd using 'lxd init' (LP: #1522879)
 - Add Image Customization Parser for VMware vSphere Hypervisor
   Support. [Sankar Tanguturi]
 - timezone: use a symlink rather than copy for /etc/localtime
   unless it is already a file (LP: #1543025).
 - Enable password changing via a hashed string [Alex Sirbu]
 - Added BigStep datasource [Alex Sirbu]
 - No longer run pollinate in seed_random (LP: #1554152)
 - groups: add defalt user to 'lxd' group.  Create groups listed
   for a user if they do not exist. (LP: #1539317)
 - dmi data: fix failure of reading dmi data for unset dmi values
 - doc: mention label for nocloud datasource must be 'cidata' [Peter Hurley]
 - ssh_pwauth: fix module to support 'unchanged' and match behavior
   described in documentation [Chris Cosby]
 - quickly check to see if the previous instance id is still valid to
   avoid dependency on network metadata service on every boot (LP: #1553815)
 - support network configuration in cloud-init --local with support
   device naming via systemd.link.
 - FreeBSD: add support for installing packages, setting password and
   timezone.  Change default user to 'freebsd'. [Ben Arblaster]
 - locale: list unsupported environment settings in warning (LP: #1558069)
 - disk_setup: correctly send --force to mkfs on block devices (LP: #1548772)
 - chef: fix chef install from gems (LP: #1553345)
 - systemd: do not specify After of obsolete syslog.target (LP: #1536964)
 - centos: Ensure that resolve conf object is written as a str (LP: #1479988)
 - chef: straighten out validation_cert and validation_key (LP: #1568940)
 - phone_home: allow usage of fqdn (LP: #1566824) [Ollie Armstrong]
 - cloudstack: Only use DHCPv4 lease files as a datasource (LP: #1576273)
   [Wido den Hollander]
 - Paths: fix instance path if datasource's id has a '/'. (LP: #1575938)
   [Robert Jennings]
 - Ec2: do not retry requests for user-data path on 404.
 - settings on the kernel command line (cc:) override all local settings
   rather than only those in /etc/cloud/cloud.cfg (LP: #1582323)
 - Improve merging documentation [Daniel Watkins]
 - apt sources: support inserting key/key-id only, custom sources.list,
   long gpg key fingerprints with spaces, and dictionary format (LP: #1574113)
 - SmartOS: datasource improvements and support for metadata service
   providing networking information.
 - Datasources: centrally handle 'dsmode' and no longer require datasources
   to "pass" if modules_init should be executed with network access.
 - ConfigDrive: improved support for networking information from
   a network_data.json or older interfaces formated network_config.
 - Change missing Cheetah log warning to debug [Andrew Jorgensen]
 - Remove trailing dot from GCE metadata URL (LP: #1581200) [Phil Roche]
 - support network rendering to sysconfig (for centos and RHEL)
 - write_files: if no permissions are given, just use default without warn.
 - user_data: fix error when user-data is not utf-8 decodable (LP: #1532072)
 - fix mcollective module with python3 (LP: #1597699) [Sergii Golovatiuk]

0.7.6:
 - open 0.7.6
 - Enable vendordata on CloudSigma datasource (LP: #1303986)
 - Poll on /dev/ttyS1 in CloudSigma datasource only if dmidecode says
   we're running on cloudsigma (LP: #1316475) [Kiril Vladimiroff]
 - SmartOS test: do not require existance of /dev/ttyS1. [LP: #1316597]
 - doc: fix user-groups doc to reference plural ssh-authorized-keys
   (LP: #1327065) [Joern Heissler]
 - fix 'make test' in python 2.6
 - support jinja2 as a templating engine.  Drop the hard requirement on
   cheetah.  This helps in python3 effort. (LP: #1219223)
 - change install path for systemd files to /lib/systemd/system
   [Dimitri John Ledkov]
 - change trunk debian packaging to use pybuild and drop cdbs.
   [Dimitri John Ledkov]
 - SeLinuxGuard: remove invalid check that looked for stat.st_mode in os.lstat.
 - do not write comments in /etc/timezone (LP: #1341710)
 - ubuntu: provide 'ubuntu-init-switch' module to aid in systemd testing.
 - status/result json: remove 'end' entry which was always null
 - systemd: make cloud-init block ssh service startup to guarantee keys
   are generated. [Jordan Evans] (LP: #1333920)
 - default settings: fix typo resulting in OpenStack and GCE not working
   unless config explicitly provided (LP: #1329583) [Garrett Holmstrom])
 - fix rendering resolv.conf if no 'options' are provided (LP: #1328953)
 - docs: fix disk-setup to reference 'table_type' [Rail Aliiev] (LP: #1313114)
 - ssh_authkey_fingerprints: fix bug that prevented disabling the module.
   (LP: #1340903) [Patrick Lucas]
 - no longer use pylint as a checker, fix pep8 [Jay Faulkner].
 - Openstack: do not load some urls twice.
 - FreeBsd: fix initscripts and add working config file [Harm Weites]
 - Datasource: fix broken logic to provide hostname if datasource does not
   provide one
 - Improved and less verbose logging.
 - resizefs: first check that device is writable.
 - configdrive: fix reading of vendor data to be like metadata service reader.
   [Jay Faulkner]
 - resizefs: fix broken background resizing [Jay Faulkner] (LP: #1338614)
 - cc_grub_dpkg: fix EC2 hvm instances to avoid prompt on grub update.
   (LP: #1336855)
 - FreeBsd: support config drive datasource [Joseph bajin]
 - cc_mounts: support creating a swap file
 - DigitalOcean & GCE: fix get_hostname consistency
0.7.5:
 - open 0.7.5
 - Add a debug log message around import failures
 - add a 'debug' module for easily printing out some information about
   datasource and cloud-init [Shraddha Pandhe]
 - support running apt with 'eatmydata' via configuration token
   apt_get_wrapper (LP: #1236531).
 - convert paths provided in config-drive 'files' to string before writing
   (LP: #1260072).
 - Azure: minor changes in logging output. ensure filenames are strings (not
   unicode).
 - config/cloud.cfg.d/05_logging.cfg: provide a default 'output' setting, to
   redirect cloud-init stderr and stdout /var/log/cloud-init-output.log.
 - drop support for resizing partitions with parted entirely (LP: #1212492).
   This was broken as it was anyway.
 - add support for vendordata in SmartOS and NoCloud datasources.
 - drop dependency on boto for crawling ec2 metadata service.
 - add 'Requires' on sudo (for OpenNebula datasource) in rpm specs, and
   'Recommends' in the debian/control.in [Vlastimil Holer]
 - if mount_info reports /dev/root is a device path for /, then convert
   that to a device via help of kernel cmdline.
 - configdrive: consider partitions as possible datasources if they have
   theh correct filesystem label. [Paul Querna]
 - initial freebsd support [Harm Weites]
 - fix in is_ipv4 to accept IP addresses with a '0' in them.
 - Azure: fix issue when stale data in /var/lib/waagent (LP: #1269626)
 - skip config_modules that declare themselves only verified on a set of
   distros.  Add them to 'unverified_modules' list to run anyway.
 - Add CloudSigma datasource [Kiril Vladimiroff]
 - Add initial support for Gentoo and Arch distributions [Nate House]
 - Add GCE datasource [Vaidas Jablonskis]
 - Add native Openstack datasource which reads openstack metadata
   rather than relying on EC2 data in openstack metadata service.
 - SmartOS, AltCloud: disable running on arm systems due to bug
   (LP: #1243287, #1285686) [Oleg Strikov]
 - Allow running a command to seed random, default is 'pollinate -q'
   (LP: #1286316) [Dustin Kirkland]
 - Write status to /run/cloud-init/status.json for consumption by
   other programs (LP: #1284439)
 - Azure: if a reboot causes ephemeral storage to be re-provisioned
   Then we need to re-format it. (LP: #1292648)
 - OpenNebula: support base64 encoded user-data
   [Enol Fernandez, Peter Kotcauer]
0.7.4:
 - fix issue mounting 'ephemeral0' if ephemeral0 was an alias for a
   partitioned block device with target filesystem on ephemeral0.1.
   (LP: #1236594)
 - fix DataSourceAzure incompatibility with 2.6 (LP: #1232175)
 - fix power_state_change config module so that example works.  Improve
   its documentation and add reference to 'timeout'
 - support apt-add-archive with 'cloud-archive:' format.  (LP: #1244355)
 - Change SmartOS verb for availability zone (LP: #1249124)
 - documentation fix for boothooks to use 'cloud-init-per'
 - fix resizefs module by supporting kernels that do not have
   /proc/PID/mountinfo.  (LP: #1248625) [Tim Daly Jr.]
 - fix 'make rpm' by removing 0.6.4 entry from ChangeLog (LP: #1241834)
0.7.3:
 - fix omnibus chef installer (LP: #1182265) [Chris Wing]
 - small fix for OVF datasource for iso transport on non-iso9660 filesystem
 - determine if upstart version is suitable for
   'initctl reload-configuration' (LP: #1124384).  If so, then invoke it.
   supports setting up instance-store disk with partition table and filesystem.
 - add Azure datasource.
 - add support for SuSE / SLES [Juerg Haefliger]
 - add a trailing carriage return to chpasswd input, which reportedly
   caused a problem on rhel5 if missing.
 - support individual MIME segments to be gzip compressed (LP: #1203203)
 - always finalize handlers even if processing failed (LP: #1203368)
 - support merging into cloud-config via jsonp. (LP: #1200476)
 - add datasource 'SmartOS' for Joyent Cloud.  Adds a dependency on serial.
 - add 'log_time' helper to util for timing how long things take
   which also reads from uptime. uptime is useful as clock may change during
   boot due to ntp.
 - prefer growpart resizer to 'parted resizepart' (LP: #1212492)
 - support random data seed from config drive or azure, and a module
   'seed_random' to read that and write it to /dev/urandom.
 - add OpenNebula Datasource [Vlastimil Holer]
 - add 'cc_disk_setup' config module for paritioning disks and creating
   filesystems.  Useful if attached disks are not formatted (LP: #1218506)
 - Fix usage of libselinux-python when selinux is disabled. [Garrett Holmstrom]
 - multi_log: only write to /dev/console if it exists [Garrett Holmstrom]
 - config/cloud.cfg: add 'sudo' to list groups for the default user
   (LP: #1228228)
 - documentation fix for use of 'mkpasswd' [Eric Nordlund]
 - respect /etc/growroot-disabled file (LP: #1234331)
0.7.2:
 - add a debian watch file
 - add 'sudo' entry to ubuntu's default user (LP: #1080717)
 - fix resizefs module when 'noblock' was provided (LP: #1080985)
 - make sure there is no blank line before cloud-init entry in
   there are no blank lines in /etc/ca-certificates.conf (LP: #1077020)
 - fix sudoers writing when entry is a string (LP: #1079002)
 - tools/write-ssh-key-fingerprints: use '-s' rather than '--stderr'
   option (LP: #1083715)
 - make install of puppet configurable (LP: #1090205) [Craig Tracey]
 - support omnibus installer for chef [Anatoliy Dobrosynets]
 - fix bug where cloud-config in user-data could not modify system_info
   settings (LP: #1090482)
 - fix CloudStack DataSource to use Virtual Router as described by
   CloudStack documentation if it is available by searching through dhclient
   lease files.  If it is not available, then fall back to the default
   gateway. (LP: #1089989)
 - fix redaction of password field in log (LP: #1096417)
 - fix to cloud-config user setup.  Previously, lock_passwd was broken and
   all accounts would be locked unless 'system' was given (LP: #1096423).
 - Allow 'sr0' (or sr[0-9]) to be specified without /dev/ as a source for
   mounts. [Vlastimil Holer]
 - allow config-drive-data to come from a CD device by more correctly
   filtering out partitions.  (LP: #1100545)
 - setup docs to be available on read-the-docs
   https://cloudinit.readthedocs.org/en/latest/ (LP: #1093039)
 - add HACKING file for information on contributing
 - handle the legacy 'user:' configuration better, making it affect the
   configured OS default user (LP: #1100920)
 - Adding a resolv.conf configuration module (LP: #1100434).  Currently only
   working on redhat systems (no support for resolvconf)
 - support grouping linux distros into "os_families".  This allows a module
   to operate on the family (redhat or debian) rather than the distro (ubuntu,
   debian, fedora, rhel) (LP: #1100029)
 - fix /etc/hosts writing when templates are used (LP: #1100036)
 - add package versioning logic to package installation
   functionality (LP: #1108047)
 - fix documentation for write_files to correctly list 'permissions'
   rather than 'perms' (LP: #1111205)
 - cloud-init-container.conf: ensure /run/network before running ifquery
 - DataSourceNoCloud: allow user-data and meta-data to be specified
   in config (LP: #1115833).
 - improve debian support in sysvinit scripts, package build scripts, and
   split sources.list template to be distro specific.
 - support for resizing btrfs root filesystems [Blair Zajac]
 - fix issue when writing ssh keys to .ssh/authorized_keys (LP: #1136343)
 - upstart: cloud-init-nonet.conf trap the TERM signal, so that dmesg or other
   output does not get a 'killed by TERM signal' message.
 - support resizing partitions via growpart or parted (LP: #1136936)
 - allow specifying apt-get command in distro config ('apt_get_command')
 - support different and user-suppliable merging algorithms for cloud-config
   (LP: #1023179)
 - use python-requests rather than urllib2.  By using recent versions of
   python-requests, we get https support (LP: #1067888).
 - make apt-get invoke 'dist-upgrade' rather than 'upgrade' for
   package_upgrade. (LP: #1164147)
 - improvements for systemd with Fedora 18
 - workaround 2.6 kernel issue that stopped blkid from showing /dev/sr0
 - add new, backwards compatible merging syntax so merging of cloud-config
   can be more useful.

0.7.1:
 - sysvinit: fix missing dependency in cloud-init job for RHEL 5.6
 - config-drive: map hostname to local-hostname (LP: #1061964)
 - landscape: install landscape-client package if not installed.
   only take action if cloud-config is present (LP: #1066115)
 - cc_landscape: restart landscape after install or config (LP: #1070345)
 - multipart/archive.  do not fail on unknown headers in multipart
   mime or cloud-archive config (LP: #1065116).
 - tools/Z99-cloud-locale-test.sh: avoid warning when user's shell is
   zsh (LP: #1073077)
 - fix stack trace when unknown user-data input had unicode (LP: #1075756)
 - split 'apt-update-upgrade' config module into 'apt-configure' and
   'package-update-upgrade-install'.  The 'package-update-upgrade-install'
   will be a cross distro module.
 - Cleanups:
   - Remove usage of paths.join, as all code should run through util helpers
   - Fix pylint complaining about tests folder 'helpers.py' not being found
   - Add a pylintrc file that is used instead options hidden in 'run_pylint'
 - fix bug where cloud-config from user-data could not affect system_info
   settings [revno 703] (LP: #1076811)
 - for write fqdn to system config for rh/fedora [revno 704]
 - add yaml/cloud config examples checking tool [revno 706]
 - Fix the merging of group configuration when that group configuration is a
   dict => members. [revno 707]
 - add yum_add_repo configuration module for adding additional yum repos
 - fix public key importing with config-drive-v2 datasource (LP: #1077700)
 - handle renaming and fixing up of marker names (LP: 1075980) [revno 710]
   this relieves that burden from the distro/packaging.
 - group config: fix how group members weren't being translated correctly
   when the group: [member, member...] format was used (LP: #1077245)
 - sysconfig: fix how the /etc/sysconfig/network should be using the fully
   qualified domain name instead of the partially qualified domain name
   which is used in the ubuntu/debian case (LP: #1076759)
 - fix how string escaping was not working when the string was a unicode
   string which was causing the warning message not to be written
   out (LP: #1075756)
 - for boto > 0.6.0 there was a lazy load of the metadata added, when
   cloud-init runs the usage of this lazy loading is hidden and since that lazy
   loading will be performed on future attribute access we must traverse the
   lazy loaded dictionary and force it to full expand so that if cloud-init
   blocks the ec2 metadata port the lazy loaded dictionary will continue
   working properly instead of trying to make additional url calls which will
   fail (LP: #1068801)
 - use a set of helper/parsing classes to perform system configuration
   for easier test.  (/etc/sysconfig, /etc/hostname, resolv.conf, /etc/hosts)
 - add power_state_change config module for shutting down stystem after
   cloud-init finishes. (LP: #1064665)
0.7.0:
 - add a 'exception_cb' argument to 'wait_for_url'.  If provided, this
   method will be called back with the exception received and the message.
 - utilize the 'exception_cb' above to modify the oauth timestamp in
   DataSourceMAAS requests if a 401 or 403 is received. (LP: #978127)
 - catch signals and exit rather than stack tracing
 - if logging fails, enable a fallback logger by patching the logging module
 - do not 'start networking' in cloud-init-nonet, but add
   cloud-init-container job that runs only if in container and emits
   net-device-added (LP: #1031065)
 - search only top level dns for 'instance-data' in
   DataSourceEc2 (LP: #1040200)
 - add support for config-drive-v2 (LP:#1037567)
 - support creating users, including the default user.
   [Ben Howard] (LP: #1028503)
 - add apt_reboot_if_required to reboot if an upgrade or package installation
   forced the need for one (LP: #1038108)
 - allow distro mirror selection to include availability-zone (LP: #1037727)
 - allow arch specific mirror selection (select ports.ubuntu.com on arm)
   LP: #1028501
 - allow specification of security mirrors (LP: #1006963)
 - add the 'None' datasource (LP: #906669), which will allow jobs
   to run even if there is no "real" datasource found.
 - write ssh authorized keys to console, ssh_authkey_fingerprints
   config module [Joshua Harlow] (LP: #1010582)
 - Added RHEVm and vSphere support as source AltCloud [Joseph VLcek]
 - add write-files module (LP: #1012854)
 - Add setuptools + cheetah to debian package build dependencies (LP: #1022101)
 - Adjust the sysvinit local script to provide 'cloud-init-local' and have
   the cloud-config script depend on that as well.
 - Add the 'bzr' name to all packages built
 - Reduce logging levels for certain non-critical cases to DEBUG instead of the
   previous level of WARNING
 - unified binary that activates the various stages
   - Now using argparse + subcommands to specify the various CLI options
 - a stage module that clearly separates the stages of the different
   components (also described how they are used and in what order in the
   new unified binary)
 - user_data is now a module that just does user data processing while the
   actual activation and 'handling' of the processed user data is done via
   a separate set of files (and modules) with the main 'init' stage being the
   controller of this
   - creation of boot_hook, cloud_config, shell_script, upstart_job version 2
     modules (with classes that perform there functionality) instead of those
     having functionality that is attached to the cloudinit object (which
     reduces reuse and limits future functionality, and makes testing harder)
 - removal of global config that defined paths, shared config, now this is
   via objects making unit testing testing and global side-effects a non issue
 - creation of a 'helpers.py'
   - this contains an abstraction for the 'lock' like objects that the various
     module/handler running stages use to avoid re-running a given
     module/handler for a given frequency. this makes it separated from
     the actual usage of that object (thus helpful for testing and clear lines
     usage and how the actual job is accomplished)
     - a common 'runner' class is the main entrypoint using these locks to
       run function objects passed in (along with there arguments) and there
       frequency
   - add in a 'paths' object that provides access to the previously global
     and/or config based paths (thus providing a single entrypoint object/type
     that provides path information)
       - this also adds in the ability to change the path when constructing
       that path 'object' and adding in additional config that can be used to
       alter the root paths of 'joins' (useful for testing or possibly useful
       in chroots?)
        - config options now avaiable that can alter the 'write_root' and the
         'read_root' when backing code uses the paths join() function
   - add a config parser subclass that will automatically add unknown sections
     and return default values (instead of throwing exceptions for these cases)
   - a new config merging class that will be the central object that knows
     how to do the common configuration merging from the various configuration
     sources. The order is the following:
     - cli config files override environment config files
       which override instance configs which override datasource
       configs which override base configuration which overrides
       default configuration.
 - remove the passing around of the 'cloudinit' object as a 'cloud' variable
   and instead pass around an 'interface' object that can be given to modules
   and handlers as there cloud access layer while the backing of that
   object can be varied (good for abstraction and testing)
 - use a single set of functions to do importing of modules
 - add a function in which will search for a given set of module names with
   a given set of attributes and return those which are found
 - refactor logging so that instead of using a single top level 'log' that
   instead each component/module can use its own logger (if desired), this
   should be backwards compatible with handlers and config modules that used
   the passed in logger (its still passed in)
   - ensure that all places where exception are caught and where applicable
     that the util logexc() is called, so that no exceptions that may occur
     are dropped without first being logged (where it makes sense for this
     to happen)
 - add a 'requires' file that lists cloud-init dependencies
   - applying it in package creation (bdeb and brpm) as well as using it
     in the modified setup.py to ensure dependencies are installed when
     using that method of packaging
 - add a 'version.py' that lists the active version (in code) so that code
   inside cloud-init can report the version in messaging and other config files
 - cleanup of subprocess usage so that all subprocess calls go through the
   subp() utility method, which now has an exception type that will provide
   detailed information on python 2.6 and 2.7
 - forced all code loading, moving, chmod, writing files and other system
   level actions to go through standard set of util functions, this greatly
   helps in debugging and determining exactly which system actions cloud-init
   is performing
 - adjust url fetching and url trying to go through a single function that
   reads urls in the new 'url helper' file, this helps in tracing, debugging
   and knowing which urls are being called and/or posted to from with-in
   cloud-init code
   - add in the sending of a 'User-Agent' header for all urls fetched that
     do not provide there own header mapping, derive this user-agent from
     the following template, 'Cloud-Init/{version}' where the version is the
     cloud-init version number
 - using prettytable for netinfo 'debug' printing since it provides a standard
   and defined output that should be easier to parse than a custom format
 - add a set of distro specific classes, that handle distro specific actions
   that modules and or handler code can use as needed, this is organized into
   a base abstract class with child classes that implement the shared
   functionality. config determines exactly which subclass to load, so it can
   be easily extended as needed.
   - current functionality
      - network interface config file writing
      - hostname setting/updating
      - locale/timezone/ setting
      - updating of /etc/hosts (with templates or generically)
      - package commands (ie installing, removing)/mirror finding
      - interface up/down activating
   - implemented a debian + ubuntu subclass
   - implemented a redhat + fedora subclass
 - adjust the root 'cloud.cfg' file to now have distrobution/path specific
   configuration values in it. these special configs are merged as the normal
   config is, but the system level config is not passed into modules/handlers
   - modules/handlers must go through the path and distro object instead
 - have the cloudstack datasource test the url before calling into boto to
   avoid the long wait for boto to finish retrying and finally fail when
   the gateway meta-data address is unavailable
 - add a simple mock ec2 meta-data python based http server that can serve a
   very simple set of ec2 meta-data back to callers
      - useful for testing or for understanding what the ec2 meta-data
        service can provide in terms of data or functionality
 - for ssh key and authorized key file parsing add in classes and util
   functions that maintain the state of individual lines, allowing for a
   clearer separation of parsing and modification (useful for testing and
   tracing)
 - add a set of 'base' init.d scripts that can be used on systems that do
   not have full upstart or systemd support (or support that does not match
   the standard fedora/ubuntu implementation)
   - currently these are being tested on RHEL 6.2
 - separate the datasources into there own subdirectory (instead of being
   a top-level item), this matches how config 'modules' and user-data
   'handlers' are also in there own subdirectory (thus helping new developers
   and others understand the code layout in a quicker manner)
 - add the building of rpms based off a new cli tool and template 'spec' file
   that will templatize and perform the necessary commands to create a source
   and binary package to be used with a cloud-init install on a 'rpm'
   supporting system
   - uses the new standard set of requires and converts those pypi requirements
     into a local set of package requirments (that are known to exist on RHEL
     systems but should also exist on fedora systems)
 - adjust the bdeb builder to be a python script (instead of a shell script)
   and make its 'control' file a template that takes in the standard set of
   pypi dependencies and uses a local mapping (known to work on ubuntu) to
   create the packages set of dependencies (that should also work on
   ubuntu-like systems)
 - pythonify a large set of various pieces of code
   - remove wrapping return statements with () when it has no effect
   - upper case all constants used
   - correctly 'case' class and method names (where applicable)
   - use os.path.join (and similar commands) instead of custom path creation
   - use 'is None' instead of the frowned upon '== None' which picks up a large
     set of 'true' cases than is typically desired (ie for objects that have
     there own equality)
   - use context managers on locks, tempdir, chdir, file, selinux, umask,
     unmounting commands so that these actions do not have to be closed and/or
     cleaned up manually in finally blocks, which is typically not done and
     will eventually be a bug in the future
   - use the 'abc' module for abstract classes base where possible
      - applied in the datasource root class, the distro root class, and the
        user-data v2 root class
 - when loading yaml, check that the 'root' type matches a predefined set of
   valid types (typically just 'dict') and throw a type error if a mismatch
   occurs, this seems to be a good idea to do when loading user config files
 - when forking a long running task (ie resizing a filesytem) use a new util
   function that will fork and then call a callback, instead of having to
   implement all that code in a non-shared location (thus allowing it to be
   used by others in the future)
 - when writing out filenames, go through a util function that will attempt to
   ensure that the given filename is 'filesystem' safe by replacing '/' with
   '_' and removing characters which do not match a given whitelist of allowed
   filename characters
 - for the varying usages of the 'blkid' command make a function in the util
   module that can be used as the single point of entry for interaction with
   that command (and its results) instead of having X separate implementations
 - place the rfc 8222 time formatting and uptime repeated pieces of code in the
   util module as a set of function with the name 'time_rfc2822'/'uptime'
 - separate the pylint+pep8 calling from one tool into two indivudal tools so
   that they can be called independently, add make file sections that can be
   used to call these independently
 - remove the support for the old style config that was previously located in
   '/etc/ec2-init/ec2-config.cfg', no longer supported!
 - instead of using a altered config parser that added its own 'dummy' section
   on in the 'mcollective' module, use configobj which handles the parsing of
   config without sections better (and it also maintains comments instead of
   removing them)
 - use the new defaulting config parser (that will not raise errors on sections
   that do not exist or return errors when values are fetched that do not
   exist) in the 'puppet' module
 - for config 'modules' add in the ability for the module to provide a list of
   distro names which it is known to work with, if when ran and the distro
   being used name does not match one of those in this list, a warning will be
   written out saying that this module may not work correctly on this
   distrobution
 - for all dynamically imported modules ensure that they are fixed up before
   they are used by ensuring that they have certain attributes, if they do not
   have those attributes they will be set to a sensible set of defaults instead
 - adjust all 'config' modules and handlers to use the adjusted util functions
   and the new distro objects where applicable so that those pieces of code can
   benefit from the unified and enhanced functionality being provided in that
   util module
 - fix a potential bug whereby when a #includeonce was encountered it would
   enable checking of urls against a cache, if later a #include was encountered
   it would continue checking against that cache, instead of refetching (which
   would likely be the expected case)
 - add a openstack/nova based pep8 extension utility ('hacking.py') that allows
   for custom checks (along with the standard pep8 checks) to occur when
   running 'make pep8' and its derivatives
 - support relative path in AuthorizedKeysFile (LP: #970071).
 - make apt-get update run with --quiet (suitable for logging) (LP: #1012613)
 - cc_salt_minion: use package 'salt-minion' rather than 'salt' (LP: #996166)
 - use yaml.safe_load rather than yaml.load (LP: #1015818)
0.6.3:
 - add sample systemd config files [Garrett Holmstrom]
 - add Fedora support [Garrent Holstrom] (LP: #883286)
 - fix bug in netinfo.debug_info if no net devices available (LP: #883367)
 - use python module hashlib rather than md5 to avoid deprecation warnings.
 - support configuration of mirror based on dns name ubuntu-mirror in
   local domain.
 - support setting of Acquire::HTTP::Proxy via 'apt_proxy'
 - DataSourceEc2: more resilliant to slow metadata service
   - config change: 'retries' dropped, 'max_wait' added, timeout increased
 - close stdin in all cloud-init programs that are launched at boot
   (LP: #903993)
 - revert management of /etc/hosts to 0.6.1 style (LP: #890501, LP: #871966)
 - write full ssh keys to console for easy machine consumption (LP: #893400)
 - put INSTANCE_ID environment variable in bootcmd scripts
 - add 'cloud-init-per' script for easily running things with a given frequency
 - replace cloud-init-run-module with cloud-init-per
 - support configuration of landscape-client via cloud-config (LP: #857366)
 - part-handlers now get base64 decoded content rather than 2xbase64 encoded
   in the payload parameter. (LP: #874342)
 - add test case framework [Mike Milner] (LP: #890851)
 - fix pylint warnings [Juerg Haefliger] (LP: #914739)
 - add support for adding and deleting CA Certificates [Mike Milner]
   (LP: #915232)
 - in ci-info lines, use '.' to indicate empty field for easier machine reading
 - support empty lines in "#include" files (LP: #923043)
 - support configuration of salt minions (Jeff Bauer) (LP: #927795)
 - DataSourceOVF: only search for OVF data on ISO9660 filesystems (LP: #898373)
 - DataSourceConfigDrive: support getting data from openstack config drive
   (LP: #857378)
 - DataSourceNoCloud: support seed from external disk of ISO or vfat
   (LP: #857378)
 - DataSourceNoCloud: support inserting /etc/network/interfaces
 - DataSourceMaaS: add data source for Ubuntu Machines as a Service (MaaS)
   (LP: #942061)
 - DataSourceCloudStack: add support for CloudStack datasource [Cosmin Luta]
 - add option 'apt_pipelining' to address issue with S3 mirrors
   (LP: #948461) [Ben Howard]
 - warn on non-multipart, non-handled user-data [Martin Packman]
 - run resizefs in the background in order to not block boot (LP: #961226)
 - Fix bug in Chef support where validation_key was present in config, but
   'validation_cert' was not (LP: #960547)
 - Provide user friendly message when an invalid locale is set
   [Ben Howard] (LP: #859814)
 - Support reading cloud-config from kernel command line parameter and
   populating local file with it, which can then provide data for DataSources
 - improve chef examples for working configurations on 11.10 and 12.04
   [Lorin Hochstein] (LP: #960564)

0.6.2:
 - fix bug where update was not done unless update was explicitly set.
   It would not be run if 'upgrade' or packages were set to be installed
 - fix bug in part-handler code, that prevented working part-handlers
   (LP: #739694)
 - fix bug in resizefs cloud-config that would cause trace based on
   failure of 'blkid /dev/root' (LP: #726938)
 - convert dos formated files to unix for user-scripts, boothooks,
   and upstart jobs (LP: #744965)
 - fix bug in seeding of grub dpkg configuration (LP: #752361) due
   to renamed devices in newer (natty) kernels (/dev/sda1 -> /dev/xvda1)
 - make metadata urls configurable, to support eucalyptus in
   STATIC or SYSTEM modes (LP: #761847)
 - support disabling byobu in cloud-config
 - run cc_ssh as a cloud-init module so it is guaranteed to run before
   ssh starts (LP: #781101)
 - make prefix for keys added to /root/.ssh/authorized_keys configurable
   and add 'no-port-forwarding,no-agent-forwarding,no-X11-forwarding'
   to the default (LP: #798505)
 - make 'cloud-config ready' command configurable (LP: #785551)
 - make fstab fields used to 'fill in' shorthand entries configurable
   This means you do not have to have 'nobootwait' in the values
   (LP: #785542)
 - read /etc/ssh/sshd_config for AuthorizedKeysFile rather than
   assuming ~/.ssh/authorized_keys (LP: #731849)
 - fix cloud-init in ubuntu lxc containers (LP: #800824)
 - sanitize hosts file for system's hostname to 127.0.1.1 (LP: #802637)
 - add chef support (cloudinit/CloudConfig/cc_chef.py) (LP: ##798844)
 - do not give trace on failure to resize in lxc container (LP: #800856)
 - increase the timeout on url gets for "seedfrom" values (LP: #812646)
 - do not write entries for ephemeral0 on t1.micro (LP: #744019)
 - support 'include-once' so that expiring or one-time use urls can
   be used for '#include' to provide sensitive data.
 - support for passing public and private keys to mcollective via cloud-config
 - support multiple staticly configured network devices, as long as
   all of them come up early (LP: #810044)
 - Changes to handling user data mean that:
   * boothooks will now run more than once as they were intended (and as
     bootcmd commands do)
   * cloud-config and user-scripts will be updated from user data every boot
 - Fix issue where 'isatty' would return true for apt-add-repository.
   apt-add-repository would get stdin which was attached to a terminal
   (/dev/console) and would thus hang when running during boot.  (LP: 831505)
   This was done by changing all users of util.subp to have None input unless
   specified
 - Add some debug info to the console when cloud-init runs.
   This is useful if debugging, IP and route information is printed to the
   console.
 - change the mechanism for handling .ssh/authorized_keys, to update entries
   rather than appending.  This ensures that the authorized_keys that are
   being inserted actually do something (LP: #434076, LP: #833499)
 - log warning on failure to set hostname (LP: #832175)
 - upstart/cloud-init-nonet.conf: wait for all network interfaces to be up
   allow for the possibility of /var/run != /run.
 - DataSourceNoCloud, DataSourceOVF : do not provide a default hostname.
   This way the configured hostname of the system will be used if not provided
   by metadata (LP: #838280)
 - DataSourceOVF: change the default instance id to 'iid-dsovf' from 'nocloud'
 - Improve the OVF documentation, and provide a simple command line
   tool for creating a useful ISO file.

0.6.1:
 - fix bug in fixing permission on /var/log/cloud-init.log (LP: #704509)
 - improve comment strings in rsyslog file tools/21-cloudinit.conf
 - add previous-instance-id and previous-datasource files to datadir
 - add 'datasource' file to instance dir
 - add setting of passwords and enabling/disabling of PasswordAuthentication
   for sshd.  By default no changes are done to sshd.
 - fix for puppet configuration options (LP: #709946) [Ryan Lane]
 - fix pickling of DataSource, which broke seeding.
 - turn resize_rootfs default to True
 - avoid mounts in DataSourceOVF if 'read' on device fails
   'mount /dev/sr0' for an empty virtual cdrom device was taking 18 seconds
 - add 'manual_cache_clean' option to select manual cleaning of
   the /var/lib/cloud/instance/ link, for a data source that might
   not be present on every boot
 - make DataSourceEc2 retries and timeout configurable
 - add helper routines for apt-get update and install
 - add 'bootcmd' like 'runcmd' to cloud-config syntax for running things early
 - move from '#opt_include' in config file format to conf_d.
   ie, now files in /etc/cloud.cfg.d/ is read rather than reading
   '#opt_include <filename>' or '#include <filename>' in cloud.cfg
 - allow /etc/hosts to be written from hosts.tmpl. which allows
   getting local-hostname into /etc/hosts (LP: #720440)
 - better handle startup if there is no eth0 (LP: #714807)
 - update rather than append in puppet config [Marc Cluet]
 - add cloud-config for mcollective [Marc Cluet]
0.6.0:
 - change permissions of /var/log/cloud-init.log to accomodate
   syslog writing to it (LP: #704509)
 - rework of /var/lib/cloud layout
 - remove updates-check (LP: #653220)
 - support resizing / on first boot (enabled by default)
 - added support for running CloudConfig modules at cloud-init time
   rather than cloud-config time, and the new 'cloud_init_modules'
   entry in cloud.cfg to indicate which should run then.
   The driving force behind this was to have the rsyslog module
   able to run before rsyslog even runs so that a restart would
   not be needed (rsyslog on ubuntu runs on 'filesystem')
 - moved setting and updating of hostname to cloud_init_modules
   this allows the user to easily disable these from running.
   This also means:
   - the semaphore name for 'set_hostname' and 'update_hostname'
     changes to 'config_set_hostname' and 'config_update_hostname'
 - added cloud-config option 'hostname' for setting hostname
 - moved upstart/cloud-run-user-script.conf to upstart/cloud-final.conf
 - cloud-final.conf now runs runs cloud-config modules similar
   to cloud-config and cloud-init.
 - LP: #653271
   - added writing of "boot-finished" to /var/lib/cloud/instance/boot-finished
     this is the last thing done, indicating cloud-init is finished booting
   - writes message to console with timestamp and uptime
 - write ssh keys to console as one of the last things done
   this is to ensure they don't get run off the 'get-console-ouptut' buffer
 - user_scripts run via cloud-final and thus semaphore renamed from
   user_scripts to config_user_scripts
 - add support for redirecting output of cloud-init, cloud-config, cloud-final
   via the config file, or user data config file
 - add support for posting data about the instance to a url (phone_home)
 - add minimal OVF transport (iso) support
 - make DataSources that are attempted dynamic and configurable from
   system config. changen "cloud_type: auto" as configuration for this
   to 'datasource_list: [ "Ec2" ]'.  Each of the items in that list
   must be modules that can be loaded by "DataSource<item>"
 - add 'timezone' option to cloud-config (LP: #645458)
 - Added an additional archive format, that can be used for multi-part
   input to cloud-init.  This may be more user friendly then mime-multipart
   See example in doc/examples/cloud-config-archive.txt (LP: #641504)
 - add support for reading Rightscale style user data (LP: #668400)
   and acting on it in cloud-config (cc_rightscale_userdata.py)
 - make the message on 'disable_root' more clear (LP: #672417)
 - do not require public key if private is given in ssh cloud-config
   (LP: #648905)<|MERGE_RESOLUTION|>--- conflicted
+++ resolved
@@ -1,5 +1,3 @@
-<<<<<<< HEAD
-=======
 24.1.2
  - test: Don't assume ordering of ThreadPoolExecutor submissions (#5052)
  - refactor(ec2): simplify convert_ec2_metadata_network_config
@@ -12,7 +10,6 @@
  - bug(maas): register the correct DatasourceMAASLocal in init-local
    (#5068) (LP: #2057763)
 
->>>>>>> 1496720c
 24.1.1
  - fix: Include DataSourceCloudStack attribute in unpickle test (#5039)
  - bug(vmware): initialize new DataSourceVMware attributes at unpickle (#5021)
