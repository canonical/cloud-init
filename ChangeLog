<<<<<<< HEAD
=======
23.3.3
 - Fix pip-managed ansible on pip < 23.0.1 (#4403)

23.3.2
 - Revert "ds-identify/CloudStack: $DS_MAYBE if vm running on vmware/xen (#4281)"
   (#4511) (LP: #2039453)

23.3.1
 - apt: kill dirmngr/gpg-agent without gpgconf dependency (LP: #2034273)
 - integration tests: Fix cgroup parsing (#4402)

23.3
 - Bump pycloudlib to 1!5.1.0 for ec2 mantic daily image support (#4390)
 - Fix cc_keyboard in mantic (LP: #2030788)
 - ec2: initialize get_instance_userdata return value to bytes (#4387)
   [Noah Meyerhans]
 - cc_users_groups: Add doas/opendoas support (#4363) [dermotbradley]
 - Fix pip-managed ansible
 - status: treat SubState=running and MainPID=0 as service exited
 - azure/imds: increase read-timeout to 30s (#4372) [Chris Patterson]
 - collect-logs fix memory usage (SC-1590) (#4289)
   [Alec Warren] (LP: #1980150)
 - cc_mounts: Use fallocate to create swapfile on btrfs (#4369) [王煎饼]
 - Undocument nocloud-net (#4318)
 - feat(akamai): add akamai to settings.py and apport.py (#4370)
 - read-version: fallback to get_version when git describe fails (#4366)
 - apt: fix cloud-init status --wait blocking on systemd v 253 (#4364)
 - integration tests: Pass username to pycloudlib (#4324)
 - Bump pycloudlib to 1!5.1.0 (#4353)
 - cloud.cfg.tmpl: reorganise, minimise/reduce duplication (#4272)
   [dermotbradley]
 - analyze: fix (unexpected) timestamp parsing (#4347) [Mina Galić]
 - cc_growpart: fix tests to run on FreeBSD (#4351) [Mina Galić]
 - subp: Fix spurious test failure on FreeBSD (#4355) [Mina Galić]
 - cmd/clean: fix tests on non-Linux platforms (#4352) [Mina Galić]
 - util: Fix get_proc_ppid() on non-Linux systems (#4348) [Mina Galić]
 - cc_wireguard: make tests pass on FreeBSD (#4346) [Mina Galić]
 - unittests: fix breakage in test_read_cfg_paths_fetches_cached_datasource
   (#4328) [Ani Sinha]
 - Fix test_tools.py collection (#4315)
 - cc_keyboard: add Alpine support (#4278) [dermotbradley]
 - Flake8 fixes (#4340) [Robert Schweikert]
 - cc_mounts: Fix swapfile not working on btrfs (#4319) [王煎饼] (LP: #1884127)
 - ds-identify/CloudStack: $DS_MAYBE if vm running on vmware/xen (#4281)
   [Wei Zhou]
 - ec2: Support double encoded userdata (#4276) [Noah Meyerhans]
 - cc_mounts: xfs is a Linux only FS (#4334) [Mina Galić]
 - tests/net: fix TestGetInterfaces' mock coverage for get_master (#4336)
   [Chris Patterson]
 - change openEuler to openeuler and fix some bugs in openEuler (#4317)
   [sxt1001]
 - Replace flake8 with ruff (#4314)
 - NM renderer: set default IPv6 addr-gen-mode for all interfaces to eui64
   (#4291) [Ani Sinha]
 - cc_ssh_import_id: add Alpine support and add doas support (#4277)
   [dermotbradley]
 - Release 23.2.2 (#4300)
 - sudoers not idempotent (SC-1589)  (#4296) [Alec Warren] (LP: #1998539)
 - Added support for Akamai Connected Cloud (formerly Linode) (#4167)
   [Will Smith]
 - Fix reference before assignment (#4292)
 - Overhaul module reference page (#4237) [Sally]
 - replaced spaces with commas for setting passenv (#4269) [Alec Warren]
 - DS VMware: modify a few log level (#4284) [PengpengSun]
 - tools/read-version refactors and unit tests (#4268)
 - Ensure get_features() grabs all features (#4285)
 - Don't always require passlib dependency (#4274)
 - tests: avoid leaks into host system checking of ovs-vsctl cmd (#4275)
 - Fix NoCloud kernel commandline key parsing (#4273)
 - testing: Clear all LRU caches after each test (#4249)
 - Remove the crypt dependency (#2139) [Gonéri Le Bouder]
 - logging: keep current file mode of log file if its stricter than the
   new mode (#4250) [Ani Sinha]
 - Remove default membership in redundant groups (#4258)
   [Dave Jones] (LP: #1923363)
 - doc: improve datasource_creation.rst (#4262)
 - Remove duplicate Integration testing button (#4261) [Rishita Shaw]
 - tools/read-version: fix the tool so that it can handle version parsing
   errors (#4234) [Ani Sinha]
 - net/dhcp: add udhcpc support (#4190) [Jean-François Roche]
 - DS VMware: add i386 arch dir to deployPkg plugin search path
   [PengpengSun]
 - LXD moved from linuxcontainers.org to Canonical [Simon Deziel]
 - cc_mounts.py: Add note about issue with creating mounts inside mounts
   (#4232) [dermotbradley]
 - lxd: install lxd from snap, not deb if absent in image
 - landscape: use landscape-config to write configuration
 - Add deprecation log during init of DataSourceDigitalOcean (#4194)
   [tyb-truth]
 - doc: fix typo on apt.primary.arches (#4238) [Dan Bungert]
 - Inspect systemd state for cloud-init status (#4230)
 - instance-data: add system-info and features to combined-cloud-config
   (#4224)
 - systemd: Block login until config stage completes (#2111) (LP: #2013403)
 - tests: proposed should invoke apt-get install -t=<release>-proposed
   (#4235)
 - cloud.cfg.tmpl: reinstate ca_certs entry (#4236) [dermotbradley]
 - Remove feature flag override ability (#4228)
 - tests: drop stray unrelated file presence test (#4227)
 - Update LXD URL (#4223) [Sally]
 - schema: add network v1 schema definition and validation functions
 - tests: daily PPA for devel series is version 99.daily update tests to
   match (#4225)
 - instance-data: write /run/cloud-init/combined-cloud-config.json
 - mount parse: Fix matching non-existent directories (#4222) [Mina Galić]
 - Specify build-system for pep517 (#4218)
 - Fix network v2 metric rendering (#4220)
 - Migrate content out of FAQ page (SD-1187) (#4205) [Sally]
 - setup: fix generation of init templates (#4209) [Mina Galić]
 - docs: Correct some bootcmd example wording
 - fix changelog
 - Release 23.2.1 (#4207) (LP: #2025180)
 - tests: reboot client to assert x-shellscript-per-boot is triggered
 - nocloud: parse_cmdline no longer detects nocloud-net datasource (#4204)
   (LP: 4203, #2025180)
 - Add docstring and typing to mergemanydict (#4200)
 - BSD: add dsidentify to early startup scripts (#4182) [Mina Galić]
 - handler: report errors on skipped merged cloud-config.txt parts
   (LP: #1999952)
 - Add cloud-init summit writeups (#4179) [Sally]
 - tests: Update test_clean_log for oci (#4187)
 - gce: improve ephemeral fallback NIC selection (CPC-2578) (#4163)
 - tests: pin pytest 7.3.1 to avoid adverse testpaths behavior (#4184)
 - Ephemeral Networking for FreeBSD (#2165) [Mina Galić]
 - Clarify directory syntax for nocloud local filesystem. (#4178)
 - Set default renderer as sysconfig for centos/rhel (#4165) [Ani Sinha]
 - Test static routes and netplan 0.106
 - FreeBSD fix parsing of mount and mount options (#2146) [Mina Galić]
 - test: add tracking bug id (#4164)
 - tests: can't match MAC for LXD container veth due to netplan 0.106
   (#4162)
 - Add kaiwalyakoparkar as a contributor (#4156) [Kaiwalya Koparkar]
 - BSD: remove datasource_list from cloud.cfg template (#4159) [Mina Galić]
 - launching salt-minion in masterless mode (#4110) [Denis Halturin]
 - tools: fix run-container builds for rockylinux/8 git hash mismatch
   (#4161)
 - fix doc lint: spellchecker tripped up (#4160) [Mina Galić]
 - Support Ephemeral Networking for BSD (#2127)
 - Added / fixed support for static routes on OpenBSD and FreeBSD (#2157)
   [Kadir Mueller]
 - cc_rsyslog: Refactor for better multi-platform support (#4119)
   [Mina Galić] (LP: #1798055)
 - tests: fix test_lp1835584 (#4154)
 - cloud.cfg mod names: docs and rename salt_minion and set_password (#4153)
 - tests: apt support for deb822 format .sources files on mantic
 - vultr: remove check_route check (#2151) [Jonas Chevalier]
 - Update SECURITY.md (#4150) [Indrranil Pawar]
 - Update CONTRIBUTING.rst (#4149) [Indrranil Pawar]
 - Update .github-cla-signers (#4151) [Indrranil Pawar]
 - Standardise module names in cloud.cfg.tmpl to only use underscore
   (#4128) [dermotbradley]
 - tests: update test_webhook_reporting
 - Modify PR template so autoclose works
 - doc: add missing semi-colon to nocloud cmdline docs (#4120)
 - .gitignore: extend coverage pattern (#4143) [Mina Galić]

>>>>>>> c4409b69
23.2.2
 - Fix NoCloud kernel commandline key parsing (#4273) (Fixes: #4271)
   (LP: #2028562)
 - Fix reference before assignment (#4292) (Fixes: #4288) (LP: #2028784)

23.2.1
    - nocloud: parse_cmdline no longer detects nocloud-net datasource (#4204)
      (Fixes: 4203) (LP: #2025180)
23.2
 - BSD: simplify finding MBR partitions by removing duplicate code
   [Mina Galić]
 - tests: bump pycloudlib version for mantic builds
 - network-manager: Set higher autoconnect priority for nm keyfiles (#3671)
   [Ani Sinha]
 - alpine.py: change the locale file used (#4139) [dermotbradley]
 - cc_ntp: Sync up with current FreeBSD ntp.conf (#4122) [Mina Galić]
 - config: drop refresh_rmc_and_interface as RHEL 7 no longer supported
   [Robert Schweikert]
 - docs: Add feedback button to docs
 - net/sysconfig: enable sysconfig renderer if network manager has ifcfg-rh
   plugin (#4132) [Ani Sinha]
 - For Alpine use os-release PRETTY_NAME (#4138) [dermotbradley]
 - network_manager: add a method for ipv6 static IP configuration (#4127)
   [Ani Sinha]
 - correct misnamed template file host.mariner.tmpl (#4124) [dermotbradley]
 - nm: generate ipv6 stateful dhcp config at par with sysconfig (#4115)
   [Ani Sinha]
 - Add templates for GitHub Issues
 - Add 'peers' and 'allow' directives in cc_ntp (#3124) [Jacob Salmela]
 - FreeBSD: Fix user account locking (#4114) [Mina Galić] (GH: #1854594)
 - FreeBSD: add ResizeGrowFS class to cc_growpart (#2334) [Mina Galić]
 - Update tests in Azure TestCanDevBeReformatted class (#2771)
   [Ksenija Stanojevic]
 - Replace Launchpad references with GitHub Issues
 - Fix KeyError in iproute pformat (#3287) [Dmitry Zykov]
 - schema: read_cfg_paths call init.fetch to lookup /v/l/c/instance
 - azure/errors: introduce reportable errors for imds (#3647)
   [Chris Patterson]
 - FreeBSD (and friends): better identify MBR slices (#2168)
   [Mina Galić] (LP: #2016350)
 - azure/errors: add host reporting for dhcp errors (#2167)
   [Chris Patterson]
 - net: purge blacklist_drivers across net and azure (#2160)
   [Chris Patterson]
 - net: refactor hyper-v VF filtering and apply to get_interfaces() (#2153)
   [Chris Patterson]
 - tests: avoid leaks to underlying filesystem for /etc/cloud/clean.d
   (#2251)
 - net: refactor find_candidate_nics_on_linux() to use get_interfaces()
   (#2159) [Chris Patterson]
 - resolv_conf: Allow > 3 nameservers (#2152) [Major Hayden]
 - Remove mount NTFS error message (#2134) [Ksenija Stanojevic]
 - integration tests: fix image specification parsing (#2166)
 - ci: add hypothesis scheduled GH check (#2149)
 - Move supported distros list to docs (#2162)
 - Fix logger, use instance rather than module function (#2163)
 - README: Point to Github Actions build status (#2158)
 - Revert "fix linux-specific code on bsd (#2143)" (#2161)
 - Do not generate dsa and ed25519 key types when crypto FIPS mode is
   enabled (#2142) [Ani Sinha] (LP: 2017761)
 - Add documentation label automatically (#2156)
 - sources/azure: report success to host and introduce kvp module (#2141)
   [Chris Patterson]
 - setup.py: use pkg-config for udev/rules path (#2137) [dankm]
 - openstack/static: honor the DNS servers associated with a network
   (#2138) [Gonéri Le Bouder]
 - fix linux-specific code on bsd (#2143)
 - cli: schema validation of jinja template user-data (SC-1385) (#2132)
   (LP: #1881925)
 - gce: activate network discovery on every boot (#2128)
 - tests: update integration test to assert 640 across reboots (#2145)
 - Make user/vendor data sensitive and remove log permissions (#2144)
   (LP: #2013967)
 - Update kernel command line docs (SC-1457) (#2133)
 - docs: update network configuration path links (#2140) [d1r3ct0r]
 - sources/azure: report failures to host via kvp (#2136) [Chris Patterson]
 - net: Document use of `ip route append` to add routes (#2130)
 - dhcp: Add missing mocks (#2135)
 - azure/imds: retry fetching metadata up to 300 seconds (#2121)
   [Chris Patterson]
 - [1/2] DHCP: Refactor dhcp client code  (#2122)
 - azure/errors: treat traceback_base64 as string (#2131) [Chris Patterson]
 - azure/errors: introduce reportable errors (#2129) [Chris Patterson]
 - users: schema permit empty list to indicate create no users
 - azure: introduce identity module (#2116) [Chris Patterson]
 - Standardize disabling cloud-init on non-systemd (#2112)
 - Update .github-cla-signers (#2126) [Rob Tongue]
 - NoCloud: Use seedfrom protocol to determine mode (#2107)
 - rhel: Remove sysvinit files. (#2114)
 - tox.ini: set -vvvv --showlocals for pytest (#2104) [Chris Patterson]
 - Fix NoCloud kernel commandline semi-colon args
 - run-container: make the container/VM timeout configurable (#2118)
   [Paride Legovini]
 - suse: Remove sysvinit files. (#2115)
 - test: Backport assert_call_count for old requests (#2119)
 - Add "licebmi" as contributor (#2113) [Mark Martinez]
 - Adapt DataSourceScaleway to upcoming IPv6 support (#2033)
   [Louis Bouchard]
 - rhel: make sure previous-hostname file ends with a new line (#2108)
   [Ani Sinha]
 - Adding contributors for DataSourceAkamai (#2110) [acourdavAkamai]
 - Cleanup ephemeral IP routes on exception (#2100) [sxt1001]
 - commit 09a64badfb3f51b1b391fa29be19962381a4bbeb [sxt1001] (LP: #2011291)
 - Standardize kernel commandline user interface (#2093)
 - config/cc_resizefs: fix do_resize arguments (#2106) [Chris Patterson]
 - Fix test_dhclient_exits_with_error (#2105)
 - net/dhcp: catch dhclient failures and raise NoDHCPLeaseError (#2083)
   [Chris Patterson]
 - sources/azure: move pps handling out of _poll_imds() (#2075)
   [Chris Patterson]
 - tests: bump pycloudlib version (#2102)
 - schema: do not manipulate draft4 metaschema for jsonschema 2.6.0 (#2098)
 - sources/azure/imds: don't count timeout errors as connection errors
   (#2074) [Chris Patterson]
 - Fix Python 3.12 unit test failures (#2099)
 - integration tests: Refactor instance checking (#1989)
 - ci: migrate remaining jobs from travis to gh (#2085)
 - missing ending quote in instancedata docs(#2094) [Hong L]
 - refactor: stop passing log instances to cc_* handlers (#2016) [d1r3ct0r]
 - tests/vmware: fix test_no_data_access_method failure (#2092)
   [Chris Patterson]
 - Don't change permissions of netrules target (#2076) (LP: #2011783)
 - tests/sources: patch util.get_cmdline() for datasource tests (#2091)
   [Chris Patterson]
 - macs: ignore duplicate MAC for devs with driver driver qmi_wwan (#2090)
   (LP: #2008888)
 - Fedora: Enable CA handling (#2086) [František Zatloukal]
 - Add frantisekz as contributor (#2087) [František Zatloukal]
 - Send dhcp-client-identifier for InfiniBand ports (#2043) [Waleed Mousa]
 - cc_ansible: complete the examples and doc (#2082) [Yves]
 - contributor: add bdrung
 - bddeb: for dev package, derive debhelper-compat from host system
 - apport: only prompt for cloud_name when instance-data.json is absent
 - datasource: Optimize datasource detection, fix bugs (#2060)
 - Handle non existent ca-cert-config situation (#2073) [Shreenidhi Shedi]
 - sources/azure: add networking check for all source PPS (#2061)
   [Chris Patterson]
 - do not attempt dns resolution on ip addresses (#2040)
 - chore: fix style tip (#2071)
 - Fix metadata IP in instancedata.rst (#2063) [Brian Haley]
 - util: Pass deprecation schedule in deprecate_call() (#2064)
 - config: Update grub-dpkg docs (#2058)
 - docs: Cosmetic improvements and styling (#2057) [s-makin]
 - cc_grub_dpkg: Added UEFI support (#2029) [Alexander Birkner]
 - tests: Write to /var/spool/rsyslog to adhere to apparmor profile (#2059)
 - oracle-ds: prefer system_cfg over ds network config source (#1998)
   (LP: #1956788)
 - Remove dead code (#2038)
 - Release 23.1.1 (#2052)
 - source: Force OpenStack when it is only option (#2045) (LP: #2008727)
 - cc_ubuntu_advantage: improve UA logs discovery
 - sources/azure: fix regressions in IMDS behavior (#2041) [Chris Patterson]
 - tests: fix test_schema (#2042)
 - dhcp: Cleanup unused kwarg (#2037)
 - sources/vmware/imc: fix-missing-catch-few-negtive-scenarios (#2027)
   [PengpengSun]
 - dhclient_hook: remove vestigal dhclient_hook command (#2015)
 - log: Add standardized deprecation tooling (SC-1312) (#2026)
 - Enable SUSE based distros for ca handling (#2036) [Robert Schweikert]

23.1.2
 - Make user/vendor data sensitive and remove log permissions
   (LP: #2013967) (CVE-2023-1786)

23.1.1
 - source: Force OpenStack when it is only option (#2045)
 - sources/azure: fix regressions in IMDS behavior (#2041)
   [Chris Patterson]

23.1
 - Support transactional-updates for SUSE based distros (#1997)
   [Robert Schweikert]
 - Set ownership for new folders in Write Files Module (#1980)
   [Jack] (LP: #1990513)
 - add OpenCloudOS and TencentOS support (#1964) [wynnfeng]
 - lxd: Retry if the server isn't ready (#2025)
 - test: switch pycloudlib source to pypi (#2024)
 - test: Fix integration test deprecation message (#2023)
 - Recognize opensuse-microos, dev tooling fixes [Robert Schweikert]
 - sources/azure: refactor imds handler into own module (#1977)
   [Chris Patterson]
 - docs: deprecation generation support [1/2] (#2013)
 - add function is_virtual to distro/FreeBSD (#1957) [Mina Galić]
 - cc_ssh: support multiple hostcertificates (#2018) (LP: #1999164)
 - Fix minor schema validation regression and fixup typing (#2017)
 - doc: Reword user data debug section (#2019)
 - Overhaul/rewrite of certificate handling as follows: (#1962)
   [dermotbradley] (LP: #1931174)
 - disk_setup: use byte string when purging the partition table (#2012)
   [Stefan Prietl]
 - cli: schema also validate vendordata*.
 - ci: sort and add checks for cla signers file [Stefan Prietl]
 - Add "ederst" as contributor (#2010) [Stefan Prietl]
 - readme: add reference to packages dir (#2001)
 - docs: update downstream package list (#2002)
 - docs: add google search verification (#2000) [s-makin]
 - docs: fix 404 render use default notfound_urls_prefix in RTD conf (#2004)
 - Fix OpenStack datasource detection on bare metal (#1923)
   [Alexander Birkner] (LP: #1815990)
 - docs: add themed RTD 404 page and pointer to readthedocs-hosted (#1993)
 - schema: fix gpt labels, use type string for GUID (#1995)
 - cc_disk_setup: code cleanup (#1996)
 - netplan: keep custom strict perms when 50-cloud-init.yaml exists
 - cloud-id: better handling of change in datasource files
   [d1r3ct0r] (LP: #1998998)
 - tests: Remove restart check from test
 - Ignore duplicate macs from mscc_felix and fsl_enetc (LP: #1997922)
 - Warn on empty network key (#1990)
 - Fix Vultr cloud_interfaces usage (#1986) [eb3095]
 - cc_puppet: Update puppet service name (#1970) [d1r3ct0r] (LP: #2002969)
 - docs: Clarify networking docs (#1987)
 - lint: remove httpretty (#1985) [sxt1001]
 - cc_set_passwords: Prevent traceback when restarting ssh (#1981)
 - tests: fix lp1912844 (#1978)
 - tests: Skip ansible test on bionic (#1984)
 - Wait for NetworkManager (#1983) [Robert Schweikert]
 - docs: minor polishing (#1979) [s-makin]
 - CI: migrate integration-test to GH actions (#1969)
 - Fix permission of SSH host keys (#1971) [Ron Gebauer]
 - Fix default route rendering on v2 ipv6 (#1973) (LP: #2003562)
 - doc: fix path in net_convert command (#1975)
 - docs: update net_convert docs (#1974)
 - doc: fix dead link
 - cc_set_hostname: ignore /var/lib/cloud/data/set-hostname if it's empty
   (#1967) [Emanuele Giuseppe Esposito]
 - distros/rhel.py: _read_hostname() missing strip on "hostname" (#1941)
   [Mark Mielke]
 - integration tests: add  IBM VPC support (SC-1352) (#1915)
 - machine-id: set to uninitialized to trigger regeneration on clones
   (LP: #1999680)
 - sources/azure: retry on connection error when fetching metdata (#1968)
   [Chris Patterson]
 - Ensure ssh state accurately obtained (#1966)
 - bddeb: drop dh-systemd dependency on newer deb-based releases [d1r3ct0r]
 - doc: fix `config formats` link in cloudsigma.rst (#1960)
 - Fix wrong subp syntax in cc_set_passwords.py (#1961)
 - docs: update the PR template link to readthedocs (#1958) [d1r3ct0r]
 - ci: switch unittests to gh actions (#1956)
 - Add mount_default_fields for PhotonOS. (#1952) [Shreenidhi Shedi]
 - sources/azure: minor refactor for metadata source detection logic
   (#1936) [Chris Patterson]
 - add "CalvoM" as contributor (#1955) [d1r3ct0r]
 - ci: doc to gh actions (#1951)
 - lxd: handle 404 from missing devices route for LXD 4.0 (LP: #2001737)
 - docs: Diataxis overhaul (#1933) [s-makin]
 - vultr: Fix issue regarding cache and region codes (#1938) [eb3095]
 - cc_set_passwords: Move ssh status checking later (SC-1368) (#1909)
   (LP: #1998526)
 - Improve Wireguard module idempotency (#1940) [Fabian Lichtenegger-Lukas]
 - network/netplan: add gateways as on-link when necessary (#1931)
   [Louis Sautier] (LP: #2000596)
 - tests: test_lxd assert features.networks.zones when present (#1939)
 - Use btrfs enquque when available (#1926) [Robert Schweikert]
 - sources/azure: drop description for report_failure_to_fabric() (#1934)
   [Chris Patterson]
 - cc_disk_setup.py: fix MBR single partition creation (#1932)
   [dermotbradley] (LP: #1851438)
 - Fix typo with package_update/package_upgrade (#1927) [eb3095]
 - sources/azure: fix device driver matching for net config (#1914)
   [Chris Patterson]
 - BSD: fix duplicate macs in Ifconfig parser (#1917) [Mina Galić]
 - test: mock dns calls (#1922)
 - pycloudlib: add lunar support for integration tests (#1928)
 - nocloud: add support for dmi variable expansion for seedfrom URL
   (LP: #1994980)
 - tools: read-version drop extra call to git describe --long
 - doc: improve cc_write_files doc (#1916)
 - read-version: When insufficient tags, use cloudinit.version.get_version
 - mounts: document weird prefix in schema (#1913)
 - add utility function test cases (#1910) [sxt1001]
 - test: mock file deletion in dhcp tests (#1911)
 - Ensure network ready before cloud-init service runs on RHEL (#1893)
   (LP: #1998655)
 - docs: add copy button to code blocks (#1890) [s-makin]
 - netplan: define features.NETPLAN_CONFIG_ROOT_READ_ONLY flag
 - azure: fix support for systems without az command installed (#1908)
 - Networking Clarification (#1892)
 - Fix the distro.osfamily output problem in the openEuler system. (#1895)
   [sxt1001] (LP: #1999042)
 - pycloudlib: bump commit dropping azure api smoke test
 - * net: netplan config root read-only as wifi config can contain creds
 - autoinstall: clarify docs for users
 - sources/azure: encode health report as utf-8 (#1897) [Chris Patterson]
 - Add back gateway4/6 deprecation to docs (#1898)
 - networkd: Add support for multiple [Route] sections (#1868)
   [Nigel Kukard]
 - doc: add qemu tutorial (#1863)
 - lint: fix tip-flake8 and tip-mypy (#1896)
 - Add support for setting uid when creating users on FreeBSD (#1888)
   [einsibjarni]
 - Fix exception in BSD networking code-path (#1894) [Mina Galić]
 - Append derivatives to is_rhel list in cloud.cfg.tmpl (#1887) [Louis Abel]
 - FreeBSD init: use cloudinit_enable as only rcvar (#1875) [Mina Galić]
 - feat: add support aliyun metadata security harden mode (#1865)
   [Manasseh Zhou]
 - docs: uprate analyze to performance page [s-makin]
 - test: fix lxd preseed managed network config (#1881)
 - Add support for static IPv6 addresses for FreeBSD (#1839) [einsibjarni]
 - Make 3.12 failures not fail the build (#1873)
 - Docs: adding relative links [s-makin]
 - Update read-version
 - Fix setup.py to align with PEP 440 versioning replacing trailing
 - travis: promote 3.11-dev to 3.11 (#1866)
 - test_cloud_sigma: delete useless test (#1828) [sxt1001]
 - Add "nkukard" as contributor (#1864) [Nigel Kukard]
 - tests: ds-id mocks for vmware-rpctool as utility may not exist in env
 - doc: add how to render new module doc (#1855)
 - doc: improve module creation explanation (#1851)
 - Add Support for IPv6 metadata to OpenStack (#1805)
   [Marvin Vogt] (LP: #1906849)
 - add xiaoge1001 to .github-cla-signers (#1854) [sxt1001]
 - network: Deprecate gateway{4,6} keys in network config v2 (#1794)
   (LP: #1992512)
 - VMware: Move Guest Customization transport from OVF to VMware (#1573)
   [PengpengSun]
 - doc: home page links added (#1852) [s-makin]

22.4.2
 - status: handle ds not defined in status.json (#1876) (LP: #1997559)

22.4.1
 - net: skip duplicate mac check for netvsc nic and its VF (#1853)
   [Anh Vo] (LP: #1844191)
 - ChangeLog: whitespace cleanup (#1850)
 - changelog: capture 22.3.1-4 releases

22.4
 - test: fix pro integration test [Alberto Contreras]
 - cc_disk_setup: pass options in correct order to utils (#1829)
   [dermotbradley]
 - tests: text_lxd basic_preseed verify_clean_log (#1826)
 - docs: switch sphinx theme to furo (SC-1327) (#1821) [Alberto Contreras]
 - tests: activate Ubuntu Pro tests (only on Jenkins) (#1777)
   [Alberto Contreras]
 - tests: test_lxd assert features.storage.buckets when present (#1827)
 - tests: replace missed ansible install-method with underscore (#1825)
 - tests: replace ansible install-method with underscore
 - ansible: standardize schema keys
 - ci: run json tool on 22.04 rather than 20.04 (#1823)
 - Stop using devices endpoint for LXD network config (#1819)
 - apport: address new curtin log and config locations (#1812)
 - cc_grub: reword docs for clarity (#1818)
 - tests: Fix preseed test (#1820)
 - Auto-format schema (#1810)
 - Ansible Control Module (#1778)
 - Fix last reported event possibly not being sent (#1796) (LP: #1993836)
 - tests: Ignore unsupported lxd project keys (#1817) [Alberto Contreras]
 - udevadm settle should handle non-udev system gracefully (#1806)
   [dermotbradley]
 - add mariner support (#1780) [Minghe Ren]
 - Net: add BSD ifconfig(8) parser and state class (#1779) [Mina Galić]
 - adding itjamie to .github-cla-signers [Jamie (Bear) Murphy]
 - Fix inconsistency between comment and statement (#1809) [Guillaume Gay]
 - Update .github-cla-signers (#1811) [Guillaume Gay]
 - alpine.py: Add Alpine-specific manage_service function and update tests
   (#1804) [dermotbradley]
 - test: add 3.12-dev to Travis CI (#1798) [Alberto Contreras]
 - add NWCS datasource (#1793) [shell-skrimp]
 - Adding myself as CLA signer (#1799) [s-makin]
 - apport: fix some data collection failures due to symlinks (#1797)
   [Dan Bungert]
 - read-version: Make it compatible with bionic (#1795) [Alberto Contreras]
 - lxd: add support for lxd preseed config(#1789)
 - Enable hotplug for LXD datasource (#1787)
 - cli: collect logs and apport subiquity support
 - add support for Container-Optimized OS (#1748) [vteratipally]
 - test: temporarily disable failing integration test (#1792)
 - Fix LXD/nocloud detection on lxd vm tests (#1791)
 - util: Implement __str__ and __iter__ for Version (#1790)
 - cc_ua: consume ua json api for enable commands [Alberto Contreras]
 - Add clarity to cc_final_message docs (#1788)
 - cc_ntp: add support for BSDs (#1759) [Mina Galić] (LP: #1990041)
 - make Makefile make agnostic (#1786) [Mina Galić]
 - Remove hardcoding and unnecessary overrides in Makefile (#1783)
   [Joseph Mingrone]
 - Add my username (Jehops) to .github-cla-signers (#1784) [Joseph Mingrone]
 - Temporarily remove broken test (#1781)
 - Create reference documentation for base config
 - cc_ansible: add support for galaxy install (#1736)
 - distros/manage_services: add support to disable service (#1772)
   [Mina Galić] (LP: #1991024)
 - OpenBSD: remove pkg_cmd_environ function (#1773)
   [Mina Galić] (LP: 1991567)
 - docs: Correct typo in the FAQ (#1774) [Maximilian Wörner]
 - tests: Use LXD metadata to determine NoCloud status (#1776)
 - analyze: use init-local as start of boot record (#1767) [Chris Patterson]
 - docs: use opensuse for distro name in package doc (#1771)
 - doc: clarify packages as dev only (#1769) [Alberto Contreras]
 - Distro manage service: Improve BSD support (#1758)
   [Mina Galić] (LP: #1990070)
 - testing: check logs for critical errors (#1765) [Chris Patterson]
 - cc_ubuntu_advantage: Handle already attached on Pro [Alberto Contreras]
 - doc: Add configuration explanation (SC-1169)
 - Fix Oracle DS primary interface when using IMDS (#1757) (LP: #1989686)
 - style: prefer absolute imports over relative imports [Mina Galić]
 - tests: Fix ip log during instance destruction (#1755) [Alberto Contreras]
 - cc_ubuntu_advantage: add ua_config in auto-attach [Alberto Contreras]
 - apt configure: sources write/append mode (#1738)
   [Fabian Lichtenegger-Lukas]
 - networkd: Add test and improve typing. (#1747) [Alberto Contreras]
 - pycloudlib: bump commit for gce cpu architecture support (#1750)
 - commit ffcb29bc8315d1e1d6244eeb1cbd8095958f7bad (LP: #1307667)
 - testing: workaround LXD vendor data (#1740)
 - support dhcp{4,6}-overrides in networkd renderer (#1710) [Aidan Obley]
 - tests: Drop httpretty in favor of responses (#1720) [Alberto Contreras]
 - cc_ubuntu_advantage: Implement custom auto-attach behaviors (#1583)
   [Alberto Contreras]
 - Fix Oracle DS not setting subnet when using IMDS (#1735) (LP: #1989686)
 - testing: focal lxd datasource discovery (#1734)
 - cc_ubuntu_advantage: Redact token from logs (#1726) [Alberto Contreras]
 - docs: make sure echo properly evaluates the string (#1733) [Mina Galić]
 - net: set dhclient lease and pid files (#1715)
 - cli: status machine-readable output --format yaml/json (#1663)
   (LP: #1883122)
 - tests: Simplify does_not_raise (#1731) [Alberto Contreras]
 - Refactor: Drop inheritance from object (#1728) [Alberto Contreras]
 - testing: LXD datasource now supported on Focal (#1732)
 - Allow jinja templating in /etc/cloud (SC-1170) (#1722) (LP: #1913461)
 - sources/azure: ensure instance id is always correct (#1727)
   [Chris Patterson]
 - azure: define new attribute for pre-22.3 pickles (#1725)
 - doc: main page Diátaxis rewording (SC-967) (#1701)
 - ubuntu advantage: improved idempotency, enable list is now strict
   [Fabian Lichtenegger-Lukas]
 - test: bump pycloudlib (#1724) [Alberto Contreras]
 - cloud.cfg.tmpl: make sure "centos" settings are identical to "rhel"
   (#1639) [Emanuele Giuseppe Esposito]
 - lxd: fetch 1.0/devices content (#1712) [Alberto Contreras]
 - Update docs according to ad8f406a (#1719)
 - testing: Port unittests/analyze to pytest (#1708) [Alberto Contreras]
 - doc: Fix rtd builds. (#1718) [Alberto Contreras]
 - testing: fully mock noexec calls (#1717) [Alberto Contreras]
 - typing: Add types to cc_<module>.handle (#1700) [Alberto Contreras]
 - Identify 3DS Outscale Datasource as Ec2 (#1686) [Maxime Dufour]
 - config: enable bootstrapping pip in ansible (#1707)
 - Fix cc_chef typing issue (#1716)
 - Refactor instance json files to use Paths (SC-1238) (#1709)
 - tools: read-version check GITHUB_REF and git branch --show-current
   (#1677)
 - net: Ensure a tmp with exec permissions for dhcp (#1690)
   [Alberto Contreras] (LP: #1962343)
 - testing: Fix test regression in test_combined (#1713) [Alberto Contreras]
 - Identify Huawei Cloud as OpenStack (#1689) [huang xinjie]
 - doc: add reporting suggestion to FAQ (SC-1236) (#1698)

22.3.4
 - Fix Oracle DS primary interface when using IMDS (LP: #1989686)

22.3.3
 - Fix Oracle DS not setting subnet when using IMDS (LP: #1989686)

22.3.2
 - azure: define new attribute for pre-22.3 pickles (#1725)
 - sources/azure: ensure instance id is always correct (#1727)

22.3.1
 - Fix v2 interface matching when no MAC (LP: #1986551)
 - test: reduce number of network dependencies in flaky test (#1702)
 - docs: publish cc_ubuntu_autoinstall docs to rtd (#1696)
 - net: Fix EphemeraIPNetwork (#1697) [Alberto Contreras]
 - test: make ansible test work across older versions (#1691)
 - Networkd multi-address support/fix (#1685) [Teodor Garzdin]
 - make: drop broken targets (#1688)
 - net: Passthough v2 netconfigs in netplan systems (#1650)
   [Alberto Contreras] (LP: #1978543)
 - NM ipv6 connection does not work on Azure and Openstack (#1616)
   [Emanuele Giuseppe Esposito]
 - Fix check_format_tip (#1679) [Alberto Contreras]
 - DataSourceVMware: fix var use before init (#1674)
   [Andrew Kutz] (LP: #1987005)
 - rpm/copr: ensure RPM represents new clean.d dir artifacts (#1680)
 - test: avoid centos leaked check of /etc/yum.repos.d/epel-testing.repo
   (#1676)

22.3
 - sources: obj.pkl cache should be written anyime get_data is run (#1669)
 - schema: drop release number from version file (#1664)
 - pycloudlib: bump to quiet azure HTTP info logs (#1668)
 - test: fix wireguard integration tests (#1666)
 - Github is deprecating the 18.04 runner starting 12.1 (#1665)
 - integration tests: Ensure one setup for all tests (#1661)
 - tests: ansible test fixes (#1660)
 - Prevent concurrency issue in test_webhook_hander.py (#1658)
 - Workaround net_setup_link race with udev (#1655) (LP: #1983516)
 - test: drop erroneous lxd assertion, verify command succeeded (#1657)
 - Fix Chrony usage on Centos Stream (#1648) [Sven Haardiek] (LP: #1885952)
 - sources/azure: handle network unreachable errors for savable PPS (#1642)
   [Chris Patterson]
 - Return cc_set_hostname to PER_INSTANCE frequency (#1651) (LP: #1983811)
 - test: Collect integration test time by default (#1638)
 - test: Drop forced package install hack in lxd integration test (#1649)
 - schema: Resolve user-data if --system given (#1644)
   [Alberto Contreras] (LP: #1983306)
 - test: use fake filesystem to avoid file removal (#1647)
   [Alberto Contreras]
 - tox: Fix tip-flake8 and tip-mypy (#1635) [Alberto Contreras]
 - config: Add wireguard config module (#1570) [Fabian Lichtenegger-Lukas]
 - tests: can run without azure-cli, tests expect inactive ansible (#1643)
 - typing: Type UrlResponse.contents (#1633) [Alberto Contreras]
 - testing: fix references to `DEPRECATED.` (#1641) [Alberto Contreras]
 - ssh_util: Handle sshd_config.d folder [Alberto Contreras] (LP: #1968873)
 - schema: Enable deprecations in cc_update_etc_hosts (#1631)
   [Alberto Contreras]
 - Add Ansible Config Module (#1579)
 - util: Support Idle process state in get_proc_ppid() (#1637)
 - schema: Enable deprecations in cc_growpart (#1628) [Alberto Contreras]
 - schema: Enable deprecations in cc_users_groups (#1627)
   [Alberto Contreras]
 - util: Fix error path and parsing in get_proc_ppid()
 - main: avoid downloading full contents cmdline urls (#1606)
   [Alberto Contreras] (LP: #1937319)
 - schema: Enable deprecations in cc_scripts_vendor (#1629)
   [Alberto Contreras]
 - schema: Enable deprecations in cc_set_passwords (#1630)
   [Alberto Contreras]
 - sources/azure: add experimental support for preprovisioned os disks
   (#1622) [Chris Patterson]
 - Remove configobj a_to_u calls (#1632) [Stefano Rivera]
 - cc_debug: Drop this module (#1614) [Alberto Contreras]
 - schema: add aggregate descriptions in anyOf/oneOf (#1636)
 - testing: migrate test_sshutil to pytest (#1617) [Alberto Contreras]
 - testing: Fix test_ca_certs integration test (#1626) [Alberto Contreras]
 - testing: add support for pycloudlib's pro images (#1604)
   [Alberto Contreras]
 - testing: migrate test_cc_set_passwords to pytest (#1615)
   [Alberto Contreras]
 - network: add system_info network activator cloud.cfg overrides (#1619)
   (LP: #1958377)
 - docs: Align git remotes with uss-tableflip setup (#1624)
   [Alberto Contreras]
 - testing: cover active config module checks (#1609) [Alberto Contreras]
 - lxd: lvm avoid thinpool when kernel module absent
 - lxd: enable MTU configuration in cloud-init
 - doc: pin doc8 to last passing version
 - cc_set_passwords fixes (#1590)
 - Modernise importer.py and type ModuleDetails (#1605) [Alberto Contreras]
 - config: Def activate_by_schema_keys for t-z (#1613) [Alberto Contreras]
 - config: define activate_by_schema_keys for p-r mods (#1611)
   [Alberto Contreras]
 - clean: add param to remove /etc/machine-id for golden image creation
 - config: define `activate_by_schema_keys` for a-f mods (#1608)
   [Alberto Contreras]
 - config: define activate_by_schema_keys for s mods (#1612)
   [Alberto Contreras]
 - sources/azure: reorganize tests for network config (#1586)
   [Chris Patterson]
 - config: Define activate_by_schema_keys for g-n mods (#1610)
   [Alberto Contreras]
 - meta-schema: add infra to skip inapplicable modules [Alberto Contreras]
 - sources/azure: don't set cfg["password"] for default user pw (#1592)
   [Chris Patterson]
 - schema: activate grub-dpkg deprecations (#1600) [Alberto Contreras]
 - docs: clarify user password purposes (#1593)
 - cc_lxd: Add btrfs and lvm lxd storage options (SC-1026) (#1585)
 - archlinux: Fix distro naming[1] (#1601) [Kristian Klausen]
 - cc_ubuntu_autoinstall: support live-installer autoinstall config
 - clean: allow third party cleanup scripts in /etc/cloud/clean.d (#1581)
 - sources/azure: refactor chassis asset tag handling (#1574)
   [Chris Patterson]
 - Add "netcho" as contributor (#1591) [Kaloyan Kotlarski]
 - testing: drop impish support (#1596) [Alberto Contreras]
 - black: fix missed formatting issue which landed in main (#1594)
 - bsd: Don't assume that root user is in root group (#1587)
 - docs: Fix comment typo regarding use of packages (#1582)
   [Peter Mescalchin]
 - Update govc command in VMWare walkthrough (#1576) [manioo8]
 - Update .github-cla-signers (#1588) [Daniel Mullins]
 - Rename the openmandriva user to omv (#1575) [Bernhard Rosenkraenzer]
 - sources/azure: increase read-timeout to 60 seconds for wireserver
   (#1571) [Chris Patterson]
 - Resource leak cleanup (#1556)
 - testing: remove appereances of FakeCloud (#1584) [Alberto Contreras]
 - Fix expire passwords for hashed passwords (#1577)
   [Sadegh Hayeri] (LP: #1979065)
 - mounts: fix suggested_swapsize for > 64GB hosts (#1569) [Steven Stallion]
 - Update chpasswd schema to deprecate password parsing (#1517)
 - tox: Remove entries from default envlist (#1578) (LP: #1980854)
 - tests: add test for parsing static dns for existing devices (#1557)
   [Jonas Konrad]
 - testing: port cc_ubuntu_advantage test to pytest (#1559)
   [Alberto Contreras]
 - Schema deprecation handling (#1549) [Alberto Contreras]
 - Enable pytest to run in parallel (#1568)
 - sources/azure: refactor ovf-env.xml parsing (#1550) [Chris Patterson]
 - schema: Force stricter validation (#1547)
 - ubuntu advantage config: http_proxy, https_proxy (#1512)
   [Fabian Lichtenegger-Lukas]
 - net: fix interface matching support (#1552) (LP: #1979877)
 - Fuzz testing jsonchema (#1499) [Alberto Contreras]
 - testing: Wait for changed boot-id in test_status.py (#1548)
 - CI: Fix GH pinned-format jobs (#1558) [Alberto Contreras]
 - Typo fix (#1560) [Jaime Hablutzel]
 - tests: mock dns lookup that causes long timeouts (#1555)
 - tox: add unpinned env for do_format and check_format (#1554)
 - cc_ssh_import_id: Substitute deprecated warn (#1553) [Alberto Contreras]
 - Remove schema errors from log (#1551) (LP: #1978422) (CVE-2022-2084)
 - Update WebHookHandler to run as background thread (SC-456) (#1491)
   (LP: #1910552)
 - testing: Don't run custom cloud dir test on Bionic (#1542)
 - bash completion: update schema command (#1543) (LP: #1979547)
 - CI: add non-blocking run against the linters tip versions (#1531)
   [Paride Legovini]
 - Change groups within the users schema to support lists and strings
   (#1545) [RedKrieg]
 - make it clear which username should go in the contributing doc (#1546)
 - Pin setuptools for Travis (SC-1136) (#1540)
 - Fix LXD datasource crawl when BOOT enabled (#1537)
 - testing: Fix wrong path in dual stack test (#1538)
 - cloud-config: honor cloud_dir setting (#1523)
   [Alberto Contreras] (LP: #1976564)
 - Add python3-debconf to pkg-deps.json Build-Depends (#1535)
   [Alberto Contreras]
 - redhat spec: udev/rules.d lives under /usr/lib on rhel-based systems
   (#1536)
 - tests/azure: add test coverage for DisableSshPasswordAuthentication
   (#1534) [Chris Patterson]
 - summary: Add david-caro to the cla signers (#1527) [David Caro]
 - Add support for OpenMandriva (https://openmandriva.org/) (#1520)
   [Bernhard Rosenkraenzer]
 - tests/azure: refactor ovf creation (#1533) [Chris Patterson]
 - Improve DataSourceOVF error reporting when script disabled (#1525) [rong]
 - tox: integration-tests-jenkins: softfail if only some test failed
   (#1528) [Paride Legovini]
 - CI: drop linters from Travis CI (moved to GH Actions) (#1530)
   [Paride Legovini]
 - sources/azure: remove unused encoding support for customdata (#1526)
   [Chris Patterson]
 - sources/azure: remove unused metadata captured when parsing ovf (#1524)
   [Chris Patterson]
 - sources/azure: remove dscfg parsing from ovf-env.xml (#1522)
   [Chris Patterson]
 - Remove extra space from ec2 dual stack crawl message (#1521)
 - tests/azure: use namespaces in generated ovf-env.xml documents (#1519)
   [Chris Patterson]
 - setup.py: adjust udev/rules default path (#1513)
   [Emanuele Giuseppe Esposito]
 - Add python3-deconf dependency (#1506) [Alberto Contreras]
 - Change match macadress param for network v2 config (#1518)
   [Henrique Caricatti Capozzi]
 - sources/azure: remove unused userdata property from ovf (#1516)
   [Chris Patterson]
 - sources/azure: minor refactoring to network config generation (#1497)
   [Chris Patterson]
 - net: Implement link-local ephemeral ipv6
 - Rename function to avoid confusion (#1501)
 - Fix cc_phone_home requiring 'tries' (#1500) (LP: #1977952)
 - datasources: replace networking functions with stdlib and cloudinit.net
   code
 - Remove xenial references (#1472) [Alberto Contreras]
 - Oracle ds changes (#1474) [Alberto Contreras] (LP: #1967942)
 - improve runcmd docs (#1498)
 - add 3.11-dev to Travis CI (#1493)
 - Only run github actions on pull request (#1496)
 - Fix integration test client creation (#1494) [Alberto Contreras]
 - tox: add link checker environment, fix links (#1480)
 - cc_ubuntu_advantage: Fix doc (#1487) [Alberto Contreras]
 - cc_yum_add_repo: Fix repo id canonicalization (#1489)
   [Alberto Contreras] (LP: #1975818)
 - Add linitio as contributor in the project (#1488) [Kevin Allioli]
 - net-convert: use yaml.dump for debugging python NetworkState obj (#1484)
   (LP: #1975907)
 - test_schema: no relative $ref URLs, replace $ref with local path (#1486)
 - cc_set_hostname: do not write "localhost" when no hostname is given
   (#1453) [Emanuele Giuseppe Esposito]
 - Update .github-cla-signers (#1478) [rong]
 - schema: write_files defaults, versions $ref full URL and add vscode
   (#1479)
 - docs: fix external links, add one more to the list (#1477)
 - doc: Document how to change module frequency (#1481)
 - tests: bump pycloudlib (#1482)
 - tests: bump pycloudlib pinned commit for kinetic Azure (#1476)
 - testing: fix test_status.py (#1475)
 - integration tests: If KEEP_INSTANCE = True, log IP (#1473)
 - Drop mypy excluded files (#1454) [Alberto Contreras]
 - Docs additions (#1470)
 - Add "formatting tests" to Github Actions
 - Remove unused arguments in function signature (#1471)
 - Changelog: correct errant classification of LP issues as GH (#1464)
 - Use Network-Manager and Netplan as default renderers for RHEL and Fedora
   (#1465) [Emanuele Giuseppe Esposito]

22.2
 - Fix test due to caplog incompatibility (#1461) [Alberto Contreras]
 - Align rhel custom files with upstream (#1431)
   [Emanuele Giuseppe Esposito]
 - cc_write_files: Improve schema. (#1460) [Alberto Contreras]
 - cli: Redact files with permission errors in commands (#1440)
   [Alberto Contreras] (LP: #1953430)
 - Improve cc_set_passwords. (#1456) [Alberto Contreras]
 - testing: make fake cloud-init wait actually wait (#1459)
 - Scaleway: Fix network configuration for netplan 0.102 and later (#1455)
   [Maxime Corbin]
 - Fix 'ephmeral' typos in disk names(#1452) [Mike Hucka]
 - schema: version schema-cloud-config-v1.json (#1424)
 - cc_modules: set default meta frequency value when no config available
   (#1457)
 - Log generic warning on non-systemd systems. (#1450) [Alberto Contreras]
 - cc_snap.maybe_install_squashfuse no longer needed in Bionic++. (#1448)
   [Alberto Contreras]
 - Drop support of *-sk keys in cc_ssh (#1451) [Alberto Contreras]
 - testing: Fix console_log tests (#1437)
 - tests: cc_set_passoword update for systemd, non-systemd distros  (#1449)
 - Fix bug in url_helper/dual_stack() logging (#1426)
 - schema: render schema paths from _CustomSafeLoaderWithMarks (#1391)
 - testing: Make integration tests kinetic friendly (#1441)
 - Handle error if SSH service no present. (#1422)
   [Alberto Contreras] (LP: #1969526)
 - Fix network-manager activator availability and order (#1438)
 - sources/azure: remove reprovisioning marker (#1414) [Chris Patterson]
 - upstart: drop vestigial support for upstart (#1421)
 - testing: Ensure NoCloud detected in test (#1439)
 - Update .github-cla-signers kallioli [Kevin Allioli]
 - Consistently strip top-level network key (#1417) (LP: #1906187)
 - testing: Fix LXD VM metadata test (#1430)
 - testing: Add NoCloud setup for NoCloud test (#1425)
 - Update linters and adapt code for compatibility (#1434) [Paride Legovini]
 - run-container: add support for LXD VMs (#1428) [Paride Legovini]
 - integration-reqs: bump pycloudlib pinned commit (#1427) [Paride Legovini]
 - Fix NoCloud docs (#1423)
 - Docs fixes (#1406)
 - docs: Add docs for module creation (#1415)
 - Remove cheetah from templater (#1416)
 - tests: verify_ordered_items fallback to re.escape if needed (#1420)
 - Misc module cleanup (#1418)
 - docs: Fix doc warnings and enable errors (#1419)
   [Alberto Contreras] (LP: #1876341)
 - Refactor cloudinit.sources.NetworkConfigSource to enum (#1413)
   [Alberto Contreras] (LP: #1874875)
 - Don't fail if IB and Ethernet devices 'collide' (#1411)
 - Use cc_* module meta defintion over hardcoded vars (SC-888) (#1385)
 - Fix cc_rsyslog.py initialization (#1404) [Alberto Contreras]
 - Promote cloud-init schema from devel to top level subcommand (#1402)
 - mypy: disable missing imports warning for httpretty (#1412)
   [Chris Patterson]
 - users: error when home should not be created AND ssh keys provided
   [Jeffrey 'jf' Lim]
 - Allow growpart to resize encrypted partitions (#1316)
 - Fix typo in integration_test.rst (#1405) [Alberto Contreras]
 - cloudinit.net refactor: apply_network_config_names (#1388)
   [Alberto Contreras] (LP: #1884602)
 - tests/azure: add fixtures for hardcoded paths (markers and data_dir)
   (#1399) [Chris Patterson]
 - testing: Add responses workaround for focal/impish (#1403)
 - cc_ssh_import_id: fix is_key_in_nested_dict to avoid early False
 - Fix ds-identify not detecting NoCloud seed in config (#1381)
   (LP: #1876375)
 - sources/azure: retry dhcp for failed processes (#1401) [Chris Patterson]
 - Move notes about refactorization out of CONTRIBUTING.rst (#1389)
 - Shave ~8ms off generator runtime (#1387)
 - Fix provisioning dhcp timeout to 20 minutes (#1394) [Chris Patterson]
 - schema: module example strict testing fix seed_random
 - cc_set_hostname: examples small typo (perserve vs preserve)
   [Wouter Schoot]
 - sources/azure: refactor http_with_retries to remove **kwargs (#1392)
   [Chris Patterson]
 - declare dependency on ssh-import-id (#1334)
 - drop references to old dependencies and old centos script
 - sources/azure: only wait for primary nic to be attached during restore
   (#1378) [Anh Vo]
 - cc_ntp: migrated legacy schema to cloud-init-schema.json (#1384)
 - Network functions refactor and bugfixes (#1383)
 - schema: add JSON defs for modules cc_users_groups (#1379)
   (LP: #1858930)
 - Fix doc typo (#1382) [Alberto Contreras]
 - Add support for dual stack IPv6/IPv4 IMDS to Ec2 (#1160)
 - Fix KeyError when rendering sysconfig IPv6 routes (#1380) (LP: #1958506)
 - Return a namedtuple from subp() (#1376)
 - Mypy stubs and other tox maintenance (SC-920) (#1374)
 - Distro Compatibility Fixes (#1375)
 - Pull in Gentoo patches (#1372)
 - schema: add json defs for modules U-Z (#1360)
   (LP: #1858928, #1858929, #1858931, #1858932)
 - util: atomically update sym links to avoid Suppress FileNotFoundError
   when reading status (#1298) [Adam Collard] (LP: #1962150)
 - schema: add json defs for modules scripts-timezone (SC-801) (#1365)
 - docs: Add first tutorial (SC-900) (#1368)
 - BUG 1473527: module ssh-authkey-fingerprints fails Input/output error…
   (#1340) [Andrew Lee] (LP: #1473527)
 - add arch hosts template (#1371)
 - ds-identify: detect LXD for VMs launched from host with > 5.10 kernel
   (#1370) (LP: #1968085)
 - Support EC2 tags in instance metadata (#1309) [Eduardo Dobay]
 - schema: add json defs for modules e-install (SC-651) (#1366)
 - Improve "(no_create_home|system): true" test (#1367) [Jeffrey 'jf' Lim]
 - Expose https_proxy env variable to ssh-import-id cmd (#1333)
   [Michael Rommel]
 - sources/azure: remove bind/unbind logic for hot attached nic (#1332)
   [Chris Patterson]
 - tox: add types-* packages to check_format env (#1362)
 - tests: python 3.10 is showing up in cloudimages (#1364)
 - testing: add additional mocks to test_net tests (#1356) [yangzz-97]
 - schema: add JSON schema for mcollective, migrator and mounts modules
   (#1358)
 - Honor system locale for RHEL (#1355) [Wei Shi]
 - doc: Fix typo in cloud-config-run-cmds.txt example (#1359) [Ali Shirvani]
 - ds-identify: also discover LXD by presence from DMI board_name = LXD
   (#1311)
 - black: bump pinned version to 22.3.0 to avoid click dependency issues
   (#1357)
 - Various doc fixes (#1330)
 - testing: Add missing is_FreeBSD mock to networking test (#1353)
 - Add --no-update to add-apt-repostory call (SC-880) (#1337)
 - schema: add json defs for modules K-L (#1321)
   (LP: #1858899, #1858900, #1858901, #1858902)
 - docs: Re-order readthedocs install (#1354)
 - Stop cc_ssh_authkey_fingerprints from ALWAYS creating home (#1343)
   [Jeffrey 'jf' Lim]
 - docs: add jinja2 pin (#1352)
 - Vultr: Use find_candidate_nics, use ipv6 dns (#1344) [eb3095]
 - sources/azure: move get_ip_from_lease_value out of shim (#1324)
   [Chris Patterson]
 - Fix cloud-init status --wait when no datasource found (#1349)
   (LP: #1966085)
 - schema: add JSON defs for modules resize-salt (SC-654) (#1341)
 - Add myself as a future contributor (#1345) [Neal Gompa (ニール・ゴンパ)]
 - Update .github-cla-signers (#1342) [Jeffrey 'jf' Lim]
 - add Requires=cloud-init-hotplugd.socket in cloud-init-hotplugd.service
   file (#1335) [yangzz-97]
 - Fix sysconfig render when set-name is missing (#1327)
   [Andrew Kutz] (LP: #1855945)
 - Refactoring helper funcs out of NetworkState (#1336) [Andrew Kutz]
 - url_helper: add tuple support for readurl timeout (#1328)
   [Chris Patterson]
 - Make fs labels match for ds-identify and docs (#1329)
 - Work around bug in LXD VM detection (#1325)
 - Remove redundant generator logs (#1318)
 - tox: set verbose flags for integration tests (#1323) [Chris Patterson]
 - net: introduce find_candidate_nics() (#1313) [Chris Patterson]
 - Revert "Ensure system_cfg read before ds net config on Oracle (#1174)"
   (#1326)
 - Add vendor_data2 support for ConfigDrive source (#1307) [cvstealth]
 - Make VMWare data source test host independent and expand testing (#1308)
   [Robert Schweikert]
 - Add json schemas for modules starting with P
 - sources/azure: remove lease file parsing (#1302) [Chris Patterson]
 - remove flaky test from ci (#1322)
 - ci: Switch to python 3.10 in Travis CI (#1320)
 - Better interface handling for Vultr, expect unexpected DHCP servers
   (#1297) [eb3095]
 - Remove unused init local artifact (#1315)
 - Doc cleanups (#1317)
 - docs improvements (#1312)
 - add support for jinja do statements, add unit test (#1314)
   [Paul Bruno] (LP: #1962759)
 - sources/azure: prevent tight loops for DHCP retries (#1285)
   [Chris Patterson]
 - net/dhcp: surface type of DHCP lease failure to caller (#1276)
   [Chris Patterson]
 - Stop hardcoding systemctl location (#1278) [Robert Schweikert]
 - Remove python2 syntax from docs (#1310)
 - [tools/migrate-lp-user-to-github] Rename master branch to main (#1301)
   [Adam Collard]
 - redhat: Depend on "hostname" package (#1288) [Lubomir Rintel]
 - Add native NetworkManager support (#1224) [Lubomir Rintel]
 - Fix link in CLA check to point to contribution guide. (#1299)
   [Adam Collard]
 - check for existing symlink while force creating symlink (#1281)
   [Shreenidhi Shedi]
 - Do not silently ignore integer uid (#1280) (LP: #1875772)
 - tests: create a IPv4/IPv6 VPC in Ec2 integration tests (#1291)
 - Integration test fix ppa  (#1296)
 - tests: on official EC2. cloud-id actually startswith aws not ec2 (#1289)
 - test_ppa_source: accept both http and https URLs (#1292)
   [Paride Legovini]
 - Fix apt test on azure
 - add "lkundrak" as contributor [Lubomir Rintel]
 - Holmanb/integration test fix ppa (#1287)
 - Include missing subcommand in manpage (#1279)
 - Clean up artifacts from pytest, packaging, release with make clean
   (#1277)
 - sources/azure: ensure retries on IMDS request failure (#1271)
   [Chris Patterson]
 - sources/azure: removed unused savable PPS paths (#1268) [Chris Patterson]
 - integration tests: fix Azure failures (#1269)

22.1
 - sources/azure: report ready in local phase (#1265) [Chris Patterson]
 - sources/azure: validate IMDS network configuration metadata (#1257)
   [Chris Patterson]
 - docs: Add more details to runcmd docs (#1266)
 - use PEP 589 syntax for TypeDict (#1253)
 - mypy: introduce type checking (#1254) [Chris Patterson]
 - Fix extra ipv6 issues, code reduction and simplification (#1243) [eb3095]
 - tests: when generating crypted password, generate in target env (#1252)
 - sources/azure: address mypy/pyright typing complaints (#1245)
   [Chris Patterson]
 - Docs for x-shellscript* userdata (#1260)
 - test_apt_security: azure platform has specific security URL overrides
   (#1263)
 - tests: lsblk --json output changes mountpoint key to mountpoinst []
   (#1261)
 - mounts: fix mount opts string for ephemeral disk (#1250)
   [Chris Patterson]
 - Shell script handlers by freq (#1166) [Chris Lalos]
 - minor improvements to documentation (#1259) [Mark Esler]
 - cloud-id: publish /run/cloud-init/cloud-id-<cloud-type> files (#1244)
 - add "eslerm" as contributor (#1258) [Mark Esler]
 - sources/azure: refactor ssh key handling (#1248) [Chris Patterson]
 - bump pycloudlib (#1256)
 - sources/hetzner: Use EphemeralDHCPv4 instead of static configuration
   (#1251) [Markus Schade]
 - bump pycloudlib version (#1255)
 - Fix IPv6 netmask format for sysconfig (#1215) [Harald] (LP: #1959148)
 - sources/azure: drop debug print (#1249) [Chris Patterson]
 - tests: do not check instance.pull_file().ok() (#1246)
 - sources/azure: consolidate ephemeral DHCP configuration (#1229)
   [Chris Patterson]
 - cc_salt_minion freebsd fix for rc.conf (#1236)
 - sources/azure: fix metadata check in _check_if_nic_is_primary() (#1232)
   [Chris Patterson]
 - Add _netdev option to mount Azure ephemeral disk (#1213) [Eduardo Otubo]
 - testing: stop universally overwriting /etc/cloud/cloud.cfg.d (#1237)
 - Integration test changes (#1240)
 - Fix Gentoo Locales (#1205)
 - Add "slingamn" as contributor (#1235) [Shivaram Lingamneni]
 - integration: do not LXD bind mount /etc/cloud/cloud.cfg.d (#1234)
 - Integration testing docs and refactor (#1231)
 - vultr: Return metadata immediately when found (#1233) [eb3095]
 - spell check docs with spellintian (#1223)
 - docs: include upstream python version info (#1230)
 - Schema a d (#1211)
 - Move LXD to end ds-identify DSLIST (#1228) (LP: #1959118)
 - fix parallel tox execution (#1214)
 - sources/azure: refactor _report_ready_if_needed and _poll_imds (#1222)
   [Chris Patterson]
 - Do not support setting up archive.canonical.com as a source (#1219)
   [Steve Langasek] (LP: #1959343)
 - Vultr: Fix lo being used for DHCP, try next on cmd fail (#1208) [eb3095]
 - sources/azure: refactor _should_reprovision[_after_nic_attach]() logic
   (#1206) [Chris Patterson]
 - update ssh logs to show ssh private key gens pub and simplify code
   (#1221) [Steve Weber]
 - Remove mitechie from stale PR github action (#1217)
 - Include POST format in cc_phone_home docs (#1218) (LP: #1959149)
 - Add json parsing of ip addr show (SC-723) (#1210)
 - cc_rsyslog: fix typo in docstring (#1207) [Louis Sautier]
 - Update .github-cla-signers (#1204) [Chris Lalos]
 - sources/azure: drop unused case in _report_failure() (#1200)
   [Chris Patterson]
 - sources/azure: always initialize _ephemeral_dhcp_ctx on unpickle (#1199)
   [Chris Patterson]
 - Add support for gentoo templates and cloud.cfg (#1179) [vteratipally]
 - sources/azure: unpack ret tuple in crawl_metadata() (#1194)
   [Chris Patterson]
 - tests: focal caplog has whitespace indentation for multi-line logs
   (#1201)
 - Seek interfaces, skip dummy interface, fix region codes (#1192) [eb3095]
 - integration: test against the Ubuntu daily images (#1198)
   [Paride Legovini]
 - cmd: status and cloud-id avoid change in behavior for 'not run' (#1197)
 - tox: pass PYCLOUDLIB_* env vars into integration tests when present
   (#1196)
 - sources/azure: set ovf_is_accessible when OVF is read successfully
   (#1193) [Chris Patterson]
 - Enable OVF environment transport via ISO in example (#1195) [Megian]
 - sources/azure: consolidate DHCP variants to EphemeralDHCPv4WithReporting
   (#1190) [Chris Patterson]
 - Single JSON schema validation in early boot (#1175)
 - Add DatasourceOVF network-config propery to Ubuntu OVF example (#1184)
   [Megian]
 - testing: support pycloudlib config file (#1189)
 - Ensure system_cfg read before ds net config on Oracle (SC-720) (#1174)
   (LP: #1956788)
 - Test Optimization Proposal (SC-736) (#1188)
 - cli: cloud-id report not-run or disabled state as cloud-id (#1162)
 - Remove distutils usage (#1177) [Shreenidhi Shedi]
 - add .python-version to gitignore (#1186)
 - print error if datasource import fails (#1170)
   [Emanuele Giuseppe Esposito]
 - Add new config module to set keyboard layout (#1176)
   [maxnet] (LP: #1951593)
 - sources/azure: rename metadata_type -> MetadataType (#1181)
   [Chris Patterson]
 - Remove 3.5 and xenial support (SC-711) (#1167)
 - tests: mock LXD datasource detection in ds-identify on LXD containers
   (#1178)
 - pylint: silence errors on compat code for old jsonschema (#1172)
   [Paride Legovini]
 - testing: Add 3.10 Test Coverage (#1173)
 - Remove unittests from integration test job in travis (#1141)
 - Don't throw exceptions for empty cloud config (#1130)
 - bsd/resolv.d/ avoid duplicated entries (#1163) [Gonéri Le Bouder]
 - sources/azure: do not persist failed_desired_api_version flag (#1159)
   [Chris Patterson]
 - Update cc_ubuntu_advantage calls to assume-yes (#1158)
   [John Chittum] (LP: #1954842)
 - openbsd: properly restart the network on 7.0 (#1150) [Gonéri Le Bouder]
 - Add .git-blame-ignore-revs (#1161)
 - Adopt Black and isort (SC-700) (#1157)
 - Include dpkg frontend lock in APT_LOCK_FILES (#1153)
 - tests/cmd/query: fix test run as root and add coverage for defaults
   (#1156) [Chris Patterson] (LP: #1825027)
 - Schema processing changes (SC-676) (#1144)
 - Add dependency workaround for impish in bddeb (#1148)
 - netbsd: install new dep packages (#1151) [Gonéri Le Bouder]
 - find_devs_with_openbsd: ensure we return the last entry (#1149)
   [Gonéri Le Bouder]
 - sources/azure: remove unnecessary hostname bounce (#1143)
   [Chris Patterson]
 - find_devs/openbsd: accept ISO on disk (#1132)
   [Gonéri Le Bouder]
 - Improve error log message when mount failed (#1140) [Ksenija Stanojevic]
 - add KsenijaS as a contributor (#1145) [Ksenija Stanojevic]
 - travis - don't run integration tests if no deb (#1139)
 - factor out function for getting top level directory of cloudinit (#1136)
 - testing: Add deterministic test id (#1138)
 - mock sleep() in azure test (#1137)
 - Add miraclelinux support (#1128) [Haruki TSURUMOTO]
 - docs: Make MACs lowercase in network config (#1135) (LP: #1876941)
 - Add Strict Metaschema Validation (#1101)
 - update dead link (#1133)
 - cloudinit/net: handle two different routes for the same ip (#1124)
   [Emanuele Giuseppe Esposito]
 - docs: pin mistune dependency (#1134)
 - Reorganize unit test locations under tests/unittests (#1126)
 - Fix exception when no activator found (#1129) (LP: #1948681)
 - jinja: provide and document jinja-safe key aliases in instance-data
   (SC-622) (#1123)
 - testing: Remove date from final_message test (SC-638) (#1127)
 - Move GCE metadata fetch to init-local (SC-502) (#1122)
 - Fix missing metadata routes for vultr (#1125) [eb3095]
 - cc_ssh_authkey_fingerprints.py: prevent duplicate messages on console
   (#1081) [dermotbradley]
 - sources/azure: remove unused remnants related to agent command (#1119)
   [Chris Patterson]
 - github: update PR template's contributing URL (#1120) [Chris Patterson]
 - docs: Rename HACKING.rst to CONTRIBUTING.rst (#1118)
 - testing: monkeypatch system_info call in unit tests (SC-533) (#1117)
 - Fix Vultr timeout and wait values (#1113) [eb3095]
 - lxd: add preference for LXD cloud-init.* config keys over user keys
   (#1108)
 - VMware: source /etc/network/interfaces.d/* on Debian
   [chengcheng-chcheng] (LP: #1950136)
 - Add cjp256 as contributor (#1109) [Chris Patterson]
 - integration_tests: Ensure log directory exists before symlinking to it
   (#1110)
 - testing: add growpart integration test (#1104)
 - integration_test: Speed up CI run time (#1111)
 - Some miscellaneous integration test fixes (SC-606) (#1103)
 - tests: specialize lxd_discovery test for lxd_vm vendordata (#1106)
 - Add convenience symlink to integration test output (#1105)
 - Fix for set-name bug in networkd renderer (#1100)
   [Andrew Kutz] (LP: #1949407)
 - Wait for apt lock (#1034) (LP: #1944611)
 - testing: stop chef test from running on openstack (#1102)
 - alpine.py: add options to the apk upgrade command (#1089) [dermotbradley]

21.4
 - Azure: fallback nic needs to be reevaluated during reprovisioning
   (#1094) [Anh Vo]
 - azure: pps imds (#1093) [Anh Vo]
 - testing: Remove calls to 'install_new_cloud_init' (#1092)
 - Add LXD datasource (#1040)
 - Fix unhandled apt_configure case. (#1065) [Brett Holman]
 - Allow libexec for hotplug (#1088)
 - Add necessary mocks to test_ovf unit tests (#1087)
 - Remove (deprecated) apt-key (#1068) [Brett Holman] (LP: #1836336)
 - distros: Remove a completed "TODO" comment (#1086)
 - cc_ssh.py: Add configuration for controlling ssh-keygen output (#1083)
   [dermotbradley]
 - Add "install hotplug" module (SC-476) (#1069) (LP: #1946003)
 - hosts.alpine.tmpl: rearrange the order of short and long hostnames
   (#1084) [dermotbradley]
 - Add max version to docutils
 - cloudinit/dmi.py: Change warning to debug to prevent console display
   (#1082) [dermotbradley]
 - remove unnecessary EOF string in
   disable-sshd-keygen-if-cloud-init-active.conf (#1075) [Emanuele
   Giuseppe Esposito]
 - Add module 'write-files-deferred' executed in stage 'final' (#916)
   [Lucendio]
 - Bump pycloudlib to fix CI (#1080)
 - Remove pin in dependencies for jsonschema (#1078)
 - Add "Google" as possible system-product-name (#1077) [vteratipally]
 - Update Debian security suite for bullseye (#1076) [Johann Queuniet]
 - Leave the details of service management to the distro (#1074)
   [Andy Fiddaman]
 - Fix typos in setup.py (#1059) [Christian Clauss]
 - Update Azure _unpickle (SC-500) (#1067) (LP: #1946644)
 - cc_ssh.py: fix private key group owner and permissions (#1070)
   [Emanuele Giuseppe Esposito]
 - VMware: read network-config from ISO (#1066) [Thomas Weißschuh]
 - testing: mock sleep in gce unit tests (#1072)
 - CloudStack: fix data-server DNS resolution (#1004)
   [Olivier Lemasle] (LP: #1942232)
 - Fix unit test broken by pyyaml upgrade (#1071)
 - testing: add get_cloud function (SC-461) (#1038)
 - Inhibit sshd-keygen@.service if cloud-init is active (#1028)
   [Ryan Harper]
 - VMWARE: search the deployPkg plugin in multiarch dir (#1061)
   [xiaofengw-vmware] (LP: #1944946)
 - Fix set-name/interface DNS bug (#1058) [Andrew Kutz] (LP: #1946493)
 - Use specified tmp location for growpart (#1046) [jshen28]
 - .gitignore: ignore tags file for ctags users (#1057) [Brett Holman]
 - Allow comments in runcmd and report failed commands correctly (#1049)
   [Brett Holman] (LP: #1853146)
 - tox integration: pass the *_proxy, GOOGLE_*, GCP_* env vars (#1050)
   [Paride Legovini]
 - Allow disabling of network activation (SC-307) (#1048) (LP: #1938299)
 - renderer: convert relative imports to absolute (#1052) [Paride Legovini]
 - Support ETHx_IP6_GATEWAY, SET_HOSTNAME on OpenNebula (#1045)
   [Vlastimil Holer]
 - integration-requirements: bump the pycloudlib commit (#1047)
   [Paride Legovini]
 - Allow Vultr to set MTU and use as-is configs (#1037) [eb3095]
 - pin jsonschema in requirements.txt (#1043)
 - testing: remove cloud_tests (#1020)
 - Add andgein as contributor (#1042) [Andrew Gein]
 - Make wording for module frequency consistent (#1039) [Nicolas Bock]
 - Use ascii code for growpart (#1036) [jshen28]
 - Add jshen28 as contributor (#1035) [jshen28]
 - Skip test_cache_purged_on_version_change on Azure (#1033)
 - Remove invalid ssh_import_id from examples (#1031)
 - Cleanup Vultr support (#987) [eb3095]
 - docs: update cc_disk_setup for fs to raw disk (#1017)
 - HACKING.rst: change contact info to James Falcon (#1030)
 - tox: bump the pinned flake8 and pylint version (#1029)
   [Paride Legovini] (LP: #1944414)
 - Add retries to DataSourceGCE.py when connecting to GCE (#1005)
   [vteratipally]
 - Set Azure to apply networking config every BOOT (#1023)
 - Add connectivity_url to Oracle's EphemeralDHCPv4 (#988) (LP: #1939603)
 - docs: fix typo and include sudo for report bugs commands (#1022)
   [Renan Rodrigo] (LP: #1940236)
 - VMware: Fix typo introduced in #947 and add test (#1019) [PengpengSun]
 - Update IPv6 entries in /etc/hosts (#1021) [Richard Hansen] (LP: #1943798)
 - Integration test upgrades for the 21.3-1 SRU (#1001)
 - Add Jille to tools/.github-cla-signers (#1016) [Jille Timmermans]
 - Improve ug_util.py (#1013) [Shreenidhi Shedi]
 - Support openEuler OS (#1012) [zhuzaifangxuele]
 - ssh_utils.py: ignore when sshd_config options are not key/value pairs
   (#1007) [Emanuele Giuseppe Esposito]
 - Set Azure to only update metadata on BOOT_NEW_INSTANCE (#1006)
 - cc_update_etc_hosts: Use the distribution-defined path for the hosts
   file (#983) [Andy Fiddaman]
 - Add CloudLinux OS support (#1003) [Alexandr Kravchenko]
 - puppet config: add the start_agent option (#1002) [Andrew Bogott]
 - Fix `make style-check` errors (#1000) [Shreenidhi Shedi]
 - Make cloud-id copyright year (#991) [Andrii Podanenko]
 - Add support to accept-ra in networkd renderer (#999) [Shreenidhi Shedi]
 - Update ds-identify to pass shellcheck (#979) [Andrew Kutz]
 - Azure: Retry dhcp on timeouts when polling reprovisiondata (#998)
   [aswinrajamannar]
 - testing: Fix ssh keys integration test (#992)

21.3
 - Azure: During primary nic detection, check interface status continuously
   before rebinding again (#990) [aswinrajamannar]
 - Fix home permissions modified by ssh module (SC-338) (#984)
   (LP: #1940233)
 - Add integration test for sensitive jinja substitution (#986)
 - Ignore hotplug socket when collecting logs (#985) (LP: #1940235)
 - testing: Add missing mocks to test_vmware.py (#982)
 - add Zadara Edge Cloud Platform to the supported clouds list (#963)
   [sarahwzadara]
 - testing: skip upgrade tests on LXD VMs (#980)
 - Only invoke hotplug socket when functionality is enabled (#952)
 - Revert unnecesary lcase in ds-identify (#978) [Andrew Kutz]
 - cc_resolv_conf: fix typos (#969) [Shreenidhi Shedi]
 - Replace broken httpretty tests with mock (SC-324) (#973)
 - Azure: Check if interface is up after sleep when trying to bring it up
   (#972) [aswinrajamannar]
 - Update dscheck_VMware's rpctool check (#970) [Shreenidhi Shedi]
 - Azure: Logging the detected interfaces (#968) [Moustafa Moustafa]
 - Change netifaces dependency to 0.10.4 (#965) [Andrew Kutz]
 - Azure: Limit polling network metadata on connection errors (#961)
   [aswinrajamannar]
 - Update inconsistent indentation (#962) [Andrew Kutz]
 - cc_puppet: support AIO installations and more (#960) [Gabriel Nagy]
 - Add Puppet contributors to CLA signers (#964) [Noah Fontes]
 - Datasource for VMware (#953) [Andrew Kutz]
 - photon: refactor hostname handling and add networkd activator (#958)
   [sshedi]
 - Stop copying ssh system keys and check folder permissions (#956)
   [Emanuele Giuseppe Esposito]
 - testing: port remaining cloud tests to integration testing framework
   (SC-191) (#955)
 - generate contents for ovf-env.xml when provisioning via IMDS (#959)
   [Anh Vo]
 - Add support for EuroLinux 7 && EuroLinux 8 (#957) [Aleksander Baranowski]
 - Implementing device_aliases as described in docs (#945)
   [Mal Graty] (LP: #1867532)
 - testing: fix test_ssh_import_id.py (#954)
 - Add ability to manage fallback network config on PhotonOS (#941) [sshedi]
 - Add VZLinux support (#951) [eb3095]
 - VMware: add network-config support in ovf-env.xml (#947) [PengpengSun]
 - Update pylint to v2.9.3 and fix the new issues it spots (#946)
   [Paride Legovini]
 - Azure: mount default provisioning iso before try device listing (#870)
   [Anh Vo]
 - Document known hotplug limitations (#950)
 - Initial hotplug support (#936)
 - Fix MIME policy failure on python version upgrade (#934)
 - run-container: fixup the centos repos baseurls when using http_proxy
   (#944) [Paride Legovini]
 - tools: add support for building rpms on rocky linux (#940)
 - ssh-util: allow cloudinit to merge all ssh keys into a custom user
   file, defined in AuthorizedKeysFile (#937) [Emanuele Giuseppe Esposito]
   (LP: #1911680)
 - VMware: new "allow_raw_data" switch (#939) [xiaofengw-vmware]
 - bump pycloudlib version (#935)
 - add renanrodrigo as a contributor (#938) [Renan Rodrigo]
 - testing: simplify test_upgrade.py (#932)
 - freebsd/net_v1 format: read MTU from root (#930) [Gonéri Le Bouder]
 - Add new network activators to bring up interfaces (#919)
 - - Detect a Python version change and clear the cache (#857)
   [Robert Schweikert]
 - cloud_tests: fix the Impish release name (#931) [Paride Legovini]
 - Removed distro specific network code from Photon (#929) [sshedi]
 - Add support for VMware PhotonOS (#909) [sshedi]
 - cloud_tests: add impish release definition (#927) [Paride Legovini]
 - docs: fix stale links rename master branch to main (#926)
 - Fix DNS in NetworkState (SC-133) (#923)
 - tests: Add 'adhoc' mark for integration tests (#925)
 - Fix the spelling of "DigitalOcean" (#924) [Mark Mercado]
 - Small Doc Update for ReportEventStack and Test (#920) [Mike Russell]
 - Replace deprecated collections.Iterable with abc replacement (#922)
   (LP: #1932048)
 - testing: OCI availability domain is now required (SC-59) (#910)
 - add DragonFlyBSD support (#904) [Gonéri Le Bouder]
 - Use instance-data-sensitive.json in jinja templates (SC-117) (#917)
   (LP: #1931392)
 - doc: Update NoCloud docs stating required files (#918) (LP: #1931577)
 - build-on-netbsd: don't pin a specific py3 version (#913)
   [Gonéri Le Bouder]
 - - Create the log file with 640 permissions (#858) [Robert Schweikert]
 - Allow braces to appear in dhclient output (#911) [eb3095]
 - Docs: Replace all freenode references with libera (#912)
 - openbsd/net: flush the route table on net restart (#908)
   [Gonéri Le Bouder]
 - Add Rocky Linux support to cloud-init (#906) [Louis Abel]
 - Add "esposem" as contributor (#907) [Emanuele Giuseppe Esposito]
 - Add integration test for #868 (#901)
 - Added support for importing keys via primary/security mirror clauses
   (#882) [Paul Goins] (LP: #1925395)
 - [examples] config-user-groups expire in the future (#902)
   [Geert Stappers]
 - BSD: static network, set the mtu (#894) [Gonéri Le Bouder]
 - Add integration test for lp-1920939 (#891)
 - Fix unit tests breaking from new httpretty version (#903)
 - Allow user control over update events (#834)
 - Update test characters in substitution unit test (#893)
 - cc_disk_setup.py: remove UDEVADM_CMD definition as not used (#886)
   [dermotbradley]
 - Add AlmaLinux OS support (#872) [Andrew Lukoshko]

21.2
 - Add \r\n check for SSH keys in Azure (#889)
 - Revert "Add support to resize rootfs if using LVM (#721)" (#887)
   (LP: #1922742)
 - Add Vultaire as contributor (#881) [Paul Goins]
 - Azure: adding support for consuming userdata from IMDS (#884) [Anh Vo]
 - test_upgrade: modify test_upgrade_package to run for more sources (#883)
 - Fix chef module run failure when chef_license is set (#868) [Ben Hughes]
 - Azure: Retry net metadata during nic attach for non-timeout errs (#878)
   [aswinrajamannar]
 - Azure: Retrieve username and hostname from IMDS (#865) [Thomas Stringer]
 - Azure: eject the provisioning iso before reporting ready (#861) [Anh Vo]
 - Use `partprobe` to re-read partition table if available (#856)
   [Nicolas Bock] (LP: #1920939)
 - fix error on upgrade caused by new vendordata2 attributes (#869)
   (LP: #1922739)
 - add prefer_fqdn_over_hostname config option (#859)
   [hamalq] (LP: #1921004)
 - Emit dots on travis to avoid timeout (#867)
 - doc: Replace remaining references to user-scripts as a config module
   (#866) [Ryan Harper]
 - azure: Removing ability to invoke walinuxagent (#799) [Anh Vo]
 - Add Vultr support (#827) [David Dymko]
 - Fix unpickle for source paths missing run_dir (#863)
   [lucasmoura] (LP: #1899299)
 - sysconfig: use BONDING_MODULE_OPTS on SUSE (#831) [Jens Sandmann]
 - bringup_static_routes: fix gateway check (#850) [Petr Fedchenkov]
 - add hamalq user (#860) [hamalq]
 - Add support to resize rootfs if using LVM (#721)
   [Eduardo Otubo] (LP: #1799953)
 - Fix mis-detecting network configuration in initramfs cmdline (#844)
   (LP: #1919188)
 - tools/write-ssh-key-fingerprints: do not display empty header/footer
   (#817) [dermotbradley]
 - Azure helper: Ensure Azure http handler sleeps between retries (#842)
   [Johnson Shi]
 - Fix chef apt source example (#826) [timothegenzmer]
 - .travis.yml: generate an SSH key before running tests (#848)
 - write passwords only to serial console, lock down cloud-init-output.log
   (#847) (LP: #1918303)
 - Fix apt default integration test (#845)
 - integration_tests: bump pycloudlib dependency (#846)
 - Fix stack trace if vendordata_raw contained an array (#837) [eb3095]
 - archlinux: Fix broken locale logic (#841)
   [Kristian Klausen] (LP: #1402406)
 - Integration test for #783 (#832)
 - integration_tests: mount more paths IN_PLACE (#838)
 - Fix requiring device-number on EC2 derivatives (#836) (LP: #1917875)
 - Remove the vi comment from the part-handler example (#835)
 - net: exclude OVS internal interfaces in get_interfaces (#829)
   (LP: #1912844)
 - tox.ini: pass OS_* environment variables to integration tests (#830)
 - integration_tests: add OpenStack as a platform (#804)
 - Add flexibility to IMDS api-version (#793) [Thomas Stringer]
 - Fix the TestApt tests using apt-key on Xenial and Hirsute (#823)
   [Paride Legovini] (LP: #1916629)
 - doc: remove duplicate "it" from nocloud.rst (#825) [V.I. Wood]
 - archlinux: Use hostnamectl to set the transient hostname (#797)
   [Kristian Klausen]
 - cc_keys_to_console.py: Add documentation for recently added config key
   (#824) [dermotbradley]
 - Update cc_set_hostname documentation (#818) [Toshi Aoyama]

21.1
 - Azure: Support for VMs without ephemeral resource disks. (#800)
   [Johnson Shi] (LP: #1901011)
 - cc_keys_to_console: add option to disable key emission (#811)
   [Michael Hudson-Doyle] (LP: #1915460)
 - integration_tests: introduce lxd_use_exec mark (#802)
 - azure: case-insensitive UUID to avoid new IID during kernel upgrade
   (#798) (LP: #1835584)
 - stale.yml: don't ask submitters to reopen PRs (#816)
 - integration_tests: fix use of SSH agent within tox (#815)
 - integration_tests: add UPGRADE CloudInitSource (#812)
 - integration_tests: use unique MAC addresses for tests (#813)
 - Update .gitignore (#814)
 - Port apt cloud_tests to integration tests (#808)
 - integration_tests: fix test_gh626 on LXD VMs (#809)
 - Fix attempting to decode binary data in test_seed_random_data test (#806)
 - Remove wait argument from tests with session_cloud calls (#805)
 - Datasource for UpCloud (#743) [Antti Myyrä]
 - test_gh668: fix failure on LXD VMs (#801)
 - openstack: read the dynamic metadata group vendor_data2.json (#777)
   [Andrew Bogott] (LP: #1841104)
 - includedir in suoders can be prefixed by "arroba" (#783)
   [Jordi Massaguer Pla]
 - [VMware] change default max wait time to 15s (#774) [xiaofengw-vmware]
 - Revert integration test associated with reverted #586 (#784)
 - Add jordimassaguerpla as contributor (#787) [Jordi Massaguer Pla]
 - Add Rick Harding to CLA signers (#792) [Rick Harding]
 - HACKING.rst: add clarifying note to LP CLA process section (#789)
 - Stop linting cloud_tests (#791)
 - cloud-tests: update cryptography requirement (#790) [Joshua Powers]
 - Remove 'remove-raise-on-failure' calls from integration_tests (#788)
 - Use more cloud defaults in integration tests (#757)
 - Adding self to cla signers (#776) [Andrew Bogott]
 - doc: avoid two warnings (#781) [Dan Kenigsberg]
 - Use proper spelling for Red Hat (#778) [Dan Kenigsberg]
 - Add antonyc to .github-cla-signers (#747) [Anton Chaporgin]
 - integration_tests: log image serial if available (#772)
 - [VMware] Support cloudinit raw data feature (#691) [xiaofengw-vmware]
 - net: Fix static routes to host in eni renderer (#668) [Pavel Abalikhin]
 - .travis.yml: don't run cloud_tests in CI (#756)
 - test_upgrade: add some missing commas (#769)
 - cc_seed_random: update documentation and fix integration test (#771)
   (LP: #1911227)
 - Fix test gh-632 test to only run on NoCloud (#770) (LP: #1911230)
 - archlinux: fix package upgrade command handling (#768) [Bao Trinh]
 - integration_tests: add integration test for LP: #1910835 (#761)
 - Fix regression with handling of IMDS ssh keys (#760) [Thomas Stringer]
 - integration_tests: log cloud-init version in SUT (#758)
 - Add ajmyyra as contributor (#742) [Antti Myyrä]
 - net_convert: add some missing help text (#755)
 - Missing IPV6_AUTOCONF=no to render sysconfig dhcp6 stateful on RHEL
   (#753) [Eduardo Otubo]
 - doc: document missing IPv6 subnet types (#744) [Antti Myyrä]
 - Add example configuration for datasource `AliYun` (#751) [Xiaoyu Zhong]
 - integration_tests: add SSH key selection settings (#754)
 - fix a typo in man page cloud-init.1 (#752) [Amy Chen]
 - network-config-format-v2.rst: add Netplan Passthrough section (#750)
 - stale: re-enable post holidays (#749)
 - integration_tests: port ca_certs tests from cloud_tests (#732)
 - Azure: Add telemetry for poll IMDS (#741) [Johnson Shi]
 - doc: move testing section from HACKING to its own doc (#739)
 - No longer allow integration test failures on travis (#738)
 - stale: fix error in definition (#740)
 - integration_tests: set log-cli-level to INFO by default (#737)
 - PULL_REQUEST_TEMPLATE.md: use backticks around commit message (#736)
 - stale: disable check for holiday break (#735)
 - integration_tests: log the path we collect logs into (#733)
 - .travis.yml: add (most) supported Python versions to CI (#734)
 - integration_tests: fix IN_PLACE CLOUD_INIT_SOURCE (#731)
 - cc_ca_certs: add RHEL support (#633) [cawamata]
 - Azure: only generate config for NICs with addresses (#709)
   [Thomas Stringer]
 - doc: fix CloudStack configuration example (#707) [Olivier Lemasle]
 - integration_tests: restrict test_lxd_bridge appropriately (#730)
 - Add integration tests for CLI functionality (#729)
 - Integration test for gh-626 (#728)
 - Some test_upgrade fixes (#726)
 - Ensure overriding test vars with env vars works for booleans (#727)
 - integration_tests: port lxd_bridge test from cloud_tests (#718)
 - Integration test for gh-632. (#725)
 - Integration test for gh-671 (#724)
 - integration-requirements.txt: bump pycloudlib commit (#723)
 - Drop unnecessary shebang from cmd/main.py (#722) [Eduardo Otubo]
 - Integration test for LP: #1813396 and #669 (#719)
 - integration_tests: include timestamp in log output (#720)
 - integration_tests: add test for LP: #1898997 (#713)
 - Add integration test for power_state_change module (#717)
 - Update documentation for network-config-format-v2 (#701) [ggiesen]
 - sandbox CA Cert tests to not require ca-certificates (#715)
   [Eduardo Otubo]
 - Add upgrade integration test (#693)
 - Integration test for 570 (#712)
 - Add ability to keep snapshotted images in integration tests (#711)
 - Integration test for pull #586 (#706)
 - integration_tests: introduce skipping of tests by OS (#702)
 - integration_tests: introduce IntegrationInstance.restart (#708)
 - Add lxd-vm to list of valid integration test platforms (#705)
 - Adding BOOTPROTO = dhcp to render sysconfig dhcp6 stateful on RHEL
   (#685) [Eduardo Otubo]
 - Delete image snapshots created for integration tests (#682)
 - Parametrize ssh_keys_provided integration test (#700) [lucasmoura]
 - Drop use_sudo attribute on IntegrationInstance (#694) [lucasmoura]
 - cc_apt_configure: add riscv64 as a ports arch (#687)
   [Dimitri John Ledkov]
 - cla: add xnox (#692) [Dimitri John Ledkov]
 - Collect logs from integration test runs (#675)

20.4.1
 - Revert "ssh_util: handle non-default AuthorizedKeysFile config (#586)"

20.4
 - tox: avoid tox testenv subsvars for xenial support (#684)
 - Ensure proper root permissions in integration tests (#664) [James Falcon]
 - LXD VM support in integration tests (#678) [James Falcon]
 - Integration test for fallocate falling back to dd (#681) [James Falcon]
 - .travis.yml: correctly integration test the built .deb (#683)
 - Ability to hot-attach NICs to preprovisioned VMs before reprovisioning
   (#613) [aswinrajamannar]
 - Support configuring SSH host certificates. (#660) [Jonathan Lung]
 - add integration test for LP: #1900837 (#679)
 - cc_resizefs on FreeBSD: Fix _can_skip_ufs_resize (#655)
   [Mina Galić] (LP: #1901958, #1901958)
 - DataSourceAzure: push dmesg log to KVP (#670) [Anh Vo]
 - Make mount in place for tests work (#667) [James Falcon]
 - integration_tests: restore emission of settings to log (#657)
 - DataSourceAzure: update password for defuser if exists (#671) [Anh Vo]
 - tox.ini: only select "ci" marked tests for CI runs (#677)
 - Azure helper: Increase Azure Endpoint HTTP retries (#619) [Johnson Shi]
 - DataSourceAzure: send failure signal on Azure datasource failure (#594)
   [Johnson Shi]
 - test_persistence: simplify VersionIsPoppedFromState (#674)
 - only run a subset of integration tests in CI (#672)
 - cli: add --system param to allow validating system user-data on a
   machine (#575)
 - test_persistence: add VersionIsPoppedFromState test (#673)
 - introduce an upgrade framework and related testing (#659)
 - add --no-tty option to gpg (#669) [Till Riedel] (LP: #1813396)
 - Pin pycloudlib to a working commit (#666) [James Falcon]
 - DataSourceOpenNebula: exclude SRANDOM from context output (#665)
 - cloud_tests: add hirsute release definition (#662)
 - split integration and cloud_tests requirements (#652)
 - faq.rst: add warning to answer that suggests running `clean` (#661)
 - Fix stacktrace in DataSourceRbxCloud if no metadata disk is found (#632)
   [Scott Moser]
 - Make wakeonlan Network Config v2 setting actually work (#626)
   [dermotbradley]
 - HACKING.md: unify network-refactoring namespace (#658) [Mina Galić]
 - replace usage of dmidecode with kenv on FreeBSD (#621) [Mina Galić]
 - Prevent timeout on travis integration tests. (#651) [James Falcon]
 - azure: enable pushing the log to KVP from the last pushed byte  (#614)
   [Moustafa Moustafa]
 - Fix launch_kwargs bug in integration tests (#654) [James Falcon]
 - split read_fs_info into linux & freebsd parts (#625) [Mina Galić]
 - PULL_REQUEST_TEMPLATE.md: expand commit message section (#642)
 - Make some language improvements in growpart documentation (#649)
   [Shane Frasier]
 - Revert ".travis.yml: use a known-working version of lxd (#643)" (#650)
 - Fix not sourcing default 50-cloud-init ENI file on Debian (#598)
   [WebSpider]
 - remove unnecessary reboot from gpart resize (#646) [Mina Galić]
 - cloudinit: move dmi functions out of util (#622) [Scott Moser]
 - integration_tests: various launch improvements (#638)
 - test_lp1886531: don't assume /etc/fstab exists (#639)
 - Remove Ubuntu restriction from PR template (#648) [James Falcon]
 - util: fix mounting of vfat on *BSD (#637) [Mina Galić]
 - conftest: improve docstring for disable_subp_usage (#644)
 - doc: add example query commands to debug Jinja templates (#645)
 - Correct documentation and testcase data for some user-data YAML (#618)
   [dermotbradley]
 - Hetzner: Fix instance_id / SMBIOS serial comparison (#640)
   [Markus Schade]
 - .travis.yml: use a known-working version of lxd (#643)
 - tools/build-on-freebsd: fix comment explaining purpose of the script
   (#635) [Mina Galić]
 - Hetzner: initialize instance_id from system-serial-number (#630)
   [Markus Schade] (LP: #1885527)
 - Explicit set IPV6_AUTOCONF and IPV6_FORCE_ACCEPT_RA on static6 (#634)
   [Eduardo Otubo]
 - get_interfaces: don't exclude Open vSwitch bridge/bond members (#608)
   [Lukas Märdian] (LP: #1898997)
 - Add config modules for controlling IBM PowerVM RMC. (#584)
   [Aman306] (LP: #1895979)
 - Update network config docs to clarify MAC address quoting (#623)
   [dermotbradley]
 - gentoo: fix hostname rendering when value has a comment (#611)
   [Manuel Aguilera]
 - refactor integration testing infrastructure (#610) [James Falcon]
 - stages: don't reset permissions of cloud-init.log every boot (#624)
   (LP: #1900837)
 - docs: Add how to use cloud-localds to boot qemu (#617) [Joshua Powers]
 - Drop vestigial update_resolve_conf_file function (#620) [Scott Moser]
 - cc_mounts: correctly fallback to dd if fallocate fails (#585)
   (LP: #1897099)
 - .travis.yml: add integration-tests to Travis matrix (#600)
 - ssh_util: handle non-default AuthorizedKeysFile config (#586)
   [Eduardo Otubo]
 - Multiple file fix for AuthorizedKeysFile config (#60) [Eduardo Otubo]
 - bddeb: new --packaging-branch argument to pull packaging from branch
   (#576) [Paride Legovini]
 - Add more integration tests (#615) [lucasmoura]
 - DataSourceAzure: write marker file after report ready in preprovisioning
   (#590) [Johnson Shi]
 - integration_tests: emit settings to log during setup (#601)
 - integration_tests: implement citest tests run in Travis (#605)
 - Add Azure support to integration test framework (#604) [James Falcon]
 - openstack: consider product_name as valid chassis tag (#580)
   [Adrian Vladu] (LP: #1895976)
 - azure: clean up and refactor report_diagnostic_event (#563) [Johnson Shi]
 - net: add the ability to blacklist network interfaces based on driver
   during enumeration of physical network devices (#591) [Anh Vo]
 - integration_tests: don't error on cloud-init failure (#596)
 - integration_tests: improve cloud-init.log assertions (#593)
 - conftest.py: remove top-level import of httpretty (#599)
 - tox.ini: add integration-tests testenv definition (#595)
 - PULL_REQUEST_TEMPLATE.md: empty checkboxes need a space (#597)
 - add integration test for LP: #1886531 (#592)
 - Initial implementation of integration testing infrastructure (#581)
   [James Falcon]
 - Fix name of ntp and chrony service on CentOS and RHEL. (#589)
   [Scott Moser] (LP: #1897915)
 - Adding a PR template (#587) [James Falcon]
 - Azure parse_network_config uses fallback cfg when generate IMDS network
   cfg fails (#549) [Johnson Shi]
 - features: refresh docs for easier out-of-context reading (#582)
 - Fix typo in resolv_conf module's description (#578) [Wacław Schiller]
 - cc_users_groups: minor doc formatting fix (#577)
 - Fix typo in disk_setup module's description (#579) [Wacław Schiller]
 - Add vendor-data support to seedfrom parameter for NoCloud and OVF (#570)
   [Johann Queuniet]
 - boot.rst: add First Boot Determination section (#568) (LP: #1888858)
 - opennebula.rst: minor readability improvements (#573) [Mina Galić]
 - cloudinit: remove unused LOG variables (#574)
 - create a shutdown_command method in distro classes (#567)
   [Emmanuel Thomé]
 - user_data: remove unused constant (#566)
 - network: Fix type and respect name when rendering vlan in
   sysconfig. (#541) [Eduardo Otubo] (LP: #1788915, #1826608)
 - Retrieve SSH keys from IMDS first with OVF as a fallback (#509)
   [Thomas Stringer]
 - Add jqueuniet as contributor (#569) [Johann Queuniet]
 - distros: minor typo fix (#562)
 - Bump the integration-requirements versioned dependencies (#565)
   [Paride Legovini]
 - network-config-format-v1: fix typo in nameserver example (#564)
   [Stanislas]
 - Run cloud-init-local.service after the hv_kvp_daemon (#505)
   [Robert Schweikert]
 - Add method type hints for Azure helper (#540) [Johnson Shi]
 - systemd: add Before=shutdown.target when Conflicts=shutdown.target is
   used (#546) [Paride Legovini]
 - LXD: detach network from profile before deleting it (#542)
   [Paride Legovini] (LP: #1776958)
 - redhat spec: add missing BuildRequires (#552) [Paride Legovini]
 - util: remove debug statement (#556) [Joshua Powers]
 - Fix cloud config on chef example (#551) [lucasmoura]

20.3
 - Azure: Add netplan driver filter when using hv_netvsc driver (#539)
   [James Falcon] (LP: #1830740)
 - query: do not handle non-decodable non-gzipped content (#543)
 - DHCP sandboxing failing on noexec mounted /var/tmp (#521) [Eduardo Otubo]
 - Update the list of valid ssh keys. (#487)
   [Ole-Martin Bratteng] (LP: #1877869)
 - cmd: cloud-init query to handle compressed userdata (#516) (LP: #1889938)
 - Pushing cloud-init log to the KVP (#529) [Moustafa Moustafa]
 - Add Alpine Linux support. (#535) [dermotbradley]
 - Detect kernel version before swap file creation (#428) [Eduardo Otubo]
 - cli: add devel make-mime subcommand (#518)
 - user-data: only verify mime-types for TYPE_NEEDED and x-shellscript
   (#511) (LP: #1888822)
 - DataSourceOracle: retry twice (and document why we retry at all) (#536)
 - Refactor Azure report ready code (#468) [Johnson Shi]
 - tox.ini: pin correct version of httpretty in xenial{,-dev} envs (#531)
 - Support Oracle IMDSv2 API (#528) [James Falcon]
 - .travis.yml: run a doc build during CI (#534)
 - doc/rtd/topics/datasources/ovf.rst: fix doc8 errors (#533)
 - Fix 'Users and Groups' configuration documentation (#530) [sshedi]
 - cloudinit.distros: update docstrings of add_user and create_user (#527)
 - Fix headers for device types in network v2 docs (#532)
   [Caleb Xavier Berger]
 - Add AlexBaranowski as contributor (#508) [Aleksander Baranowski]
 - DataSourceOracle: refactor to use only OPC v1 endpoint (#493)
 - .github/workflows/stale.yml: s/Josh/Rick/ (#526)
 - Fix a typo in apt pipelining module (#525) [Xiao Liang]
 - test_util: parametrize devlist tests (#523) [James Falcon]
 - Recognize LABEL_FATBOOT labels (#513) [James Falcon] (LP: #1841466)
 - Handle additional identifier for SLES For HPC (#520) [Robert Schweikert]
 - Revert "test-requirements.txt: pin pytest to <6 (#512)" (#515)
 - test-requirements.txt: pin pytest to <6 (#512)
 - Add "tsanghan" as contributor (#504) [tsanghan]
 - fix brpm building (LP: #1886107)
 - Adding eandersson as a contributor (#502) [Erik Olof Gunnar Andersson]
 - azure: disable bouncing hostname when setting hostname fails (#494)
   [Anh Vo]
 - VMware: Support parsing DEFAULT-RUN-POST-CUST-SCRIPT (#441)
   [xiaofengw-vmware]
 - DataSourceAzure: Use ValueError when JSONDecodeError is not available
   (#490) [Anh Vo]
 - cc_ca_certs.py: fix blank line problem when removing CAs and adding
   new one (#483) [dermotbradley]
 - freebsd: py37-serial is now py37-pyserial (#492) [Gonéri Le Bouder]
 - ssh exit with non-zero status on disabled user (#472)
   [Eduardo Otubo] (LP: #1170059)
 - cloudinit: remove global disable of pylint W0107 and fix errors (#489)
 - networking: refactor wait_for_physdevs from cloudinit.net (#466)
   (LP: #1884626)
 - HACKING.rst: add pytest.param pytest gotcha (#481)
 - cloudinit: remove global disable of pylint W0105 and fix errors (#480)
 - Fix two minor warnings (#475)
 - test_data: fix faulty patch (#476)
 - cc_mounts: handle missing fstab (#484) (LP: #1886531)
 - LXD cloud_tests: support more lxd image formats (#482) [Paride Legovini]
 - Add update_etc_hosts as default module on *BSD (#479) [Adam Dobrawy]
 - cloudinit: fix tip-pylint failures and bump pinned pylint version (#478)
 - Added BirknerAlex as contributor and sorted the file (#477)
   [Alexander Birkner]
 - Update list of types of modules in cli.rst [saurabhvartak1982]
 - tests: use markers to configure disable_subp_usage (#473)
 - Add mention of vendor-data to no-cloud format documentation (#470)
   [Landon Kirk]
 - Fix broken link to OpenStack metadata service docs (#467)
   [Matt Riedemann]
 - Disable ec2 mirror for non aws instances (#390)
   [lucasmoura] (LP: #1456277)
 - cloud_tests: don't pass --python-version to read-dependencies (#465)
 - networking: refactor is_physical from cloudinit.net (#457) (LP: #1884619)
 - Enable use of the caplog fixture in pytest tests, and add a
   cc_final_message test using it (#461)
 - RbxCloud: Add support for FreeBSD (#464) [Adam Dobrawy]
 - Add schema for cc_chef module (#375) [lucasmoura] (LP: #1858888)
 - test_util: add (partial) testing for util.mount_cb (#463)
 - .travis.yml: revert to installing ubuntu-dev-tools (#460)
 - HACKING.rst: add details of net refactor tracking (#456)
 - .travis.yml: rationalise installation of dependencies in host (#449)
 - Add dermotbradley as contributor. (#458) [dermotbradley]
 - net/networking: remove unused functions/methods (#453)
 - distros.networking: initial implementation of layout (#391)
 - cloud-init.service.tmpl: use "rhel" instead of "redhat" (#452)
 - Change from redhat to rhel in systemd generator tmpl (#450)
   [Eduardo Otubo]
 - Hetzner: support reading user-data that is base64 encoded. (#448)
   [Scott Moser] (LP: #1884071)
 - HACKING.rst: add strpath gotcha to testing gotchas section (#446)
 - cc_final_message: don't create directories when writing boot-finished
   (#445) (LP: #1883903)
 - .travis.yml: only store new schroot if something has changed (#440)
 - util: add ensure_dir_exists parameter to write_file (#443)
 - printing the error stream of the dhclient process before killing it
   (#369) [Moustafa Moustafa]
 - Fix link to the MAAS documentation (#442)
   [Paride Legovini] (LP: #1883666)
 - RPM build: disable the dynamic mirror URLs when using a proxy (#437)
   [Paride Legovini]
 - util: rename write_file's copy_mode parameter to preserve_mode (#439)
 - .travis.yml: use $TRAVIS_BUILD_DIR for lxd_image caching (#438)
 - cli.rst: alphabetise devel subcommands and add net-convert to list (#430)
 - Default to UTF-8 in /var/log/cloud-init.log (#427) [James Falcon]
 - travis: cache the chroot we use for package builds (#429)
 - test: fix all flake8 E126 errors (#425) [Joshua Powers]
 - Fixes KeyError for bridge with no "parameters:" setting (#423)
   [Brian Candler] (LP: #1879673)
 - When tools.conf does not exist, running cmd "vmware-toolbox-cmd
   config get deployPkg enable-custom-scripts", the return code will
   be EX_UNAVAILABLE(69), on this condition, it should not take it as
   error. (#413) [chengcheng-chcheng]
 - Document CloudStack data-server well-known hostname (#399) [Gregor Riepl]
 - test: move conftest.py to top-level, to cover tests/ also (#414)
 - Replace cc_chef is_installed with use of subp.is_exe. (#421)
   [Scott Moser]
 - Move runparts to subp. (#420) [Scott Moser]
 - Move subp into its own module. (#416) [Scott Moser]
 - readme: point at travis-ci.com (#417) [Joshua Powers]
 - New feature flag functionality and fix includes failing silently (#367)
   [James Falcon] (LP: #1734939)
 - Enhance poll imds logging (#365) [Moustafa Moustafa]
 - test: fix all flake8 E121 and E123 errors (#404) [Joshua Powers]
 - test: fix all flake8 E241 (#403) [Joshua Powers]
 - test: ignore flake8 E402 errors in main.py (#402) [Joshua Powers]
 - cc_grub_dpkg: determine idevs in more robust manner with grub-probe
   (#358) [Matthew Ruffell] (LP: #1877491)
 - test: fix all flake8 E741 errors (#401) [Joshua Powers]
 - tests: add groovy integration tests for ubuntu (#400)
 - Enable chef_license support for chef infra client (#389) [Bipin Bachhao]
 - testing: use flake8 again (#392) [Joshua Powers]
 - enable Puppet, Chef mcollective in default config (#385)
   [Mina Galić (deprecated: Igor Galić)] (LP: #1880279)
 - HACKING.rst: introduce .net -> Networking refactor section (#384)
 - Travis: do not install python3-contextlib2 (dropped dependency) (#388)
   [Paride Legovini]
 - HACKING: mention that .github-cla-signers is alpha-sorted (#380)
 - Add bipinbachhao as contributor (#379) [Bipin Bachhao]
 - cc_snap: validate that assertions property values are strings (#370)
 - conftest: implement partial disable_subp_usage (#371)
 - test_resolv_conf: refresh stale comment (#374)
 - cc_snap: apply validation to snap.commands properties (#364)
 - make finding libc platform independent (#366)
   [Mina Galić (deprecated: Igor Galić)]
 - doc/rtd/topics/faq: Updates LXD docs links to current site (#368) [TomP]
 - templater: drop Jinja Python 2 compatibility shim (#353)
 - cloudinit: minor pylint fixes (#360)
 - cloudinit: remove unneeded __future__ imports (#362)
 - migrating momousta lp user to Moustafa-Moustafa GitHub user (#361)
   [Moustafa Moustafa]
 - cloud_tests: emit dots on Travis while fetching images (#347)
 - Add schema to apt configure config (#357) [lucasmoura] (LP: #1858884)
 - conftest: add docs and tests regarding CiTestCase's subp functionality
   (#343)
 - analyze/dump: refactor shared string into variable (#350)
 - doc: update boot.rst with correct timing of runcmd (#351)
 - HACKING.rst: change contact info to Rick Harding (#359) [lucasmoura]
 - HACKING.rst: guide people to add themselves to the CLA file (#349)
 - HACKING.rst: more unit testing documentation (#354)
 - .travis.yml: don't run lintian during integration test package builds
   (#352)
 - Add test to ensure docs examples are valid cloud-init configs (#355)
   [James Falcon] (LP: #1876414)
 - make suse and sles support 127.0.1.1 (#336) [chengcheng-chcheng]
 - Create tests to validate schema examples (#348)
   [lucasmoura] (LP: #1876412)
 - analyze/dump: add support for Amazon Linux 2 log lines (#346)
   (LP: #1876323)
 - bsd: upgrade support (#305) [Gonéri Le Bouder]
 - Add lucasmoura as contributor (#345) [lucasmoura]
 - Add "therealfalcon" as contributor (#344) [James Falcon]
 - Adapt the package building scripts to use Python 3 (#231)
   [Paride Legovini]
 - DataSourceEc2: use metadata's NIC ordering to determine route-metrics
   (#342) (LP: #1876312)
 - .travis.yml: introduce caching (#329)
 - cc_locale: introduce schema (#335)
 - doc/rtd/conf.py: bump copyright year to 2020 (#341)
 - yum_add_repo: Add Centos to the supported distro list (#340)

20.2
 - doc/format: reference make-mime.py instead of an inline script (#334)
 - Add docs about  creating parent folders (#330) [Adrian Wilkins]
 - DataSourceNoCloud/OVF: drop claim to support FTP (#333) (LP: #1875470)
 - schema: ignore spurious pylint error (#332)
 - schema: add json schema for write_files module (#152)
 - BSD: find_devs_with_ refactoring (#298) [Gonéri Le Bouder]
 - nocloud: drop work around for Linux 2.6 (#324) [Gonéri Le Bouder]
 - cloudinit: drop dependencies on unittest2 and contextlib2 (#322)
 - distros: handle a potential mirror filtering error case (#328)
 - log: remove unnecessary import fallback logic (#327)
 - .travis.yml: don't run integration test on ubuntu/* branches (#321)
 - More unit test documentation (#314)
 - conftest: introduce disable_subp_usage autouse fixture (#304)
 - YAML align indent sizes for docs readability  (#323) [Tak Nishigori]
 - network_state: add missing space to log message (#325)
 - tests: add missing mocks for get_interfaces_by_mac (#326) (LP: #1873910)
 - test_mounts: expand happy path test for both happy paths (#319)
 - cc_mounts: fix incorrect format specifiers (#316) (LP: #1872836)
 - swap file "size" being used before checked if str (#315) [Eduardo Otubo]
 - HACKING.rst: add pytest version gotchas section (#311)
 - docs: Add steps to re-run cloud-id and cloud-init (#313) [Joshua Powers]
 - readme: OpenBSD is now supported (#309) [Gonéri Le Bouder]
 - net: ignore 'renderer' key in netplan config (#306) (LP: #1870421)
 - Add support for NFS/EFS mounts (#300) [Andrew Beresford] (LP: #1870370)
 - openbsd: set_passwd should not unlock user (#289) [Gonéri Le Bouder]
 - tools/.github-cla-signers: add beezly as CLA signer (#301)
 - util: remove unnecessary lru_cache import fallback (#299)
 - HACKING.rst: reorganise/update CLA signature info (#297)
 - distros: drop leading/trailing hyphens from mirror URL labels (#296)
 - HACKING.rst: add note about variable annotations (#295)
 - CiTestCase: stop using and remove sys_exit helper (#283)
 - distros: replace invalid characters in mirror URLs with hyphens (#291)
   (LP: #1868232)
 - rbxcloud: gracefully handle arping errors (#262) [Adam Dobrawy]
 - Fix cloud-init ignoring some misdeclared mimetypes in user-data.
   [Kurt Garloff]
 - net: ubuntu focal prioritize netplan over eni even if both present
   (#267) (LP: #1867029)
 - cloudinit: refactor util.is_ipv4 to net.is_ipv4_address (#292)
 - net/cmdline: replace type comments with annotations (#294)
 - HACKING.rst: add Type Annotations design section (#293)
 - net: introduce is_ip_address function (#288)
 - CiTestCase: remove now-unneeded parse_and_read helper method (#286)
 - .travis.yml: allow 30 minutes of inactivity in cloud tests (#287)
 - sources/tests/test_init: drop use of deprecated inspect.getargspec (#285)
 - setup.py: drop NIH check_output implementation (#282)
 - Identify SAP Converged Cloud as OpenStack [Silvio Knizek]
 - add Openbsd support (#147) [Gonéri Le Bouder]
 - HACKING.rst: add examples of the two test class types (#278)
 - VMWware: support to update guest info gc status if enabled (#261)
   [xiaofengw-vmware]
 - Add lp-to-git mapping for kgarloff (#279)
 - set_passwords: avoid chpasswd on BSD (#268) [Gonéri Le Bouder]
 - HACKING.rst: add Unit Testing design section (#277)
 - util: read_cc_from_cmdline handle urlencoded yaml content (#275)
 - distros/tests/test_init: add tests for _get_package_mirror_info (#272)
 - HACKING.rst: add links to new Code Review Process doc (#276)
 - freebsd: ensure package update works (#273) [Gonéri Le Bouder]
 - doc: introduce Code Review Process documentation (#160)
 - tools: use python3 (#274)
 - cc_disk_setup: fix RuntimeError (#270) (LP: #1868327)
 - cc_apt_configure/util: combine search_for_mirror implementations (#271)
 - bsd: boottime does not depend on the libc soname (#269)
   [Gonéri Le Bouder]
 - test_oracle,DataSourceOracle: sort imports (#266)
 - DataSourceOracle: update .network_config docstring (#257)
 - cloudinit/tests: remove unneeded with_logs configuration (#263)
 - .travis.yml: drop stale comment (#255)
 - .gitignore: add more common directories (#258)
 - ec2: render network on all NICs and add secondary IPs as static (#114)
   (LP: #1866930)
 - ec2 json validation: fix the reference to the 'merged_cfg' key (#256)
   [Paride Legovini]
 - releases.yaml: quote the Ubuntu version numbers (#254) [Paride Legovini]
 - cloudinit: remove six from packaging/tooling (#253)
 - util/netbsd: drop six usage (#252)
 - workflows: introduce stale pull request workflow (#125)
 - cc_resolv_conf: introduce tests and stabilise output across Python
   versions (#251)
 - fix minor issue with resolv_conf template (#144) [andreaf74]
 - doc: CloudInit also support NetBSD (#250) [Gonéri Le Bouder]
 - Add Netbsd support (#62) [Gonéri Le Bouder]
 - tox.ini: avoid substition syntax that causes a traceback on xenial (#245)
 - Add pub_key_ed25519 to cc_phone_home (#237) [Daniel Hensby]
 - Introduce and use of a list of GitHub usernames that have signed CLA
   (#244)
 - workflows/cla.yml: use correct username for CLA check (#243)
 - tox.ini: use xenial version of jsonpatch in CI (#242)
 - workflows: CLA validation altered to fail status on pull_request (#164)
 - tox.ini: bump pyflakes version to 2.1.1 (#239)
 - cloudinit: move to pytest for running tests (#211)
 - instance-data: add cloud-init merged_cfg and sys_info keys to json
   (#214) (LP: #1865969)
 - ec2: Do not fallback to IMDSv1 on EC2 (#216)
 - instance-data: write redacted cfg to instance-data.json (#233)
   (LP: #1865947)
 - net: support network-config:disabled on the kernel commandline (#232)
   (LP: #1862702)
 - ec2: only redact token request headers in logs, avoid altering request
   (#230) (LP: #1865882)
 - docs: typo fixed: dta → data [Alexey Vazhnov]
 - Fixes typo on Amazon Web Services (#217) [Nick Wales]
 - Fix docs for OpenStack DMI Asset Tag (#228)
   [Mark T. Voelker] (LP: #1669875)
 - Add physical network type: cascading to openstack helpers (#200)
   [sab-systems]
 - tests: add focal integration tests for ubuntu (#225)

20.1
 - ec2: Do not log IMDSv2 token values, instead use REDACTED (#219)
   (LP: #1863943)
 - utils: use SystemRandom when generating random password. (#204)
   [Dimitri John Ledkov]
 - docs: mount_default_files is a list of 6 items, not 7 (#212)
 - azurecloud: fix issues with instances not starting (#205) (LP: #1861921)
 - unittest: fix stderr leak in cc_set_password random unittest
   output. (#208)
 - cc_disk_setup: add swap filesystem force flag (#207)
 - import sysvinit patches from freebsd-ports tree (#161) [Igor Galić]
 - docs: fix typo (#195) [Edwin Kofler]
 - sysconfig: distro-specific config rendering for BOOTPROTO option (#162)
   [Robert Schweikert] (LP: #1800854)
 - cloudinit: replace "from six import X" imports (except in util.py) (#183)
 - run-container: use 'test -n' instead of 'test ! -z' (#202)
   [Paride Legovini]
 - net/cmdline: correctly handle static ip= config (#201)
   [Dimitri John Ledkov] (LP: #1861412)
 - Replace mock library with unittest.mock (#186)
 - HACKING.rst: update CLA link (#199)
 - Scaleway: Fix DatasourceScaleway to avoid backtrace (#128)
   [Louis Bouchard]
 - cloudinit/cmd/devel/net_convert.py: add missing space (#191)
 - tools/run-container: drop support for python2 (#192) [Paride Legovini]
 - Print ssh key fingerprints using sha256 hash (#188) (LP: #1860789)
 - Make the RPM build use Python 3 (#190) [Paride Legovini]
 - cc_set_password: increase random pwlength from 9 to 20 (#189)
   (LP: #1860795)
 - .travis.yml: use correct Python version for xenial tests (#185)
 - cloudinit: remove ImportError handling for mock imports (#182)
 - Do not use fallocate in swap file creation on xfs. (#70)
   [Eduardo Otubo] (LP: #1781781)
 - .readthedocs.yaml: install cloud-init when building docs (#181)
   (LP: #1860450)
 - Introduce an RTD config file, and pin the Sphinx version to the RTD
   default (#180)
 - Drop most of the remaining use of six (#179)
 - Start removing dependency on six (#178)
 - Add Rootbox & HyperOne to list of cloud in README (#176) [Adam Dobrawy]
 - docs: add proposed SRU testing procedure (#167)
 - util: rename get_architecture to get_dpkg_architecture (#173)
 - Ensure util.get_architecture() runs only once (#172)
 - Only use gpart if it is the BSD gpart (#131) [Conrad Hoffmann]
 - freebsd: remove superflu exception mapping (#166) [Gonéri Le Bouder]
 - ssh_auth_key_fingerprints_disable test: fix capitalization (#165)
   [Paride Legovini]
 - util: move uptime's else branch into its own boottime function (#53)
   [Igor Galić] (LP: #1853160)
 - workflows: add contributor license agreement checker (#155)
 - net: fix rendering of 'static6' in network config (#77) (LP: #1850988)
 - Make tests work with Python 3.8 (#139) [Conrad Hoffmann]
 - fixed minor bug with mkswap in cc_disk_setup.py (#143) [andreaf74]
 - freebsd: fix create_group() cmd (#146) [Gonéri Le Bouder]
 - doc: make apt_update example consistent (#154)
 - doc: add modules page toc with links (#153) (LP: #1852456)
 - Add support for the amazon variant in cloud.cfg.tmpl (#119)
   [Frederick Lefebvre]
 - ci: remove Python 2.7 from CI runs (#137)
 - modules: drop cc_snap_config config module (#134)
 - migrate-lp-user-to-github: ensure Launchpad repo exists (#136)
 - docs: add initial troubleshooting to FAQ (#104) [Joshua Powers]
 - doc: update cc_set_hostname frequency and descrip (#109)
   [Joshua Powers] (LP: #1827021)
 - freebsd: introduce the freebsd renderer (#61) [Gonéri Le Bouder]
 - cc_snappy: remove deprecated module (#127)
 - HACKING.rst: clarify that everyone needs to do the LP->GH dance (#130)
 - freebsd: cloudinit service requires devd (#132) [Gonéri Le Bouder]
 - cloud-init: fix capitalisation of SSH (#126)
 - doc: update cc_ssh clarify host and auth keys
   [Joshua Powers] (LP: #1827021)
 - ci: emit names of tests run in Travis (#120)

19.4
 - doc: specify _ over - in cloud config modules
   [Joshua Powers] (LP: #1293254)
 - tools: Detect python to use via env in migrate-lp-user-to-github
   [Adam Dobrawy]
 - Partially revert "fix unlocking method on FreeBSD" (#116)
 - tests: mock uid when running as root (#113)
   [Joshua Powers] (LP: #1856096)
 - cloudinit/netinfo: remove unused getgateway (#111)
 - docs: clear up apt config sections (#107) [Joshua Powers] (LP: #1832823)
 - doc: add kernel command line option to user data (#105)
   [Joshua Powers] (LP: #1846524)
 - config/cloud.cfg.d: update README [Joshua Powers] (LP: #1855006)
 - azure: avoid re-running cloud-init when instance-id is byte-swapped
   (#84) [AOhassan]
 - fix unlocking method on FreeBSD [Igor Galić] (LP: #1854594)
 - debian: add reference to the manpages [Joshua Powers]
 - ds_identify: if /sys is not available use dmidecode (#42)
   [Igor Galić] (LP: #1852442)
 - docs: add cloud-id manpage [Joshua Powers]
 - docs: add cloud-init-per manpage [Joshua Powers]
 - docs: add cloud-init manpage [Joshua Powers]
 - docs: add additional details to per-instance/once [Joshua Powers]
 - Update doc-requirements.txt [Joshua Powers]
 - doc-requirements: add missing dep [Joshua Powers]
 - dhcp: Support Red Hat dhcp rfc3442 lease format for option 121 (#76)
   [Eric Lafontaine] (LP: #1850642)
 - network_state: handle empty v1 config (#45) (LP: #1852496)
 - docs: Add document on how to report bugs [Joshua Powers]
 - Add an Amazon distro in the redhat OS family [Frederick Lefebvre]
 - removed a couple of "the"s [gaughen]
 - docs: fix line length and remove highlighting [Joshua Powers]
 - docs: Add security.md to readthedocs [Joshua Powers]
 - Multiple file fix for AuthorizedKeysFile config (#60) [Eduardo Otubo]
 - Revert "travis: only run CI on pull requests"
 - doc: update links on README.md [Joshua Powers]
 - doc: Updates to wording of README.md [Joshua Powers]
 - Add security.md [Joshua Powers]
 - setup.py: Amazon Linux sets libexec to /usr/libexec (#52)
   [Frederick Lefebvre]
 - Fix linting failure in test_url_helper (#83) [Eric Lafontaine]
 - url_helper: read_file_or_url should pass headers param into readurl
   (#66) (LP: #1854084)
 - dmidecode: log result *after* stripping n [Igor Galić]
 - cloud_tests: add azure platform support to integration tests
   [ahosmanmsft]
 - set_passwords: support for FreeBSD (#46) [Igor Galić]
 - tools: migrate-lp-user-to-github removes repo_dir if created (#35)
 - Correct jumbled documentation for cc_set_hostname module (#64)
   [do3meli] (LP: #1853543)
 - FreeBSD: fix for get_linux_distro() and lru_cache (#59)
   [Igor Galić] (LP: #1815030)
 - ec2: Add support for AWS IMDS v2 (session-oriented) (#55)
 - tests: Fix cloudsigma tests when no dmidecode data is present. (#57)
   [Scott Moser]
 - net: IPv6, accept_ra, slaac, stateless (#51)
   [Harald] (LP: #1806014, #1808647)
 - docs: Update the configdrive datasource links (#44)
   [Joshua Powers] (LP: #1852461)
 - distro: correctly set usr_lib_exec path for FreeBSD distro (#40)
   [Igor Galić] (LP: #1852491)
 - azure: support secondary ipv6 addresses (#33)
 - Fix metadata check when local-hostname is null (#32)
   [Mark Goddard] (LP: #1852100)
 - switch default FreeBSD salt minion pkg from py27 to py36
   [Dominic Schlegel]
 - travis: only run CI on pull requests
 - add data-server dns entry as new metadata server detection [Joshua Hügli]
 - pycodestyle: remove unused local variable
 - reporting: Using a uuid to enforce uniqueness on the KVP keys. [momousta]
 - docs: touchups in rtd intro and README.md
 - doc: update launchpad git refs to github
 - github: drop pull-request template to prepare for migration
 - tools: add migrate-lp-user-to-github script to link LP to github
 - github: new basic project readme

19.3
 - azure: support matching dhcp route-metrics for dual-stack ipv4 ipv6
   (LP: #1850308)
 - configdrive: fix subplatform config-drive for /config-drive source
   [David Kindred] (LP: #1849731)
 - DataSourceSmartOS: reconfigure network on each boot
   [Mike Gerdts] (LP: #1765801)
 - Add config for ssh-key import and consuming user-data [Pavel Zakharov]
 - net: fix subnet_is_ipv6() for stateless|stateful
   [Harald Jensås] (LP: #1848690)
 - OVF: disable custom script execution by default [Xiaofeng Wang]
 - cc_puppet: Implement csr_attributes.yaml support [Matthias Baur]
 - cloud-init.service: on centos/fedora/redhat wait on NetworkManager.service
   (LP: #1843334)
 - azure: Do not lock user on instance id change [Sam Eiderman] (LP: #1849677)
 - net/netplan: use ipv6-mtu key for specifying ipv6 mtu values
 - Fix usages of yaml, and move yaml_dump to safeyaml.dumps. (LP: #1849640)
 - exoscale: Increase url_max_wait to 120s. [Chris Glass]
 - net/sysconfig: fix available check on SUSE distros
   [Robert Schweikert] (LP: #1849378)
 - docs: Fix incorrect Azure IMDS IP address [Joshua Powers] (LP: #1849508)
 - introduce .travis.yml
 - net: enable infiniband support in eni and sysconfig renderers
   [Darren Birkett] (LP: #1847114)
 - guestcust_util: handle special characters in config file [Xiaofeng Wang]
 - fix some more typos in comments [Dominic Schlegel]
 - replace any deprecated log.warn with log.warning
   [Dominic Schlegel] (LP: #1508442)
 - net: handle openstack dhcpv6-stateless configuration
   [Harald Jensås] (LP: #1847517)
 - Add .venv/ to .gitignore [Dominic Schlegel]
 - Small typo fixes in code comments. [Dominic Schlegel]
 - cloud_test/lxd: Retry container delete a few times
 - Add Support for e24cloud to Ec2 datasource. (LP: #1696476)
 - Add RbxCloud datasource [Adam Dobrawy]
 - get_interfaces: don't exclude bridge and bond members (LP: #1846535)
 - Add support for Arch Linux in render-cloudcfg [Conrad Hoffmann]
 - util: json.dumps on python 2.7 will handle UnicodeDecodeError on binary
   (LP: #1801364)
 - debian/ubuntu: add missing word to netplan/ENI header (LP: #1845669)
 - ovf: do not generate random instance-id for IMC customization path
 - sysconfig: only write resolv.conf if network_state has DNS values
   (LP: #1843634)
 - sysconfig: use distro variant to check if available (LP: #1843584)
 - systemd/cloud-init.service.tmpl: start after wicked.service
   [Robert Schweikert]
 - docs: fix zstack documentation lints
 - analyze/show: remove trailing space in output
 - Add missing space in warning: "not avalid seed" [Brian Candler]
 - pylintrc: add 'enter_context' to generated-members list
 - Add datasource for ZStack platform. [Shixin Ruan] (LP: #1841181)
 - docs: organize TOC and update summary of project [Joshua Powers]
 - tools: make clean now cleans the dev directory, not the system
 - docs: create cli specific page [Joshua Powers]
 - docs: added output examples to analyze.rst [Joshua Powers]
 - docs: doc8 fixes for instancedata page [Joshua Powers]
 - docs: clean up formatting, organize boot page [Joshua Powers]
 - net: add is_master check for filtering device list (LP: #1844191)
 - docs: more complete list of availability [Joshua Powers]
 - docs: start FAQ page [Joshua Powers]
 - docs: cleanup output & order of datasource page [Joshua Powers]
 - Brightbox: restrict detection to require full domain match .brightbox.com
 - VMWware: add option into VMTools config to enable/disable custom script.
   [Xiaofeng Wang]
 - net,Oracle: Add support for netfailover detection
 - atomic_helper: add DEBUG logging to write_file (LP: #1843276)
 - doc: document doc, create makefile and tox target [Joshua Powers]
 - .gitignore: ignore files produced by package builds
 - docs: fix whitespace, spelling, and line length [Joshua Powers]
 - docs: remove unnecessary file in doc directory [Joshua Powers]
 - Oracle: Render secondary vnic IP and MTU values only
 - exoscale: fix sysconfig cloud_config_modules overrides (LP: #1841454)
 - net/cmdline: refactor to allow multiple initramfs network config sources
 - ubuntu-drivers: call db_x_loadtemplatefile to accept NVIDIA EULA
   (LP: #1840080)
 - Add missing #cloud-config comment on first example in documentation.
   [Florian Müller]
 - ubuntu-drivers: emit latelink=true debconf to accept nvidia eula
   (LP: #1840080)
 - DataSourceOracle: prefer DS network config over initramfs
 - format.rst: add text/jinja2 to list of content types (+ cleanups)
 - Add GitHub pull request template to point people at hacking doc
 - cloudinit/distros/parsers/sys_conf: add docstring to SysConf
 - pyflakes: remove unused variable [Joshua Powers]
 - Azure: Record boot timestamps, system information, and diagnostic events
   [Anh Vo]
 - DataSourceOracle: configure secondary NICs on Virtual Machines
 - distros: fix confusing variable names
 - azure/net: generate_fallback_nic emits network v2 config instead of v1
 - Add support for publishing host keys to GCE guest attributes [Rick Wright]
 - New data source for the Exoscale.com cloud platform [Chris Glass]
 - doc: remove intersphinx extension
 - cc_set_passwords: rewrite documentation (LP: #1838794)
 - net/cmdline: split interfaces_by_mac and init network config determination
 - stages: allow data sources to override network config source order
 - cloud_tests: updates and fixes
 - Fix bug rendering MTU on bond or vlan when input was netplan. (LP: #1836949)
 - net: update net sequence, include wait on netdevs, opensuse netrules path
   (LP: #1817368)
19.2:
 - net: add rfc3442 (classless static routes) to EphemeralDHCP
   (LP: #1821102)
 - templates/ntp.conf.debian.tmpl: fix missing newline for pools
   (LP: #1836598)
 - Support netplan renderer in Arch Linux [Conrad Hoffmann]
 - Fix typo in publicly viewable documentation. [David Medberry]
 - Add a cdrom size checker for OVF ds to ds-identify
   [Pengpeng Sun] (LP: #1806701)
 - VMWare: Trigger the post customization script via cc_scripts module.
   [Xiaofeng Wang] (LP: #1833192)
 - Cloud-init analyze module: Added ability to analyze boot events.
   [Sam Gilson]
 - Update debian eni network configuration location, retain Ubuntu setting
   [Janos Lenart]
 - net: skip bond interfaces in get_interfaces
   [Stanislav Makar] (LP: #1812857)
 - Fix a couple of issues raised by a coverity scan
 - Add missing dsname for Hetzner Cloud datasource [Markus Schade]
 - doc: indicate that netplan is default in Ubuntu now
 - azure: add region and AZ properties from imds compute location metadata
 - sysconfig: support more bonding options [Penghui Liao]
 - cloud-init-generator: use libexec path to ds-identify on redhat systems
   (LP: #1833264)
 - tools/build-on-freebsd: update to python3 [Gonéri Le Bouder]
 - Allow identification of OpenStack by Asset Tag
   [Mark T. Voelker] (LP: #1669875)
 - Fix spelling error making 'an Ubuntu' consistent. [Brian Murray]
 - run-container: centos: comment out the repo mirrorlist [Paride Legovini]
 - netplan: update netplan key mappings for gratuitous-arp (LP: #1827238)
 - freebsd: fix the name of cloudcfg VARIANT [Gonéri Le Bouder]
 - freebsd: ability to grow root file system [Gonéri Le Bouder]
 - freebsd: NoCloud data source support [Gonéri Le Bouder] (LP: #1645824)
 - Azure: Return static fallback address as if failed to find endpoint
   [Jason Zions (MSFT)]

19.1:
  - freebsd: add chpasswd pkg in the image [Gonéri Le Bouder]
  - tests: add Eoan release [Paride Legovini]
  - cc_mounts: check if mount -a on no-change fstab path
    [Jason Zions (MSFT)] (LP: #1825596)
  - replace remaining occurrences of LOG.warn [Daniel Watkins]
  - DataSourceAzure: Adjust timeout for polling IMDS [Anh Vo]
  - Azure: Changes to the Hyper-V KVP Reporter [Anh Vo]
  - git tests: no longer show warning about safe yaml.
  - tools/read-version: handle errors [Chad Miller]
  - net/sysconfig: only indicate available on known sysconfig distros
    (LP: #1819994)
  - packages: update rpm specs for new bash completion path
    [Daniel Watkins] (LP: #1825444)
  - test_azure: mock util.SeLinuxGuard where needed
    [Jason Zions (MSFT)] (LP: #1825253)
  - setup.py: install bash completion script in new location [Daniel Watkins]
  - mount_cb: do not pass sync and rw options to mount
    [Gonéri Le Bouder] (LP: #1645824)
  - cc_apt_configure: fix typo in apt documentation [Dominic Schlegel]
  - Revert "DataSource: move update_events from a class to an instance..."
    [Daniel Watkins]
  - Change DataSourceNoCloud to ignore file system label's case.
    [Risto Oikarinen]
  - cmd:main.py: Fix missing 'modules-init' key in modes dict
    [Antonio Romito] (LP: #1815109)
  - ubuntu_advantage: rewrite cloud-config module
  - Azure: Treat _unset network configuration as if it were absent
    [Jason Zions (MSFT)] (LP: #1823084)
  - DatasourceAzure: add additional logging for azure datasource [Anh Vo]
  - cloud_tests: fix apt_pipelining test-cases
  - Azure: Ensure platform random_seed is always serializable as JSON.
    [Jason Zions (MSFT)]
  - net/sysconfig: write out SUSE-compatible IPv6 config [Robert Schweikert]
  - tox: Update testenv for openSUSE Leap to 15.0 [Thomas Bechtold]
  - net: Fix ipv6 static routes when using eni renderer
    [Raphael Glon] (LP: #1818669)
  - Add ubuntu_drivers config module [Daniel Watkins]
  - doc: Refresh Azure walinuxagent docs [Daniel Watkins]
  - tox: bump pylint version to latest (2.3.1) [Daniel Watkins]
  - DataSource: move update_events from a class to an instance attribute
    [Daniel Watkins] (LP: #1819913)
  - net/sysconfig: Handle default route setup for dhcp configured NICs
    [Robert Schweikert] (LP: #1812117)
  - DataSourceEc2: update RELEASE_BLOCKER to be more accurate
    [Daniel Watkins]
  - cloud-init-per: POSIX sh does not support string subst, use sed
    (LP: #1819222)
  - Support locking user with usermod if passwd is not available.
  - Example for Microsoft Azure data disk added. [Anton Olifir]
  - clean: correctly determine the path for excluding seed directory
    [Daniel Watkins] (LP: #1818571)
  - helpers/openstack: Treat unknown link types as physical
    [Daniel Watkins] (LP: #1639263)
  - drop Python 2.6 support and our NIH version detection [Daniel Watkins]
  - tip-pylint: Fix assignment-from-return-none errors
  - net: append type:dhcp[46] only if dhcp[46] is True in v2 netconfig
    [Kurt Stieger] (LP: #1818032)
  - cc_apt_pipelining: stop disabling pipelining by default
    [Daniel Watkins] (LP: #1794982)
  - tests: fix some slow tests and some leaking state [Daniel Watkins]
  - util: don't determine string_types ourselves [Daniel Watkins]
  - cc_rsyslog: Escape possible nested set [Daniel Watkins] (LP: #1816967)
  - Enable encrypted_data_bag_secret support for Chef
    [Eric Williams] (LP: #1817082)
  - azure: Filter list of ssh keys pulled from fabric [Jason Zions (MSFT)]
  - doc: update merging doc with fixes and some additional details/examples
  - tests: integration test failure summary to use traceback if empty error
  - This is to fix https://bugs.launchpad.net/cloud-init/+bug/1812676
    [Vitaly Kuznetsov]
  - EC2: Rewrite network config on AWS Classic instances every boot
    [Guilherme G. Piccoli] (LP: #1802073)
  - netinfo: Adjust ifconfig output parsing for FreeBSD ipv6 entries
    (LP: #1779672)
  - netplan: Don't render yaml aliases when dumping netplan (LP: #1815051)
  - add PyCharm IDE .idea/ path to .gitignore [Dominic Schlegel]
  - correct grammar issue in instance metadata documentation
    [Dominic Schlegel] (LP: #1802188)
  - clean: cloud-init clean should not trace when run from within cloud_dir
    (LP: #1795508)
  - Resolve flake8 comparison and pycodestyle over-ident issues
    [Paride Legovini]
  - opennebula: also exclude epochseconds from changed environment vars
    (LP: #1813641)
  - systemd: Render generator from template to account for system
    differences. [Robert Schweikert]
  - sysconfig: On SUSE, use STARTMODE instead of ONBOOT
    [Robert Schweikert] (LP: #1799540)
  - flake8: use ==/!= to compare str, bytes, and int literals
    [Paride Legovini]
  - opennebula: exclude EPOCHREALTIME as known bash env variable with a
    delta (LP: #1813383)
  - tox: fix disco httpretty dependencies for py37 (LP: #1813361)
  - run-container: uncomment baseurl in yum.repos.d/*.repo when using a
    proxy [Paride Legovini]
  - lxd: install zfs-linux instead of zfs meta package
    [Johnson Shi] (LP: #1799779)
  - net/sysconfig: do not write a resolv.conf file with only the header.
    [Robert Schweikert]
  - net: Make sysconfig renderer compatible with Network Manager.
    [Eduardo Otubo]
  - cc_set_passwords: Fix regex when parsing hashed passwords
    [Marlin Cremers] (LP: #1811446)
  - net: Wait for dhclient to daemonize before reading lease file
    [Jason Zions] (LP: #1794399)
  - [Azure] Increase retries when talking to Wireserver during metadata walk
    [Jason Zions]
  - Add documentation on adding a datasource.
  - doc: clean up some datasource documentation.
  - ds-identify: fix wrong variable name in ovf_vmware_transport_guestinfo.
  - Scaleway: Support ssh keys provided inside an instance tag. [PORTE Loïc]
  - OVF: simplify expected return values of transport functions.
  - Vmware: Add support for the com.vmware.guestInfo OVF transport.
    (LP: #1807466)
  - HACKING.rst: change contact info to Josh Powers
  - Update to pylint 2.2.2.

18.5:
 - tests: add Disco release [Joshua Powers]
 - net: render 'metric' values in per-subnet routes (LP: #1805871)
 - write_files: add support for appending to files. [James Baxter]
 - config: On ubuntu select cloud archive mirrors for armel, armhf, arm64.
   (LP: #1805854)
 - dhclient-hook: cleanups, tests and fix a bug on 'down' event.
 - NoCloud: Allow top level 'network' key in network-config. (LP: #1798117)
 - ovf: Fix ovf network config generation gateway/routes (LP: #1806103)
 - azure: detect vnet migration via netlink media change event
   [Tamilmani Manoharan]
 - Azure: fix copy/paste error in error handling when reading azure ovf.
   [Adam DePue]
 - tests: fix incorrect order of mocks in test_handle_zfs_root.
 - doc: Change dns_nameserver property to dns_nameservers. [Tomer Cohen]
 - OVF: identify label iso9660 filesystems with label 'OVF ENV'.
 - logs: collect-logs ignore instance-data-sensitive.json on non-root user
   (LP: #1805201)
 - net: Ephemeral*Network: add connectivity check via URL
 - azure: _poll_imds only retry on 404. Fail on Timeout (LP: #1803598)
 - resizefs: Prefix discovered devpath with '/dev/' when path does not
   exist [Igor Galić]
 - azure: retry imds polling on requests.Timeout (LP: #1800223)
 - azure: Accept variation in error msg from mount for ntfs volumes
   [Jason Zions] (LP: #1799338)
 - azure: fix regression introduced when persisting ephemeral dhcp lease
   [asakkurr]
 - azure: add udev rules to create cloud-init Gen2 disk name symlinks
   (LP: #1797480)
 - tests: ec2 mock missing httpretty user-data and instance-identity routes
 - azure: remove /etc/netplan/90-hotplug-azure.yaml when net from IMDS
 - azure: report ready to fabric after reprovision and reduce logging
   [asakkurr] (LP: #1799594)
 - query: better error when missing read permission on instance-data
 - instance-data: fallback to instance-data.json if sensitive is absent.
   (LP: #1798189)
 - docs: remove colon from network v1 config example. [Tomer Cohen]
 - Add cloud-id binary to packages for SUSE [Jason Zions]
 - systemd: On SUSE ensure cloud-init.service runs before wicked
   [Robert Schweikert] (LP: #1799709)
 - update detection of openSUSE variants [Robert Schweikert]
 - azure: Add apply_network_config option to disable network from IMDS
   (LP: #1798424)
 - Correct spelling in an error message (udevadm). [Katie McLaughlin]
 - tests: meta_data key changed to meta-data in ec2 instance-data.json
   (LP: #1797231)
 - tests: fix kvm integration test to assert flexible config-disk path
   (LP: #1797199)
 - tools: Add cloud-id command line utility
 - instance-data: Add standard keys platform and subplatform. Refactor ec2.
 - net: ignore nics that have "zero" mac address. (LP: #1796917)
 - tests: fix apt_configure_primary to be more flexible
 - Ubuntu: update sources.list to comment out deb-src entries. (LP: #74747)

18.4:
 - add rtd example docs about new standardized keys
 - use ds._crawled_metadata instance attribute if set when writing
   instance-data.json
 - ec2: update crawled metadata. add standardized keys
 - tests: allow skipping an entire cloud_test without running.
 - tests: disable lxd tests on cosmic
 - cii-tests: use unittest2.SkipTest in ntp_chrony due to new deps
 - lxd: adjust to snap installed lxd.
 - docs: surface experimental doc in instance-data.json
 - tests: fix ec2 integration tests. process meta_data instead of meta-data
 - Add support for Infiniband network interfaces (IPoIB). [Mark Goddard]
 - cli: add cloud-init query subcommand to query instance metadata
 - tools/tox-venv: update for new features.
 - pylint: ignore warning assignment-from-no-return for _write_network
 - stages: Fix bug causing datasource to have incorrect sys_cfg.
   (LP: #1787459)
 - Remove dead-code _write_network distro implementations.
 - net_util: ensure static configs have netmask in translate_network result
   [Thomas Berger] (LP: #1792454)
 - Fall back to root:root on syslog permissions if other options fail.
   [Robert Schweikert]
 - tests: Add mock for util.get_hostname. [Robert Schweikert] (LP: #1792799)
 - ds-identify: doc string cleanup.
 - OpenStack: Support setting mac address on bond.
   [Fabian Wiesel] (LP: #1682064)
 - bash_completion/cloud-init: fix shell syntax error.
 - EphemeralIPv4Network: Be more explicit when adding default route.
   (LP: #1792415)
 - OpenStack: support reading of newer versions of metdata.
 - OpenStack: fix bug causing 'latest' version to be used from network.
   (LP: #1792157)
 - user-data: jinja template to render instance-data.json in cloud-config
   (LP: #1791781)
 - config: disable ssh access to a configured user account
 - tests: print failed testname instead of docstring upon failure
 - tests: Disallow use of util.subp except for where needed.
 - sysconfig: refactor sysconfig to accept distro specific templates paths
 - Add unit tests for config/cc_ssh.py [Francis Ginther]
 - Fix the built-in cloudinit/tests/helpers:skipIf
 - read-version: enhance error message [Joshua Powers]
 - hyperv_reporting_handler: simplify threaded publisher
 - VMWare: Fix a network config bug in vm with static IPv4 and no gateway.
   [Pengpeng Sun] (LP: #1766538)
 - logging: Add logging config type hyperv for reporting via Azure KVP
   [Andy Liu]
 - tests: disable other snap test as well [Joshua Powers]
 - tests: disable snap, fix write_files binary [Joshua Powers]
 - Add datasource Oracle Compute Infrastructure (OCI).
 - azure: allow azure to generate network configuration from IMDS per boot.
 - Scaleway: Add network configuration to the DataSource [Louis Bouchard]
 - docs: Fix example cloud-init analyze command to match output.
   [Wesley Gao]
 - netplan: Correctly render macaddress on a bonds and bridges when
   provided. (LP: #1784699)
 - tools: Add 'net-convert' subcommand command to 'cloud-init devel'.
 - redhat: remove ssh keys on new instance. (LP: #1781094)
 - Use typeset or local in profile.d scripts. (LP: #1784713)
 - OpenNebula: Fix null gateway6 [Akihiko Ota] (LP: #1768547)
 - oracle: fix detect_openstack to report True on OracleCloud.com DMI data
   (LP: #1784685)
 - tests: improve LXDInstance trying to workaround or catch bug.
 - update_metadata re-config on every boot comments and tests not quite
   right [Mike Gerdts]
 - tests: Collect build_info from system if available.
 - pylint: Fix pylint warnings reported in pylint 2.0.0.
 - get_linux_distro: add support for rhel via redhat-release.
 - get_linux_distro: add support for centos6 and rawhide flavors of redhat
   (LP: #1781229)
 - tools: add '--debug' to tools/net-convert.py
 - tests: bump the version of paramiko to 2.4.1.
 - docs: note in rtd about avoiding /tmp when writing files (LP: #1727876)
 - ubuntu,centos,debian: get_linux_distro to align with platform.dist
   (LP: #1780481)
 - Fix boothook docs on environment variable name (INSTANCE_I ->
   INSTANCE_ID) [Marc Tamsky]
 - update_metadata: a datasource can support network re-config every boot
 - tests: drop salt-minion integration test (LP: #1778737)
 - Retry on failed import of gpg receive keys.
 - tools: Fix run-container when neither source or binary package requested.
 - docs: Fix a small spelling error. [Oz N Tiram]
 - tox: use simplestreams from git repository rather than bzr.

18.3:
 - docs: represent sudo:false in docs for user_groups config module
 - Explicitly prevent `sudo` access for user module
   [Jacob Bednarz] (LP: #1771468)
 - lxd: Delete default network and detach device if lxd-init created them.
   (LP: #1776958)
 - openstack: avoid unneeded metadata probe on non-openstack platforms
   (LP: #1776701)
 - stages: fix tracebacks if a module stage is undefined or empty
   [Robert Schweikert] (LP: #1770462)
 - Be more safe on string/bytes when writing multipart user-data to disk.
   (LP: #1768600)
 - Fix get_proc_env for pids that have non-utf8 content in environment.
   (LP: #1775371)
 - tests: fix salt_minion integration test on bionic and later
 - tests: provide human-readable integration test summary when --verbose
 - tests: skip chrony integration tests on lxd running artful or older
 - test: add optional --preserve-instance arg to integraiton tests
 - netplan: fix mtu if provided by network config for all rendered types
   (LP: #1774666)
 - tests: remove pip install workarounds for pylxd, take upstream fix.
 - subp: support combine_capture argument.
 - tests: ordered tox dependencies for pylxd install
 - util: add get_linux_distro function to replace platform.dist
   [Robert Schweikert] (LP: #1745235)
 - pyflakes: fix unused variable references identified by pyflakes 2.0.0.
 - - Do not use the systemd_prefix macro, not available in this environment
   [Robert Schweikert]
 - doc: Add config info to ec2, openstack and cloudstack datasource docs
 - Enable SmartOS network metadata to work with netplan via per-subnet
   routes [Dan McDonald] (LP: #1763512)
 - openstack: Allow discovery in init-local using dhclient in a sandbox.
   (LP: #1749717)
 - tests: Avoid using https in httpretty, improve HttPretty test case.
   (LP: #1771659)
 - yaml_load/schema: Add invalid line and column nums to error message
 - Azure: Ignore NTFS mount errors when checking ephemeral drive
   [Paul Meyer]
 - packages/brpm: Get proper dependencies for cmdline distro.
 - packages: Make rpm spec files patch in package version like in debs.
 - tools/run-container: replace tools/run-centos with more generic.
 - Update version.version_string to contain packaged version. (LP: #1770712)
 - cc_mounts: Do not add devices to fstab that are already present.
   [Lars Kellogg-Stedman]
 - ds-identify: ensure that we have certain tokens in PATH. (LP: #1771382)
 - tests: enable Ubuntu Cosmic in integration tests [Joshua Powers]
 - read_file_or_url: move to url_helper, fix bug in its FileResponse.
 - cloud_tests: help pylint [Ryan Harper]
 - flake8: fix flake8 errors in previous commit.
 - typos: Fix spelling mistakes in cc_mounts.py log messages [Stephen Ford]
 - tests: restructure SSH and initial connections [Joshua Powers]
 - ds-identify: recognize container-other as a container, test SmartOS.
 - cloud-config.service: run After snap.seeded.service. (LP: #1767131)
 - tests: do not rely on host /proc/cmdline in test_net.py
   [Lars Kellogg-Stedman] (LP: #1769952)
 - ds-identify: Remove dupe call to is_ds_enabled, improve debug message.
 - SmartOS: fix get_interfaces for nics that do not have addr_assign_type.
 - tests: fix package and ca_cert cloud_tests on bionic
   (LP: #1769985)
 - ds-identify: make shellcheck 0.4.6 happy with ds-identify.
 - pycodestyle: Fix deprecated string literals, move away from flake8.
 - azure: Add reported ready marker file. [Joshua Chan] (LP: #1765214)
 - tools: Support adding a release suffix through packages/bddeb.
 - FreeBSD: Invoke growfs on ufs filesystems such that it does not prompt.
   [Harm Weites] (LP: #1404745)
 - tools: Re-use the orig tarball in packages/bddeb if it is around.
 - netinfo: fix netdev_pformat when a nic does not have an address
   assigned. (LP: #1766302)
 - collect-logs: add -v flag, write to stderr, limit journal to single
   boot. (LP: #1766335)
 - IBMCloud: Disable config-drive and nocloud only if IBMCloud is enabled.
   (LP: #1766401)
 - Add reporting events and log_time around early source of blocking time
   [Ryan Harper]
 - IBMCloud: recognize provisioning environment during debug boots.
   (LP: #1767166)
 - net: detect unstable network names and trigger a settle if needed
   [Ryan Harper] (LP: #1766287)
 - IBMCloud: improve documentation in datasource.
 - sysconfig: dhcp6 subnet type should not imply dhcpv4 [Vitaly Kuznetsov]
 - packages/debian/control.in: add missing dependency on iproute2.
   (LP: #1766711)
 - DataSourceSmartOS: add locking of serial device.
   [Mike Gerdts] (LP: #1746605)
 - DataSourceSmartOS: sdc:hostname is ignored [Mike Gerdts] (LP: #1765085)
 - DataSourceSmartOS: list() should always return a list
   [Mike Gerdts] (LP: #1763480)
 - schema: in validation, raise ImportError if strict but no jsonschema.
 - set_passwords: Add newline to end of sshd config, only restart if
   updated. (LP: #1677205)
 - pylint: pay attention to unused variable warnings.
 - doc: Add documentation for AliYun datasource. [Junjie Wang]
 - Schema: do not warn on duplicate items in commands. (LP: #1764264)
 - net: Depend on iproute2's ip instead of net-tools ifconfig or route
 - DataSourceSmartOS: fix hang when metadata service is down
   [Mike Gerdts] (LP: #1667735)
 - DataSourceSmartOS: change default fs on ephemeral disk from ext3 to
   ext4. [Mike Gerdts] (LP: #1763511)
 - pycodestyle: Fix invalid escape sequences in string literals.
 - Implement bash completion script for cloud-init command line
   [Ryan Harper]
 - tools: Fix make-tarball cli tool usage for development
 - renderer: support unicode in render_from_file.
 - Implement ntp client spec with auto support for distro selection
   [Ryan Harper] (LP: #1749722)
 - Apport: add Brightbox, IBM, LXD, and OpenTelekomCloud to list of clouds.
 - tests: fix ec2 integration network metadata validation
 - tests: fix integration tests to support lxd 3.0 release
 - correct documentation to match correct attribute name usage.
   [Dominic Schlegel] (LP: #1420018)
 - cc_resizefs, util: handle no /dev/zfs [Ryan Harper]
 - doc: Fix links in OpenStack datasource documentation.
   [Dominic Schlegel] (LP: #1721660)
 - docs: represent sudo:false in docs for user_groups config module
 - Explicitly prevent `sudo` access for user module
   [Jacob Bednarz] (LP: #1771468)
 - lxd: Delete default network and detach device if lxd-init created them.
   (LP: #1776958)
 - openstack: avoid unneeded metadata probe on non-openstack platforms
   (LP: #1776701)
 - stages: fix tracebacks if a module stage is undefined or empty
   [Robert Schweikert] (LP: #1770462)
 - Be more safe on string/bytes when writing multipart user-data to disk.
   (LP: #1768600)
 - Fix get_proc_env for pids that have non-utf8 content in environment.
   (LP: #1775371)
 - tests: fix salt_minion integration test on bionic and later
 - tests: provide human-readable integration test summary when --verbose
 - tests: skip chrony integration tests on lxd running artful or older
 - test: add optional --preserve-instance arg to integraiton tests
 - netplan: fix mtu if provided by network config for all rendered types
   (LP: #1774666)
 - tests: remove pip install workarounds for pylxd, take upstream fix.
 - subp: support combine_capture argument.
 - tests: ordered tox dependencies for pylxd install
 - util: add get_linux_distro function to replace platform.dist
   [Robert Schweikert] (LP: #1745235)
 - pyflakes: fix unused variable references identified by pyflakes 2.0.0.
 - - Do not use the systemd_prefix macro, not available in this environment
   [Robert Schweikert]
 - doc: Add config info to ec2, openstack and cloudstack datasource docs
 - Enable SmartOS network metadata to work with netplan via per-subnet
   routes [Dan McDonald] (LP: #1763512)
 - openstack: Allow discovery in init-local using dhclient in a sandbox.
   (LP: #1749717)
 - tests: Avoid using https in httpretty, improve HttPretty test case.
   (LP: #1771659)
 - yaml_load/schema: Add invalid line and column nums to error message
 - Azure: Ignore NTFS mount errors when checking ephemeral drive
   [Paul Meyer]
 - packages/brpm: Get proper dependencies for cmdline distro.
 - packages: Make rpm spec files patch in package version like in debs.
 - tools/run-container: replace tools/run-centos with more generic.
 - Update version.version_string to contain packaged version. (LP: #1770712)
 - cc_mounts: Do not add devices to fstab that are already present.
   [Lars Kellogg-Stedman]
 - ds-identify: ensure that we have certain tokens in PATH. (LP: #1771382)
 - tests: enable Ubuntu Cosmic in integration tests [Joshua Powers]
 - read_file_or_url: move to url_helper, fix bug in its FileResponse.
 - cloud_tests: help pylint [Ryan Harper]
 - flake8: fix flake8 errors in previous commit.
 - typos: Fix spelling mistakes in cc_mounts.py log messages [Stephen Ford]
 - tests: restructure SSH and initial connections [Joshua Powers]
 - ds-identify: recognize container-other as a container, test SmartOS.
 - cloud-config.service: run After snap.seeded.service. (LP: #1767131)
 - tests: do not rely on host /proc/cmdline in test_net.py
   [Lars Kellogg-Stedman] (LP: #1769952)
 - ds-identify: Remove dupe call to is_ds_enabled, improve debug message.
 - SmartOS: fix get_interfaces for nics that do not have addr_assign_type.
 - tests: fix package and ca_cert cloud_tests on bionic
   (LP: #1769985)
 - ds-identify: make shellcheck 0.4.6 happy with ds-identify.
 - pycodestyle: Fix deprecated string literals, move away from flake8.
 - azure: Add reported ready marker file. [Joshua Chan] (LP: #1765214)
 - tools: Support adding a release suffix through packages/bddeb.
 - FreeBSD: Invoke growfs on ufs filesystems such that it does not prompt.
   [Harm Weites] (LP: #1404745)
 - tools: Re-use the orig tarball in packages/bddeb if it is around.
 - netinfo: fix netdev_pformat when a nic does not have an address
   assigned. (LP: #1766302)
 - collect-logs: add -v flag, write to stderr, limit journal to single
   boot. (LP: #1766335)
 - IBMCloud: Disable config-drive and nocloud only if IBMCloud is enabled.
   (LP: #1766401)
 - Add reporting events and log_time around early source of blocking time
   [Ryan Harper]
 - IBMCloud: recognize provisioning environment during debug boots.
   (LP: #1767166)
 - net: detect unstable network names and trigger a settle if needed
   [Ryan Harper] (LP: #1766287)
 - IBMCloud: improve documentation in datasource.
 - sysconfig: dhcp6 subnet type should not imply dhcpv4 [Vitaly Kuznetsov]
 - packages/debian/control.in: add missing dependency on iproute2.
   (LP: #1766711)
 - DataSourceSmartOS: add locking of serial device.
   [Mike Gerdts] (LP: #1746605)
 - DataSourceSmartOS: sdc:hostname is ignored [Mike Gerdts] (LP: #1765085)
 - DataSourceSmartOS: list() should always return a list
   [Mike Gerdts] (LP: #1763480)
 - schema: in validation, raise ImportError if strict but no jsonschema.
 - set_passwords: Add newline to end of sshd config, only restart if
   updated. (LP: #1677205)
 - pylint: pay attention to unused variable warnings.
 - doc: Add documentation for AliYun datasource. [Junjie Wang]
 - Schema: do not warn on duplicate items in commands. (LP: #1764264)
 - net: Depend on iproute2's ip instead of net-tools ifconfig or route
 - DataSourceSmartOS: fix hang when metadata service is down
   [Mike Gerdts] (LP: #1667735)
 - DataSourceSmartOS: change default fs on ephemeral disk from ext3 to
   ext4. [Mike Gerdts] (LP: #1763511)
 - pycodestyle: Fix invalid escape sequences in string literals.
 - Implement bash completion script for cloud-init command line
   [Ryan Harper]
 - tools: Fix make-tarball cli tool usage for development
 - renderer: support unicode in render_from_file.
 - Implement ntp client spec with auto support for distro selection
   [Ryan Harper] (LP: #1749722)
 - Apport: add Brightbox, IBM, LXD, and OpenTelekomCloud to list of clouds.
 - tests: fix ec2 integration network metadata validation
 - tests: fix integration tests to support lxd 3.0 release
 - correct documentation to match correct attribute name usage.
   [Dominic Schlegel] (LP: #1420018)
 - cc_resizefs, util: handle no /dev/zfs [Ryan Harper]
 - doc: Fix links in OpenStack datasource documentation.
   [Dominic Schlegel] (LP: #1721660)

18.2:
 - Hetzner: Exit early if dmi system-manufacturer is not Hetzner.
 - Add missing dependency on isc-dhcp-client to trunk ubuntu packaging.
   (LP: #1759307)
 - FreeBSD: resizefs module now able to handle zfs/zpool.
   [Dominic Schlegel] (LP: #1721243)
 - cc_puppet: Revert regression of puppet creating ssl and ssl_cert dirs
 - Enable IBMCloud datasource in settings.py.
 - IBMCloud: Initial IBM Cloud datasource.
 - tests: remove jsonschema from xenial tox environment.
 - tests: Fix newly added schema unit tests to skip if no jsonschema.
 - ec2: Adjust ec2 datasource after exception_cb change.
 - Reduce AzurePreprovisioning HTTP timeouts.
   [Douglas Jordan] (LP: #1752977)
 - Revert the logic of exception_cb in read_url.
   [Kurt Garloff] (LP: #1702160, #1298921)
 - ubuntu-advantage: Add new config module to support
   ubuntu-advantage-tools
 - Handle global dns entries in netplan (LP: #1750884)
 - Identify OpenTelekomCloud Xen as OpenStack DS.
   [Kurt Garloff] (LP: #1756471)
 - datasources: fix DataSource subclass get_hostname method signature
   (LP: #1757176)
 - OpenNebula: Update network to return v2 config rather than ENI.
   [Akihiko Ota]
 - Add Hetzner Cloud DataSource
 - net: recognize iscsi root cases without ip= on kernel command line.
   (LP: #1752391)
 - tests: fix flakes warning for unused variable
 - tests: patch leaked stderr messages from snap unit tests
 - cc_snap: Add new module to install and configure snapd and snap
   packages.
 - tests: Make pylint happy and fix python2.6 uses of assertRaisesRegex.
 - netplan: render bridge port-priority values (LP: #1735821)
 - util: Fix subp regression. Allow specifying subp command as a string.
   (LP: #1755965)
 - doc: fix all warnings issued by 'tox -e doc'
 - FreeBSD: Set hostname to FQDN. [Dominic Schlegel] (LP: #1753499)
 - tests: fix run_tree and bddeb
 - tests: Fix some warnings in tests that popped up with newer python.
 - set_hostname: When present in metadata, set it before network bringup.
   (LP: #1746455)
 - tests: Centralize and re-use skipTest based on json schema presense.
 - This commit fixes get_hostname on the AzureDataSource.
   [Douglas Jordan] (LP: #1754495)
 - shellify: raise TypeError on bad input.
 - Make salt minion module work on FreeBSD.
   [Dominic Schlegel] (LP: #1721503)
 - Simplify some comparisions. [Rémy Léone]
 - Change some list creation and population to literal. [Rémy Léone]
 - GCE: fix reading of user-data that is not base64 encoded. (LP: #1752711)
 - doc: fix chef install from apt packages example in RTD.
 - Implement puppet 4 support [Romanos Skiadas] (LP: #1446804)
 - subp: Fix subp usage with non-ascii characters when no system locale.
   (LP: #1751051)
 - salt: configure grains in grains file rather than in minion config.
   [Daniel Wallace]

18.1:
 - OVF: Fix VMware support for 64-bit platforms. [Sankar Tanguturi]
 - ds-identify: Fix searching for iso9660 OVF cdroms. (LP: #1749980)
 - SUSE: Fix groups used for ownership of cloud-init.log [Robert Schweikert]
 - ds-identify: check /writable/system-data/ for nocloud seed.
   (LP: #1747070)
 - tests: run nosetests in cloudinit/ directory, fix py26 fallout.
 - tools: run-centos: git clone rather than tar.
 - tests: add support for logs with lxd from snap and future lxd 3.
   (LP: #1745663)
 - EC2: Fix get_instance_id called against cached datasource pickle.
   (LP: #1748354)
 - cli: fix cloud-init status to report running when before result.json
   (LP: #1747965)
 - net: accept network-config in netplan format for renaming interfaces
   (LP: #1709715)
 - Fix ssh keys validation in ssh_util [Tatiana Kholkina]
 - docs: Update RTD content for cloud-init subcommands.
 - OVF: Extend well-known labels to include OVFENV. (LP: #1698669)
 - Fix potential cases of uninitialized variables. (LP: #1744796)
 - tests: Collect script output as binary, collect systemd journal, fix lxd.
 - HACKING.rst: mention setting user name and email via git config.
 - Azure VM Preprovisioning support. [Douglas Jordan] (LP: #1734991)
 - tools/read-version: Fix read-version when in a git worktree.
 - docs: Fix typos in docs and one debug message. [Florian Grignon]
 - btrfs: support resizing if root is mounted ro.
   [Robert Schweikert] (LP: #1734787)
 - OpenNebula: Improve network configuration support.
   [Akihiko Ota] (LP: #1719157, #1716397, #1736750)
 - tests: Fix EC2 Platform to return console output as bytes.
 - tests: Fix attempted use of /run in a test case.
 - GCE: Improvements and changes to ssh key behavior for default user.
   [Max Illfelder] (LP: #1670456, #1707033, #1707037, #1707039)
 - subp: make ProcessExecutionError have expected types in stderr, stdout.
 - tests: when querying ntp server, do not do dns resolution.
 - Recognize uppercase vfat disk labels [James Penick] (LP: #1598783)
 - tests: remove zesty as supported OS to test [Joshua Powers]
 - Do not log warning on config files that represent None. (LP: #1742479)
 - tests: Use git hash pip dependency format for pylxd.
 - tests: add integration requirements text file [Joshua Powers]
 - MAAS: add check_instance_id based off oauth tokens. (LP: #1712680)
 - tests: update apt sources list test [Joshua Powers]
 - tests: clean up image properties [Joshua Powers]
 - tests: rename test ssh keys to avoid appearance of leaking private keys.
   [Joshua Powers]
 - tests: Enable AWS EC2 Integration Testing [Joshua Powers]
 - cli: cloud-init clean handles symlinks (LP: #1741093)
 - SUSE: Add a basic test of network config rendering. [Robert Schweikert]
 - Azure: Only bounce network when necessary. (LP: #1722668)
 - lint: Fix lints seen by pylint version 1.8.1.
 - cli: Fix error in cloud-init modules --mode=init. (LP: #1736600)

17.2:
 - ds-identify: failure in NoCloud due to unset variable usage.
   (LP: #1737704)
 - tests: fix collect_console when not implemented [Joshua Powers]
 - ec2: Use instance-identity doc for region and instance-id
   [Andrew Jorgensen]
 - tests: remove leaked tmp files in config drive tests.
 - setup.py: Do not include rendered files in SOURCES.txt
 - SUSE: remove delta in systemd local template for SUSE [Robert Schweikert]
 - tests: move to using tox 1.7.5
 - OVF: improve ds-identify to support finding OVF iso transport.
   (LP: #1731868)
 - VMware: Support for user provided pre and post-customization scripts
   [Maitreyee Saikia]
 - citest: In NoCloudKVM provide keys via metadata not userdata.
 - pylint: Update pylint to 1.7.1, run on tests/ and tools and fix
   complaints.
 - Datasources: Formalize DataSource get_data and related properties.
 - cli: Add clean and status subcommands
 - tests: consolidate platforms into specific dirs
 - ec2: Fix sandboxed dhclient background process cleanup. (LP: #1735331)
 - tests: NoCloudKVMImage do not modify the original local cache image.
 - tests: Enable bionic in integration tests. [Joshua Powers]
 - tests: Use apt-get to install a deb so that depends get resolved.
 - sysconfig: Correctly render dns and dns search info.
   [Ryan McCabe] (LP: #1705804)
 - integration test: replace curtin test ppa with cloud-init test ppa.
 - EC2: Fix bug using fallback_nic and metadata when restoring from cache.
   (LP: #1732917)
 - EC2: Kill dhclient process used in sandbox dhclient. (LP: #1732964)
 - ntp: fix configuration template rendering for openSUSE and SLES
   (LP: #1726572)
 - centos: Provide the failed #include url in error messages
 - Catch UrlError when #include'ing URLs [Andrew Jorgensen]
 - hosts: Fix openSUSE and SLES setup for /etc/hosts and clarify docs.
   [Robert Schweikert] (LP: #1731022)
 - rh_subscription: Perform null checks for enabled and disabled repos.
   [Dave Mulford]
 - Improve warning message when a template is not found.
   [Robert Schweikert] (LP: #1731035)
 - Replace the temporary i9n.brickies.net with i9n.cloud-init.io.
 - Azure: don't generate network configuration for SRIOV devices
   (LP: #1721579)
 - tests: address some minor feedback missed in last merge.
 - tests: integration test cleanup and full pass of nocloud-kvm.
 - Gentoo: chmod +x on all files in sysvinit/gentoo/
   [ckonstanski] (LP: #1727126)
 - EC2: Limit network config to fallback nic, fix local-ipv4 only
   instances. (LP: #1728152)
 - Gentoo: Use "rc-service" rather than "service".
   [Carlos Konstanski] (LP: #1727121)
 - resizefs: Fix regression when system booted with root=PARTUUID=
   (LP: #1725067)
 - tools: make yum package installation more reliable
 - citest: fix remaining warnings raised by integration tests.
 - citest: show the class actual class name in results.
 - ntp: fix config module schema to allow empty ntp config (LP: #1724951)
 - tools: disable fastestmirror if using proxy [Joshua Powers]
 - schema: Log debug instead of warning when jsonschema is not available.
   (LP: #1724354)
 - simpletable: Fix get_string method to return table-formatted string
   (LP: #1722566)
 - net: Handle bridge stp values of 0 and convert to boolean type
 - tools: Give specific --abbrev=8 to "git describe"
 - network: bridge_stp value not always correct (LP: #1721157)
 - tests: re-enable tox with nocloud-kvm support [Joshua Powers]
 - systemd: remove limit on tasks created by cloud-init-final.service.
   [Robert Schweikert] (LP: #1717969)
 - suse: Support addition of zypper repos via cloud-config.
   [Robert Schweikert] (LP: #1718675)
 - tests: Combine integration configs and testcases [Joshua Powers]
 - Azure, CloudStack: Support reading dhcp options from systemd-networkd.
   [Dimitri John Ledkov] (LP: #1718029)
 - packages/debian/copyright: remove mention of boto and MIT license
 - systemd: only mention Before=apt-daily.service on debian based distros.
   [Robert Schweikert]
 - Add missing simpletable and simpletable tests for failed merge
 - Remove prettytable dependency, introduce simpletable [Andrew Jorgensen]
 - debian/copyright: dep5 updates, reorganize, add Apache 2.0 license.
   [Joshua Powers] (LP: #1718681)
 - tests: remove dependency on shlex [Joshua Powers]
 - AltCloud: Trust PATH for udevadm and modprobe.
 - DataSourceOVF: use util.find_devs_with(TYPE=iso9660) (LP: #1718287)
 - tests: remove a temp file used in bootcmd tests.

17.1:
 - doc: document GCE datasource. [Arnd Hannemann]
 - suse: updates to templates to support openSUSE and SLES.
   [Robert Schweikert] (LP: #1718640)
 - suse: Copy sysvinit files from redhat with slight changes.
   [Robert Schweikert] (LP: #1718649)
 - docs: fix sphinx module schema documentation [Chad Smith]
 - tests: Add cloudinit package to all test targets [Chad Smith]
 - Makefile: No longer look for yaml files in obsolete ./bin/.
 - tests: fix ds-identify unit tests to set EC2_STRICT_ID_DEFAULT.
 - ec2: Fix maybe_perform_dhcp_discovery to use /var/tmp as a tmpdir
   [Chad Smith] (LP: #1717627)
 - Azure: wait longer for SSH pub keys to arrive.
   [Paul Meyer] (LP: #1717611)
 - GCE: Fix usage of user-data. (LP: #1717598)
 - cmdline: add collect-logs subcommand. [Chad Smith] (LP: #1607345)
 - CloudStack: consider dhclient lease files named with a hyphen.
   (LP: #1717147)
 - resizefs: Drop check for read-only device file, do not warn on
   overlayroot. [Chad Smith]
 - Do not provide systemd-fsck drop-in which could cause ordering cycles.
   [Balint Reczey] (LP: #1717477)
 - tests: Enable the NoCloud KVM platform [Joshua Powers]
 - resizefs: pass mount point to xfs_growfs [Dusty Mabe]
 - vmware: Enable nics before sending the SUCCESS event. [Sankar Tanguturi]
 - cloud-config modules: honor distros definitions in each module
   [Chad Smith] (LP: #1715738, #1715690)
 - chef: Add option to pin chef omnibus install version
   [Ethan Apodaca] (LP: #1462693)
 - tests: execute: support command as string [Joshua Powers]
 - schema and docs: Add jsonschema to resizefs and bootcmd modules
   [Chad Smith]
 - tools: Add xkvm script, wrapper around qemu-system [Joshua Powers]
 - vmware customization: return network config format
   [Sankar Tanguturi] (LP: #1675063)
 - Ec2: only attempt to operate at local mode on known platforms.
   (LP: #1715128)
 - Use /run/cloud-init for tempfile operations. (LP: #1707222)
 - ds-identify: Make OpenStack return maybe on arch other than intel.
   (LP: #1715241)
 - tests: mock missed openstack metadata uri network_data.json
   [Chad Smith] (LP: #1714376)
 - relocate tests/unittests/helpers.py to cloudinit/tests
   [Lars Kellogg-Stedman]
 - tox: add nose timer output [Joshua Powers]
 - upstart: do not package upstart jobs, drop ubuntu-init-switch module.
 - tests: Stop leaking calls through unmocked metadata addresses
   [Chad Smith] (LP: #1714117)
 - distro: allow distro to specify a default locale [Ryan Harper]
 - tests: fix two recently added tests for sles distro.
 - url_helper: dynamically import oauthlib import from inside oauth_headers
   [Chad Smith]
 - tox: make xenial environment run with python3.6
 - suse: Add support for openSUSE and return SLES to a working state.
   [Robert Schweikert]
 - GCE: Add a main to the GCE Datasource.
 - ec2: Add IPv6 dhcp support to Ec2DataSource. [Chad Smith] (LP: #1639030)
 - url_helper: fail gracefully if oauthlib is not available
   [Lars Kellogg-Stedman] (LP: #1713760)
 - cloud-init analyze: fix issues running under python 2. [Andrew Jorgensen]
 - Configure logging module to always use UTC time.
   [Ryan Harper] (LP: #1713158)
 - Log a helpful message if a user script does not include shebang.
   [Andrew Jorgensen]
 - cli: Fix command line parsing of coniditionally loaded subcommands.
   [Chad Smith] (LP: #1712676)
 - doc: Explain error behavior in user data include file format.
   [Jason Butz]
 - cc_landscape & cc_puppet: Fix six.StringIO use in writing configs
   [Chad Smith] (LP: #1699282, #1710932)
 - schema cli: Add schema subcommand to cloud-init cli and cc_runcmd schema
   [Chad Smith]
 - Debian: Remove non-free repositories from apt sources template.
   [Joonas Kylmälä] (LP: #1700091)
 - tools: Add tooling for basic cloud-init performance analysis.
   [Chad Smith] (LP: #1709761)
 - network: add v2 passthrough and fix parsing v2 config with bonds/bridge
   params [Ryan Harper] (LP: #1709180)
 - doc: update capabilities with features available, link doc reference,
   cli example [Ryan Harper]
 - vcloud directory: Guest Customization support for passwords
   [Maitreyee Saikia]
 - ec2: Allow Ec2 to run in init-local using dhclient in a sandbox.
   [Chad Smith] (LP: #1709772)
 - cc_ntp: fallback on timesyncd configuration if ntp is not installable
   [Ryan Harper] (LP: #1686485)
 - net: Reduce duplicate code. Have get_interfaces_by_mac use
   get_interfaces.
 - tests: Fix build tree integration tests [Joshua Powers]
 - sysconfig: Dont repeat header when rendering resolv.conf
   [Ryan Harper] (LP: #1701420)
 - archlinux: Fix bug with empty dns, do not render 'lo' devices.
   (LP: #1663045, #1706593)
 - cloudinit.net: add initialize_network_device function and tests
   [Chad Smith]
 - makefile: fix ci-deps-ubuntu target [Chad Smith]
 - tests: adjust locale integration test to parse default locale.
 - tests: remove 'yakkety' from releases as it is EOL.
 - tests: Add initial tests for EC2 and improve a docstring.
 - locale: Do not re-run locale-gen if provided locale is system default.
 - archlinux: fix set hostname usage of write_file.
   [Joshua Powers] (LP: #1705306)
 - sysconfig: support subnet type of 'manual'.
 - tools/run-centos: make running with no argument show help.
 - Drop rand_str() usage in DNS redirection detection
   [Bob Aman] (LP: #1088611)
 - sysconfig: use MACADDR on bonds/bridges to configure mac_address
   [Ryan Harper] (LP: #1701417)
 - net: eni route rendering missed ipv6 default route config
   [Ryan Harper] (LP: #1701097)
 - sysconfig: enable mtu set per subnet, including ipv6 mtu
   [Ryan Harper] (LP: #1702513)
 - sysconfig: handle manual type subnets [Ryan Harper] (LP: #1687725)
 - sysconfig: fix ipv6 gateway routes [Ryan Harper] (LP: #1694801)
 - sysconfig: fix rendering of bond, bridge and vlan types.
   [Ryan Harper] (LP: #1695092)
 - Templatize systemd unit files for cross distro deltas. [Ryan Harper]
 - sysconfig: ipv6 and default gateway fixes. [Ryan Harper] (LP: #1704872)
 - net: fix renaming of nics to support mac addresses written in upper
   case. (LP: #1705147)
 - tests: fixes for issues uncovered when moving to python 3.6.
   (LP: #1703697)
 - sysconfig: include GATEWAY value if set in subnet
   [Ryan Harper] (LP: #1686856)
 - Scaleway: add datasource with user and vendor data for Scaleway.
   [Julien Castets]
 - Support comments in content read by load_shell_content.
 - cloudinitlocal fail to run during boot [Hongjiang Zhang]
 - doc: fix disk setup example table_type options
   [Sandor Zeestraten] (LP: #1703789)
 - tools: Fix exception handling. [Joonas Kylmälä] (LP: #1701527)
 - tests: fix usage of mock in GCE test.
 - test_gce: Fix invalid mock of platform_reports_gce to return False
   [Chad Smith]
 - test: fix incorrect keyid for apt repository.
   [Joshua Powers] (LP: #1702717)
 - tests: Update version of pylxd [Joshua Powers]
 - write_files: Remove log from helper function signatures.
   [Andrew Jorgensen]
 - doc: document the cmdline options to NoCloud [Brian Candler]
 - read_dmi_data: always return None when inside a container. (LP: #1701325)
 - requirements.txt: remove trailing white space.
 - Azure: Add network-config, Refactor net layer to handle duplicate macs.
   [Ryan Harper]
 - Tests: Simplify the check on ssh-import-id [Joshua Powers]
 - tests: update ntp tests after sntp added [Joshua Powers]
 - FreeBSD: Make freebsd a variant, fix unittests and
   tools/build-on-freebsd.
 - FreeBSD: fix test failure
 - FreeBSD: replace ifdown/ifup with "ifconfig down" and "ifconfig up".
   [Hongjiang Zhang] (LP: #1697815)
 - FreeBSD: fix cdrom mounting failure if /mnt/cdrom/secure did not exist.
   [Hongjiang Zhang] (LP: #1696295)
 - main: Don't use templater to format the welcome message
   [Andrew Jorgensen]
 - docs: Automatically generate module docs form schema if present.
   [Chad Smith]
 - debian: fix path comment in /etc/hosts template.
   [Jens Sandmann] (LP: #1606406)
 - suse: add hostname and fully qualified domain to template.
   [Jens Sandmann]
 - write_file(s): Print permissions as octal, not decimal [Andrew Jorgensen]
 - ci deps: Add --test-distro to read-dependencies to install all deps
   [Chad Smith]
 - tools/run-centos: cleanups and move to using read-dependencies
 - pkg build ci: Add make ci-deps-<distro> target to install pkgs
   [Chad Smith]
 - systemd: make cloud-final.service run before apt daily services.
   (LP: #1693361)
 - selinux: Allow restorecon to be non-fatal. [Ryan Harper] (LP: #1686751)
 - net: Allow netinfo subprocesses to return 0 or 1.
   [Ryan Harper] (LP: #1686751)
 - net: Allow for NetworkManager configuration [Ryan McCabe] (LP: #1693251)
 - Use distro release version to determine if we use systemd in redhat spec
   [Ryan Harper]
 - net: normalize data in network_state object
 - Integration Testing: tox env, pyxld 2.2.3, and revamp framework
   [Wesley Wiedenmeier]
 - Chef: Update omnibus url to chef.io, minor doc changes. [JJ Asghar]
 - tools: add centos scripts to build and test [Joshua Powers]
 - Drop cheetah python module as it is not needed by trunk [Ryan Harper]
 - rhel/centos spec cleanups.
 - cloud.cfg: move to a template.  setup.py changes along the way.
 - Makefile: add deb-src and srpm targets. use PYVER more places.
 - makefile: fix python 2/3 detection in the Makefile [Chad Smith]
 - snap: Removing snapcraft plug line [Joshua Powers] (LP: #1695333)
 - RHEL/CentOS: Fix default routes for IPv4/IPv6 configuration.
   [Andreas Karis] (LP: #1696176)
 - test: Fix pyflakes complaint of unused import.
   [Joshua Powers] (LP: #1695918)
 - NoCloud: support seed of nocloud from smbios information
   [Vladimir Pouzanov] (LP: #1691772)
 - net: when selecting a network device, use natural sort order
   [Marc-Aurèle Brothier]
 - fix typos and remove whitespace in various docs [Stephan Telling]
 - systemd: Fix typo in comment in cloud-init.target. [Chen-Han Hsiao]
 - Tests: Skip jsonschema related unit tests when dependency is absent.
   [Chad Smith] (LP: #1695318)
 - azure: remove accidental duplicate line in merge.
 - azure: identify platform by well known value in chassis asset tag.
   [Chad Smith] (LP: #1693939)
 - tools/net-convert.py: support old cloudinit versions by using kwargs.
 - ntp: Add schema definition and passive schema validation.
   [Chad Smith] (LP: #1692916)
 - Fix eni rendering for bridge params that require repeated key for
   values. [Ryan Harper]
 - net: remove systemd link file writing from eni renderer [Ryan Harper]
 - AliYun: Enable platform identification and enable by default.
   [Junjie Wang] (LP: #1638931)
 - net: fix reading and rendering addresses in cidr format.
   [Dimitri John Ledkov] (LP: #1689346, #1684349)
 - disk_setup: udev settle before attempting partitioning or fs creation.
   (LP: #1692093)
 - GCE: Update the attribute used to find instance SSH keys.
   [Daniel Watkins] (LP: #1693582)
 - nplan: For bonds, allow dashed or underscore names of keys.
   [Dimitri John Ledkov] (LP: #1690480)
 - python2.6: fix unit tests usage of assertNone and format.
 - test: update docstring on test_configured_list_with_none
 - fix tools/ds-identify to not write None twice.
 - tox/build: do not package depend on style requirements.
 - cc_ntp: Restructure cc_ntp unit tests. [Chad Smith] (LP: #1692794)
 - flake8: move the pinned version of flake8 up to 3.3.0
 - tests: Apply workaround for snapd bug in test case. [Joshua Powers]
 - RHEL/CentOS: Fix dual stack IPv4/IPv6 configuration.
   [Andreas Karis] (LP: #1679817, #1685534, #1685532)
 - disk_setup: fix several issues with gpt disk partitions. (LP: #1692087)
 - function spelling & docstring update [Joshua Powers]
 - Fixing wrong file name regression. [Joshua Powers]
 - tox: move pylint target to 1.7.1
 - Fix get_interfaces_by_mac for empty macs (LP: #1692028)
 - DigitalOcean: remove routes except for the public interface.
   [Ben Howard] (LP: #1681531.)
 - netplan: pass macaddress, when specified, for vlans
   [Dimitri John Ledkov] (LP: #1690388)
 - doc: various improvements for the docs on cc_users_groups.
   [Felix Dreissig]
 - cc_ntp: write template before installing and add service restart
   [Ryan Harper] (LP: #1645644)
 - cloudstack: fix tests to avoid accessing /var/lib/NetworkManager
   [Lars Kellogg-Stedman]
 - tests: fix hardcoded path to mkfs.ext4 [Joshua Powers] (LP: #1691517)
 - Actually skip warnings when .skip file is present.
   [Chris Brinker] (LP: #1691551)
 - netplan: fix netplan render_network_state signature.
   [Dimitri John Ledkov] (LP: #1685944)
 - Azure: fix reformatting of ephemeral disks on resize to large types.
   (LP: #1686514)
 - Revert "tools/net-convert: fix argument order for render_network_state"
 - make deb: Add devscripts dependency for make deb. Cleanup
   packages/bddeb. [Chad Smith] (LP: #1685935)
 - tools/net-convert: fix argument order for render_network_state
   [Ryan Harper] (LP: #1685944)
 - openstack: fix log message copy/paste typo in _get_url_settings
   [Lars Kellogg-Stedman]
 - unittests: fix unittests run on centos [Joshua Powers]
 - Improve detection of snappy to include os-release and kernel cmdline.
   (LP: #1689944)
 - Add address to config entry generated by _klibc_to_config_entry.
   [Julien Castets] (LP: #1691135)
 - sysconfig: Raise ValueError when multiple default gateways are present.
   [Chad Smith] (LP: #1687485)
 - FreeBSD: improvements and fixes for use on Azure
   [Hongjiang Zhang] (LP: #1636345)
 - Add unit tests for ds-identify, fix Ec2 bug found.
 - fs_setup: if cmd is specified, use shell interpretation.
   [Paul Meyer] (LP: #1687712)
 - doc: document network configuration defaults policy and formats.
   [Ryan Harper]
 - Fix name of "uri" key in docs for "cc_apt_configure" module
   [Felix Dreissig]
 - tests: Enable artful [Joshua Powers]
 - nova-lxd: read product_name from environment, not platform.
   (LP: #1685810)
 - Fix yum repo config where keys contain array values
   [Dylan Perry] (LP: #1592150)
 - template: Update debian backports template [Joshua Powers] (LP: #1627293)
 - rsyslog: replace ~ with stop [Joshua Powers] (LP: #1367899)
 - Doc: add additional RTD examples [Joshua Powers] (LP: #1459604)
 - Fix growpart for some cases when booted with root=PARTUUID.
   (LP: #1684869)
 - pylint: update output style to parseable [Joshua Powers]
 - pylint: fix all logging warnings [Joshua Powers]
 - CloudStack: Add NetworkManager to list of supported DHCP lease dirs.
   [Syed]
 - net: kernel lies about vlans not stealing mac addresses, when they do
   [Dimitri John Ledkov] (LP: #1682871)
 - ds-identify: Check correct path for "latest" config drive
   [Daniel Watkins] (LP: #1673637)
 - doc: Fix example for resolve.conf configuration.
   [Jon Grimm] (LP: #1531582)
 - Fix examples that reference upstream chef repository.
   [Jon Grimm] (LP: #1678145)
 - doc: correct grammar and improve clarity in merging documentation.
   [David Tagatac]
 - doc: Add missing doc link to snap-config module. [Ryan Harper]
 - snap: allows for creating cloud-init snap [Joshua Powers]
 - DigitalOcean: assign IPv4ll address to lowest indexed interface.
   [Ben Howard]
 - DigitalOcean: configure all NICs presented in meta-data. [Ben Howard]
 - Remove (and/or fix) URL shortener references [Jon Grimm] (LP: #1669727)
 - HACKING.rst: more info on filling out contributors agreement.
 - util: teach write_file about copy_mode option
   [Lars Kellogg-Stedman] (LP: #1644064)
 - DigitalOcean: bind resolvers to loopback interface. [Ben Howard]
 - tests: fix AltCloud tests to not rely on blkid (LP: #1636531)
 - OpenStack: add 'dvs' to the list of physical link types. (LP: #1674946)
 - Fix bug that resulted in an attempt to rename bonds or vlans.
   (LP: #1669860)
 - tests: update OpenNebula and Digital Ocean to not rely on host
   interfaces.
 - net: in netplan renderer delete known image-builtin content.
   (LP: #1675576)
 - doc: correct grammar in capabilities.rst [David Tagatac]
 - ds-identify: fix detecting of maas datasource. (LP: #1677710)
 - netplan: remove debugging prints, add debug logging [Ryan Harper]
 - ds-identify: do not write None twice to datasource_list.
 - support resizing partition and rootfs on system booted without
   initramfs. [Steve Langasek] (LP: #1677376)
 - apt_configure: run only when needed. (LP: #1675185)
 - OpenStack: identify OpenStack by product 'OpenStack Compute'.
   (LP: #1675349)
 - GCE: Search GCE in ds-identify, consider serial number in check.
   (LP: #1674861)
 - Add support for setting hashed passwords [Tore S. Lonoy] (LP: #1570325)
 - Fix filesystem creation when using "partition: auto"
   [Jonathan Ballet] (LP: #1634678)
 - ConfigDrive: support reading config drive data from /config-drive.
   (LP: #1673411)
 - ds-identify: fix detection of Bigstep datasource. (LP: #1674766)
 - test: add running of pylint [Joshua Powers]
 - ds-identify: fix bug where filename expansion was left on.
 - advertise network config v2 support (NETWORK_CONFIG_V2) in features.
 - Bigstep: fix bug when executing in python3. [root]
 - Fix unit test when running in a system deployed with cloud-init.
 - Bounce network interface for Azure when using the built-in path.
   [Brent Baude] (LP: #1674685)
 - cloudinit.net: add network config v2 parsing and rendering [Ryan Harper]
 - net: Fix incorrect call to isfile [Joshua Powers] (LP: #1674317)
 - net: add renderers for automatically selecting the renderer.
 - doc: fix config drive doc with regard to unpartitioned disks.
   (LP: #1673818)
 - test: Adding integratiron test for password as list [Joshua Powers]
 - render_network_state: switch arguments around, do not require target
 - support 'loopback' as a device type.
 - Integration Testing: improve testcase subclassing [Wesley Wiedenmeier]
 - gitignore: adding doc/rtd_html [Joshua Powers]
 - doc: add instructions for running integration tests via tox.
   [Joshua Powers]
 - test: avoid differences in 'date' output due to daylight savings.
 - Fix chef config module in omnibus install. [Jeremy Melvin] (LP: #1583837)
 - Add feature flags to cloudinit.version. [Wesley Wiedenmeier]
 - tox: add a citest environment
 - Further fix regression to support 'password' for default user.
 - fix regression when no chpasswd/list was provided.
 - Support chpasswd/list being a list in addition to a string.
   [Sergio Lystopad] (LP: #1665694)
 - doc: Fix configuration example for cc_set_passwords module.
   [Sergio Lystopad] (LP: #1665773)
 - net: support both ipv4 and ipv6 gateways in sysconfig.
   [Lars Kellogg-Stedman] (LP: #1669504)
 - net: do not raise exception for > 3 nameservers
   [Lars Kellogg-Stedman] (LP: #1670052)
 - ds-identify: report cleanups for config and exit value. (LP: #1669949)
 - ds-identify: move default setting for Ec2/strict_id to a global.
 - ds-identify: record not found in cloud.cfg and always add None.
 - Support warning if the used datasource is not in ds-identify's list.
 - tools/ds-identify: make report mode write namespaced results.
 - Move warning functionality to cloudinit/warnings.py
 - Add profile.d script for showing warnings on login.
 - Z99-cloud-locale-test.sh: install and make consistent.
 - tools/ds-identify: look at cloud.cfg when looking for ec2 strict_id.
 - tools/ds-identify: disable vmware_guest_customization by default.
 - tools/ds-identify: ovf identify vmware guest customization.
 - Identify Brightbox as an Ec2 datasource user. (LP: #1661693)
 - DatasourceEc2: add warning message when not on AWS.
 - ds-identify: add reading of datasource/Ec2/strict_id
 - tools/ds-identify: add support for found or maybe contributing config.
 - tools/ds-identify: read the seed directory on Ec2
 - tools/ds-identify: use quotes in local declarations.
 - tools/ds-identify: fix documentation of policy setting in a comment.
 - ds-identify: only run once per boot unless --force is given.
 - flake8: fix flake8 complaints in previous commit.
 - net: correct errors in cloudinit/net/sysconfig.py
   [Lars Kellogg-Stedman] (LP: #1665441)
 - ec2_utils: fix MetadataLeafDecoder that returned bytes on empty
 - apply the runtime configuration written by ds-identify.
 - ds-identify: fix checking for filesystem label (LP: #1663735)
 - ds-identify: read ds=nocloud properly (LP: #1663723)
 - support nova-lxd by reading platform from environment of pid 1.
   (LP: #1661797)
 - ds-identify: change aarch64 to use the default for non-dmi systems.
 - Remove style checking during build and add latest style checks to tox
   [Joshua Powers] (LP: #1652329)
 - code-style: make master pass pycodestyle (2.3.1) cleanly, currently:
   [Joshua Powers]
 - manual_cache_clean: When manually cleaning touch a file in instance dir.
 - Add tools/ds-identify to identify datasources available.
 - Fix small typo and change iso-filename for consistency [Robin Naundorf]
 - Fix eni rendering of multiple IPs per interface
   [Ryan Harper] (LP: #1657940)
 - tools/mock-meta: support python2 or python3 and ipv6 in both.
 - tests: remove executable bit on test_net, so it runs, and fix it.
 - tests: No longer monkey patch httpretty for python 3.4.2
 - Add 3 ecdsa-sha2-nistp* ssh key types now that they are standardized
   [Lars Kellogg-Stedman] (LP: #1658174)
 - reset httppretty for each test [Lars Kellogg-Stedman] (LP: #1658200)
 - build: fix running Make on a branch with tags other than master
 - EC2: Do not cache security credentials on disk
   [Andrew Jorgensen] (LP: #1638312)
 - doc: Fix typos and clarify some aspects of the part-handler
   [Erik M. Bray]
 - doc: add some documentation on OpenStack datasource.
 - OpenStack: Use timeout and retries from config in get_data.
   [Lars Kellogg-Stedman] (LP: #1657130)
 - Fixed Misc issues related to VMware customization. [Sankar Tanguturi]
 - Fix minor docs typo: perserve > preserve [Jeremy Bicha]
 - Use dnf instead of yum when available
   [Lars Kellogg-Stedman] (LP: #1647118)
 - validate-yaml: use python rather than explicitly python3
 - Get early logging logged, including failures of cmdline url.

0.7.9:
 - doc: adjust headers in tests documentation for consistency.
 - pep8: fix issue found in zesty build with pycodestyle.
 - integration test: initial commit of integration test framework
   [Wesley Wiedenmeier]
 - LICENSE: Allow dual licensing GPL-3 or Apache 2.0 [Jon Grimm]
 - Fix config order of precedence, putting kernel command line over system.
   [Wesley Wiedenmeier] (LP: #1582323)
 - pep8: whitespace fix
 - Update the list of valid ssh keys. [Michael Felt]
 - network: add ENI unit test for statically rendered routes.
 - set_hostname: avoid erroneously appending domain to fqdn
   [Lars Kellogg-Stedman] (LP: #1647910)
 - doc: change 'nobootwait' to 'nofail' in docs [Anhad Jai Singh]
 - Replace an expired bit.ly link in code comment.
 - user-groups: fix bug when groups was provided as string and had spaces
   (LP: #1354694)
 - mounts: use mount -a again to accomplish mounts (LP: #1647708)
 - CloudSigma: Fix bug where datasource was not loaded in local search.
   (LP: #1648380)
 - when adding a user, strip whitespace from group list [Lars Kellogg-Stedman]
   (LP: #1354694)
 - fix decoding of utf-8 chars in yaml test
 - Replace usage of sys_netdev_info with read_sys_net (LP: #1625766)
 - fix problems found in python2.6 test.
 - OpenStack: extend physical types to include hyperv, hw_veb, vhost_user.
   (LP: #1642679)
 - tests: fix assumptions that expected no eth0 in system. (LP: #1644043)
 - net/cmdline: Consider ip= or ip6= on command line not only ip=
   (LP: #1639930)
 - Just use file logging by default (LP: #1643990)
 - Improve formatting for ProcessExecutionError [Wesley Wiedenmeier]
 - flake8: fix trailing white space
 - Doc: various documentation fixes [Sean Bright]
 - cloudinit/config/cc_rh_subscription.py: Remove repos before adding
   [Brent Baude]
 - packages/redhat: fix rpm spec file.
 - main: set TZ in environment if not already set. [Ryan Harper]
 - Azure: No longer rely on walinux agent. (LP: #1538522)
 - disk_setup: Use sectors as unit when formatting MBR disks with sfdisk.
   [Daniel Watkins] (LP: #1460715)
 - Add activate_datasource, for datasource specific code paths. (LP: #1611074)
 - systemd: cloud-init-local use RequiresMountsFor=/var/lib/cloud
   (LP: #1642062)
 - systemd: cloud-init remove After=systemd-networkd-wait-online
 - systemd: cloud-init-local change Before basic to sysinit
 - pep8: fix style errors reported by pycodestyle 2.1.0
 - systemd: drop both Wants and After local-fs.target
 - systemd: networking service adjustments. (LP: #1636912)
 - systemd: replace Before=basic.target, dbus.target with sysinit.target
   (LP: #1629797)
 - doc: Add documentation on stages of boot.
 - doc: make the RST files consistently formated and other improvements.
 - Ec2: fix syntax and tox in previous commit.
 - Ec2: protect against non-dictionary in block-device-mapping.
 - doc: fixed example to not overwrite /etc/hosts [Chris Glass]
 - Doc: fix spelling / typos in ca_certs and scripts_vendor.
 - pyflakes: fix issue with pyflakes 1.3 found in ubuntu zesty-proposed.
 - net/cmdline: Further adjustments to ipv6 support [LaMont Jones]
   (LP: #1621615)
 - Add coverage dependency to bddeb to fix package build.
 - doc: improve HACKING.rst file
 - dmidecode: Allow dmidecode to be used on aarch64 [Robert Schweikert]
 - AliYun: Add new datasource for Ali-Cloud ECS [kaihuan.pkh]
 - Add coverage collection to tox unit tests. [Joshua Powers]
 - cc_users_groups: fix remaing call to ds.normalize_user_groups [Ryan Harper]
 - disk-config: udev settle after partitioning in gpt format. (LP: #1626243)
 - unittests: do not read system /etc/cloud/cloud.cfg.d (LP: #1635350)
 - Add documentation for logging features. [Wesley Wiedenmeier]
 - Add support for snap create-user on Ubuntu Core images. [Ryan Harper]
 - Fix sshd restarts for rhel distros. [Jim Gorz]
 - OpenNebula: replace 'ip' parsing with cloudinit.net usage.
 - Fix python2.6 things found running in centos 6.
 - Move user/group functions to new ug_util file
 - DigitalOcean: enable usage of data source by default.
 - update Gentoo initscripts to run in the correct order [Matthew Thode]
 - MAAS: improve the main of datasource to look at kernel cmdline config.
 - tests: silence the Cheetah UserWarning about NameMapper C version.
 - systemd: Run cloud-init.service Before dbus.socket not dbus.target
   [Daniel Watkins] (LP: #1629797)
 - systemd: run cloud-init.service Before dbus.service (LP: #1629797)
 - unittests: fix use of mock 2.0 'assert_called' when running make check
   [Ryan Harper]
 - Improve module documentation and doc cleanup. [Wesley Wiedenmeier]
 - lxd: Update network config for LXD 2.3 [Stéphane Graber]
 - DigitalOcean: use meta-data for network configruation [Ben Howard]
 - ntp: move to run after apt configuration (LP: #1628337)
 - Decode unicode types in decode_binary [Robert Schweikert]
 - systemd: Ensure that cloud-init-local happens before NetworkManager
 - Allow ephemeral drive to be unpartitioned [Paul Meyer]
 - subp: add 'update_env' argument
 - net: support reading ipv6 dhcp config from initramfs [LaMont Jones]
   (LP: #1621615, #1621507)
 - Adjust mounts and disk configuration for systemd. (LP: #1611074)
 - dmidecode: run dmidecode only on i?86 or x86_64 arch. [Robert Schweikert]
 - systemd: put cloud-init.target After multi-user.target (LP: #1623868)

0.7.8:
 - SmartOS: more improvements for network configuration
 - add ntp config module [Ryan Harper]
 - ChangeLog: update changelog for previous commit.
 - Add distro tags on config modules that should have it.
 - NoCloud: fix bug providing network-interfaces via meta-data. (LP: 1577982)
 - ConfigDrive: recognize 'tap' as a link type. (LP: #1610784)
 - Upgrade to a configobj package new enough to work
 - MAAS: add vendor-data support (LP: #1612313)
 - DigitalOcean: use the v1.json endpoint [Ben Howard]
 - Get Azure endpoint server from DHCP client [Brent Baude]
 - Apt: add new apt configuration format [Christian Ehrhardt]
 - distros: fix get_primary_arch method use of os.uname [Andrew Jorgensen]
 - Fix Gentoo net config generation [Matthew Thode]
 - Minor cleanups to atomic_helper and add unit tests.
 - azure dhclient-hook cleanups
 - network: fix get_interface_mac for bond slave, read_sys_net for ENOTDIR
 - Generate a dummy bond name for OpenStack (LP: #1605749)
 - add install option for openrc [Matthew Thode]
 - Add a module that can configure spacewalk.
 - python2.6: fix dict comprehension usage in _lsb_release.
 - apt-config: allow both old and new format to be present.
   [Christian Ehrhardt] (LP: #1616831)
 - bddeb: add --release flag to specify the release in changelog.
 - salt minion: update default pki directory for newer salt minion.
   (LP: #1609899)
 - Fix typo in default keys for phone_home [Roland Sommer] (LP: #1607810)
 - apt config conversion: treat empty string as not provided.  (LP: #1621180)
 - tests: cleanup tempdirs in apt_source tests
 - systemd: Better support package and upgrade. (LP: #1576692, #1621336)
 - remove obsolete .bzrignore
 - DataSourceOVF: fix user-data as base64 with python3 (LP: #1619394)
 - Allow link type of null in network_data.json [Jon Grimm] (LP: #1621968)

0.7.7:
 - open 0.7.7
 - Digital Ocean: add datasource for Digital Ocean. [Neal Shrader]
 - expose uses_systemd as a distro function (fix rhel7)
 - fix broken 'output' config (LP: #1387340)
 - begin adding cloud config module docs to config modules (LP: #1383510)
 - retain trailing eol from template files (sources.list) when
   rendered with jinja (LP: #1355343)
 - Only use datafiles and initsys addon outside virtualenvs
 - Fix the digital ocean test case on python 2.6
 - Increase the usefulness, robustness, configurability of the chef module
   so that it is more useful, more documented and better for users
 - Fix how '=' signs are not handled that well in ssh_utils (LP: #1391303)
 - Be more tolerant of ssh keys passed into 'ssh_authorized_keys'; allowing
   for list, tuple, set, dict, string types and warning on other unexpected
   types
 - Update to use newer/better OMNIBUS_URL for chef module
 - GCE: Allow base64 encoded user-data (LP: #1404311) [Wayne Witzell III]
 - GCE: use short hostname rather than fqdn (LP: #1383794) [Ben Howard]
 - systemd: make init stage run before login prompts shown [Steve Langasek]
 - hostname: on first boot apply hostname to be same as is written for
   persistent hostname.  (LP: #1246485)
 - remove usage of dmidecode on linux in favor of /sys interface [Ben Howard]
 - python3 support [Barry Warsaw, Daniel Watkins, Josh Harlow] (LP: #1247132)
 - support managing gpt partitions in disk config [Daniel Watkins]
 - Azure: utilze gpt support for ephemeral formating [Daniel Watkins]
 - CloudStack: support fetching password from virtual router [Daniel Watkins]
   (LP: #1422388)
 - readurl, read_file_or_url returns bytes, user must convert as necessary
 - SmartOS: use v2 metadata service (LP: #1436417) [Daniel Watkins]
 - NoCloud: fix local datasource claiming found without explicit dsmode
 - Snappy: add support for installing snappy packages and configuring.
 - systemd: use network-online instead of network.target (LP: #1440180)
   [Steve Langasek]
 - Add functionality to fixate the uid of a newly added user.
 - Don't overwrite the hostname if the user has changed it after we set it.
 - GCE datasource does not handle instance ssh keys (LP: 1403617)
 - sysvinit: make cloud-init-local run before network (LP: #1275098)
   [Surojit Pathak]
 - Azure: do not re-set hostname if user has changed it (LP: #1375252)
 - Fix exception when running with no arguments on Python 3. [Daniel Watkins]
 - Centos: detect/expect use of systemd on centos 7. [Brian Rak]
 - Azure: remove dependency on walinux-agent [Daniel Watkins]
 - EC2: know about eu-central-1 availability-zone (LP: #1456684)
 - Azure: remove password from on-disk ovf-env.xml (LP: #1443311) [Ben Howard]
 - Doc: include information on user-data in OpenStack [Daniel Watkins]
 - Systemd: check for systemd using sd_booted symantics (LP: #1461201)
   [Lars Kellogg-Stedman]
 - Add an rh_subscription module to handle registration of Red Hat instances.
   [Brent Baude]
 - cc_apt_configure: fix importing keys under python3 (LP: #1463373)
 - cc_growpart: fix specification of 'devices' list (LP: #1465436)
 - CloudStack: fix password setting on cloudstack > 4.5.1 (LP: #1464253)
 - GCE: fix determination of availability zone (LP: #1470880)
 - ssh: generate ed25519 host keys (LP: #1461242)
 - distro mirrors: provide datasource to mirror selection code to support
   GCE regional mirrors. (LP: #1470890)
 - add udev rules that identify ephemeral device on Azure (LP: #1411582)
 - _read_dmi_syspath: fix bad log message causing unintended exception
 - rsyslog: add additional configuration mode (LP: #1478103)
 - status_wrapper in main: fix use of print_exc when handling exception
 - reporting: add reporting module for web hook or logging of events.
 - NoCloud: fix consumption of vendordata (LP: #1493453)
 - power_state_change: support 'condition' to disable or enable poweroff
 - ubuntu fan: support for config and installing of ubuntu fan (LP: #1504604)
 - Azure: support extracting SSH key values from ovf-env.xml (LP: #1506244)
 - AltCloud: fix call to udevadm settle (LP: #1507526)
 - Ubuntu templates: modify sources.list template to provide same sources
   as install from server or desktop ISO. (LP: #1177432)
 - cc_mounts: use 'nofail' if system uses systemd. (LP: #1514485)
 - Azure: get instance id from dmi instead of SharedConfig (LP: #1506187)
 - systemd/power_state: fix power_state to work even if cloud-final
   exited non-zero (LP: #1449318)
 - SmartOS: Add support for Joyent LX-Brand Zones (LP: #1540965)
   [Robert C Jennings]
 - systemd: support using systemd-detect-virt to detect container
   (LP: #1539016) [Martin Pitt]
 - docs: fix lock_passwd documentation [Robert C Jennings]
 - Azure: Handle escaped quotes in WALinuxAgentShim.find_endpoint.
   (LP: #1488891) [Dan Watkins]
 - lxd: add support for setting up lxd using 'lxd init' (LP: #1522879)
 - Add Image Customization Parser for VMware vSphere Hypervisor
   Support. [Sankar Tanguturi]
 - timezone: use a symlink rather than copy for /etc/localtime
   unless it is already a file (LP: #1543025).
 - Enable password changing via a hashed string [Alex Sirbu]
 - Added BigStep datasource [Alex Sirbu]
 - No longer run pollinate in seed_random (LP: #1554152)
 - groups: add defalt user to 'lxd' group.  Create groups listed
   for a user if they do not exist. (LP: #1539317)
 - dmi data: fix failure of reading dmi data for unset dmi values
 - doc: mention label for nocloud datasource must be 'cidata' [Peter Hurley]
 - ssh_pwauth: fix module to support 'unchanged' and match behavior
   described in documentation [Chris Cosby]
 - quickly check to see if the previous instance id is still valid to
   avoid dependency on network metadata service on every boot (LP: #1553815)
 - support network configuration in cloud-init --local with support
   device naming via systemd.link.
 - FreeBSD: add support for installing packages, setting password and
   timezone.  Change default user to 'freebsd'. [Ben Arblaster]
 - locale: list unsupported environment settings in warning (LP: #1558069)
 - disk_setup: correctly send --force to mkfs on block devices (LP: #1548772)
 - chef: fix chef install from gems (LP: #1553345)
 - systemd: do not specify After of obsolete syslog.target (LP: #1536964)
 - centos: Ensure that resolve conf object is written as a str (LP: #1479988)
 - chef: straighten out validation_cert and validation_key (LP: #1568940)
 - phone_home: allow usage of fqdn (LP: #1566824) [Ollie Armstrong]
 - cloudstack: Only use DHCPv4 lease files as a datasource (LP: #1576273)
   [Wido den Hollander]
 - Paths: fix instance path if datasource's id has a '/'. (LP: #1575938)
   [Robert Jennings]
 - Ec2: do not retry requests for user-data path on 404.
 - settings on the kernel command line (cc:) override all local settings
   rather than only those in /etc/cloud/cloud.cfg (LP: #1582323)
 - Improve merging documentation [Daniel Watkins]
 - apt sources: support inserting key/key-id only, custom sources.list,
   long gpg key fingerprints with spaces, and dictionary format (LP: #1574113)
 - SmartOS: datasource improvements and support for metadata service
   providing networking information.
 - Datasources: centrally handle 'dsmode' and no longer require datasources
   to "pass" if modules_init should be executed with network access.
 - ConfigDrive: improved support for networking information from
   a network_data.json or older interfaces formated network_config.
 - Change missing Cheetah log warning to debug [Andrew Jorgensen]
 - Remove trailing dot from GCE metadata URL (LP: #1581200) [Phil Roche]
 - support network rendering to sysconfig (for centos and RHEL)
 - write_files: if no permissions are given, just use default without warn.
 - user_data: fix error when user-data is not utf-8 decodable (LP: #1532072)
 - fix mcollective module with python3 (LP: #1597699) [Sergii Golovatiuk]

0.7.6:
 - open 0.7.6
 - Enable vendordata on CloudSigma datasource (LP: #1303986)
 - Poll on /dev/ttyS1 in CloudSigma datasource only if dmidecode says
   we're running on cloudsigma (LP: #1316475) [Kiril Vladimiroff]
 - SmartOS test: do not require existance of /dev/ttyS1. [LP: #1316597]
 - doc: fix user-groups doc to reference plural ssh-authorized-keys
   (LP: #1327065) [Joern Heissler]
 - fix 'make test' in python 2.6
 - support jinja2 as a templating engine.  Drop the hard requirement on
   cheetah.  This helps in python3 effort. (LP: #1219223)
 - change install path for systemd files to /lib/systemd/system
   [Dimitri John Ledkov]
 - change trunk debian packaging to use pybuild and drop cdbs.
   [Dimitri John Ledkov]
 - SeLinuxGuard: remove invalid check that looked for stat.st_mode in os.lstat.
 - do not write comments in /etc/timezone (LP: #1341710)
 - ubuntu: provide 'ubuntu-init-switch' module to aid in systemd testing.
 - status/result json: remove 'end' entry which was always null
 - systemd: make cloud-init block ssh service startup to guarantee keys
   are generated. [Jordan Evans] (LP: #1333920)
 - default settings: fix typo resulting in OpenStack and GCE not working
   unless config explicitly provided (LP: #1329583) [Garrett Holmstrom])
 - fix rendering resolv.conf if no 'options' are provided (LP: #1328953)
 - docs: fix disk-setup to reference 'table_type' [Rail Aliiev] (LP: #1313114)
 - ssh_authkey_fingerprints: fix bug that prevented disabling the module.
   (LP: #1340903) [Patrick Lucas]
 - no longer use pylint as a checker, fix pep8 [Jay Faulkner].
 - Openstack: do not load some urls twice.
 - FreeBsd: fix initscripts and add working config file [Harm Weites]
 - Datasource: fix broken logic to provide hostname if datasource does not
   provide one
 - Improved and less verbose logging.
 - resizefs: first check that device is writable.
 - configdrive: fix reading of vendor data to be like metadata service reader.
   [Jay Faulkner]
 - resizefs: fix broken background resizing [Jay Faulkner] (LP: #1338614)
 - cc_grub_dpkg: fix EC2 hvm instances to avoid prompt on grub update.
   (LP: #1336855)
 - FreeBsd: support config drive datasource [Joseph bajin]
 - cc_mounts: support creating a swap file
 - DigitalOcean & GCE: fix get_hostname consistency
0.7.5:
 - open 0.7.5
 - Add a debug log message around import failures
 - add a 'debug' module for easily printing out some information about
   datasource and cloud-init [Shraddha Pandhe]
 - support running apt with 'eatmydata' via configuration token
   apt_get_wrapper (LP: #1236531).
 - convert paths provided in config-drive 'files' to string before writing
   (LP: #1260072).
 - Azure: minor changes in logging output. ensure filenames are strings (not
   unicode).
 - config/cloud.cfg.d/05_logging.cfg: provide a default 'output' setting, to
   redirect cloud-init stderr and stdout /var/log/cloud-init-output.log.
 - drop support for resizing partitions with parted entirely (LP: #1212492).
   This was broken as it was anyway.
 - add support for vendordata in SmartOS and NoCloud datasources.
 - drop dependency on boto for crawling ec2 metadata service.
 - add 'Requires' on sudo (for OpenNebula datasource) in rpm specs, and
   'Recommends' in the debian/control.in [Vlastimil Holer]
 - if mount_info reports /dev/root is a device path for /, then convert
   that to a device via help of kernel cmdline.
 - configdrive: consider partitions as possible datasources if they have
   theh correct filesystem label. [Paul Querna]
 - initial freebsd support [Harm Weites]
 - fix in is_ipv4 to accept IP addresses with a '0' in them.
 - Azure: fix issue when stale data in /var/lib/waagent (LP: #1269626)
 - skip config_modules that declare themselves only verified on a set of
   distros.  Add them to 'unverified_modules' list to run anyway.
 - Add CloudSigma datasource [Kiril Vladimiroff]
 - Add initial support for Gentoo and Arch distributions [Nate House]
 - Add GCE datasource [Vaidas Jablonskis]
 - Add native Openstack datasource which reads openstack metadata
   rather than relying on EC2 data in openstack metadata service.
 - SmartOS, AltCloud: disable running on arm systems due to bug
   (LP: #1243287, #1285686) [Oleg Strikov]
 - Allow running a command to seed random, default is 'pollinate -q'
   (LP: #1286316) [Dustin Kirkland]
 - Write status to /run/cloud-init/status.json for consumption by
   other programs (LP: #1284439)
 - Azure: if a reboot causes ephemeral storage to be re-provisioned
   Then we need to re-format it. (LP: #1292648)
 - OpenNebula: support base64 encoded user-data
   [Enol Fernandez, Peter Kotcauer]
0.7.4:
 - fix issue mounting 'ephemeral0' if ephemeral0 was an alias for a
   partitioned block device with target filesystem on ephemeral0.1.
   (LP: #1236594)
 - fix DataSourceAzure incompatibility with 2.6 (LP: #1232175)
 - fix power_state_change config module so that example works.  Improve
   its documentation and add reference to 'timeout'
 - support apt-add-archive with 'cloud-archive:' format.  (LP: #1244355)
 - Change SmartOS verb for availability zone (LP: #1249124)
 - documentation fix for boothooks to use 'cloud-init-per'
 - fix resizefs module by supporting kernels that do not have
   /proc/PID/mountinfo.  (LP: #1248625) [Tim Daly Jr.]
 - fix 'make rpm' by removing 0.6.4 entry from ChangeLog (LP: #1241834)
0.7.3:
 - fix omnibus chef installer (LP: #1182265) [Chris Wing]
 - small fix for OVF datasource for iso transport on non-iso9660 filesystem
 - determine if upstart version is suitable for
   'initctl reload-configuration' (LP: #1124384).  If so, then invoke it.
   supports setting up instance-store disk with partition table and filesystem.
 - add Azure datasource.
 - add support for SuSE / SLES [Juerg Haefliger]
 - add a trailing carriage return to chpasswd input, which reportedly
   caused a problem on rhel5 if missing.
 - support individual MIME segments to be gzip compressed (LP: #1203203)
 - always finalize handlers even if processing failed (LP: #1203368)
 - support merging into cloud-config via jsonp. (LP: #1200476)
 - add datasource 'SmartOS' for Joyent Cloud.  Adds a dependency on serial.
 - add 'log_time' helper to util for timing how long things take
   which also reads from uptime. uptime is useful as clock may change during
   boot due to ntp.
 - prefer growpart resizer to 'parted resizepart' (LP: #1212492)
 - support random data seed from config drive or azure, and a module
   'seed_random' to read that and write it to /dev/urandom.
 - add OpenNebula Datasource [Vlastimil Holer]
 - add 'cc_disk_setup' config module for paritioning disks and creating
   filesystems.  Useful if attached disks are not formatted (LP: #1218506)
 - Fix usage of libselinux-python when selinux is disabled. [Garrett Holmstrom]
 - multi_log: only write to /dev/console if it exists [Garrett Holmstrom]
 - config/cloud.cfg: add 'sudo' to list groups for the default user
   (LP: #1228228)
 - documentation fix for use of 'mkpasswd' [Eric Nordlund]
 - respect /etc/growroot-disabled file (LP: #1234331)
0.7.2:
 - add a debian watch file
 - add 'sudo' entry to ubuntu's default user (LP: #1080717)
 - fix resizefs module when 'noblock' was provided (LP: #1080985)
 - make sure there is no blank line before cloud-init entry in
   there are no blank lines in /etc/ca-certificates.conf (LP: #1077020)
 - fix sudoers writing when entry is a string (LP: #1079002)
 - tools/write-ssh-key-fingerprints: use '-s' rather than '--stderr'
   option (LP: #1083715)
 - make install of puppet configurable (LP: #1090205) [Craig Tracey]
 - support omnibus installer for chef [Anatoliy Dobrosynets]
 - fix bug where cloud-config in user-data could not modify system_info
   settings (LP: #1090482)
 - fix CloudStack DataSource to use Virtual Router as described by
   CloudStack documentation if it is available by searching through dhclient
   lease files.  If it is not available, then fall back to the default
   gateway. (LP: #1089989)
 - fix redaction of password field in log (LP: #1096417)
 - fix to cloud-config user setup.  Previously, lock_passwd was broken and
   all accounts would be locked unless 'system' was given (LP: #1096423).
 - Allow 'sr0' (or sr[0-9]) to be specified without /dev/ as a source for
   mounts. [Vlastimil Holer]
 - allow config-drive-data to come from a CD device by more correctly
   filtering out partitions.  (LP: #1100545)
 - setup docs to be available on read-the-docs
   https://cloudinit.readthedocs.org/en/latest/ (LP: #1093039)
 - add HACKING file for information on contributing
 - handle the legacy 'user:' configuration better, making it affect the
   configured OS default user (LP: #1100920)
 - Adding a resolv.conf configuration module (LP: #1100434).  Currently only
   working on redhat systems (no support for resolvconf)
 - support grouping linux distros into "os_families".  This allows a module
   to operate on the family (redhat or debian) rather than the distro (ubuntu,
   debian, fedora, rhel) (LP: #1100029)
 - fix /etc/hosts writing when templates are used (LP: #1100036)
 - add package versioning logic to package installation
   functionality (LP: #1108047)
 - fix documentation for write_files to correctly list 'permissions'
   rather than 'perms' (LP: #1111205)
 - cloud-init-container.conf: ensure /run/network before running ifquery
 - DataSourceNoCloud: allow user-data and meta-data to be specified
   in config (LP: #1115833).
 - improve debian support in sysvinit scripts, package build scripts, and
   split sources.list template to be distro specific.
 - support for resizing btrfs root filesystems [Blair Zajac]
 - fix issue when writing ssh keys to .ssh/authorized_keys (LP: #1136343)
 - upstart: cloud-init-nonet.conf trap the TERM signal, so that dmesg or other
   output does not get a 'killed by TERM signal' message.
 - support resizing partitions via growpart or parted (LP: #1136936)
 - allow specifying apt-get command in distro config ('apt_get_command')
 - support different and user-suppliable merging algorithms for cloud-config
   (LP: #1023179)
 - use python-requests rather than urllib2.  By using recent versions of
   python-requests, we get https support (LP: #1067888).
 - make apt-get invoke 'dist-upgrade' rather than 'upgrade' for
   package_upgrade. (LP: #1164147)
 - improvements for systemd with Fedora 18
 - workaround 2.6 kernel issue that stopped blkid from showing /dev/sr0
 - add new, backwards compatible merging syntax so merging of cloud-config
   can be more useful.

0.7.1:
 - sysvinit: fix missing dependency in cloud-init job for RHEL 5.6
 - config-drive: map hostname to local-hostname (LP: #1061964)
 - landscape: install landscape-client package if not installed.
   only take action if cloud-config is present (LP: #1066115)
 - cc_landscape: restart landscape after install or config (LP: #1070345)
 - multipart/archive.  do not fail on unknown headers in multipart
   mime or cloud-archive config (LP: #1065116).
 - tools/Z99-cloud-locale-test.sh: avoid warning when user's shell is
   zsh (LP: #1073077)
 - fix stack trace when unknown user-data input had unicode (LP: #1075756)
 - split 'apt-update-upgrade' config module into 'apt-configure' and
   'package-update-upgrade-install'.  The 'package-update-upgrade-install'
   will be a cross distro module.
 - Cleanups:
   - Remove usage of paths.join, as all code should run through util helpers
   - Fix pylint complaining about tests folder 'helpers.py' not being found
   - Add a pylintrc file that is used instead options hidden in 'run_pylint'
 - fix bug where cloud-config from user-data could not affect system_info
   settings [revno 703] (LP: #1076811)
 - for write fqdn to system config for rh/fedora [revno 704]
 - add yaml/cloud config examples checking tool [revno 706]
 - Fix the merging of group configuration when that group configuration is a
   dict => members. [revno 707]
 - add yum_add_repo configuration module for adding additional yum repos
 - fix public key importing with config-drive-v2 datasource (LP: #1077700)
 - handle renaming and fixing up of marker names (LP: 1075980) [revno 710]
   this relieves that burden from the distro/packaging.
 - group config: fix how group members weren't being translated correctly
   when the group: [member, member...] format was used (LP: #1077245)
 - sysconfig: fix how the /etc/sysconfig/network should be using the fully
   qualified domain name instead of the partially qualified domain name
   which is used in the ubuntu/debian case (LP: #1076759)
 - fix how string escaping was not working when the string was a unicode
   string which was causing the warning message not to be written
   out (LP: #1075756)
 - for boto > 0.6.0 there was a lazy load of the metadata added, when
   cloud-init runs the usage of this lazy loading is hidden and since that lazy
   loading will be performed on future attribute access we must traverse the
   lazy loaded dictionary and force it to full expand so that if cloud-init
   blocks the ec2 metadata port the lazy loaded dictionary will continue
   working properly instead of trying to make additional url calls which will
   fail (LP: #1068801)
 - use a set of helper/parsing classes to perform system configuration
   for easier test.  (/etc/sysconfig, /etc/hostname, resolv.conf, /etc/hosts)
 - add power_state_change config module for shutting down stystem after
   cloud-init finishes. (LP: #1064665)
0.7.0:
 - add a 'exception_cb' argument to 'wait_for_url'.  If provided, this
   method will be called back with the exception received and the message.
 - utilize the 'exception_cb' above to modify the oauth timestamp in
   DataSourceMAAS requests if a 401 or 403 is received. (LP: #978127)
 - catch signals and exit rather than stack tracing
 - if logging fails, enable a fallback logger by patching the logging module
 - do not 'start networking' in cloud-init-nonet, but add
   cloud-init-container job that runs only if in container and emits
   net-device-added (LP: #1031065)
 - search only top level dns for 'instance-data' in
   DataSourceEc2 (LP: #1040200)
 - add support for config-drive-v2 (LP:#1037567)
 - support creating users, including the default user.
   [Ben Howard] (LP: #1028503)
 - add apt_reboot_if_required to reboot if an upgrade or package installation
   forced the need for one (LP: #1038108)
 - allow distro mirror selection to include availability-zone (LP: #1037727)
 - allow arch specific mirror selection (select ports.ubuntu.com on arm)
   LP: #1028501
 - allow specification of security mirrors (LP: #1006963)
 - add the 'None' datasource (LP: #906669), which will allow jobs
   to run even if there is no "real" datasource found.
 - write ssh authorized keys to console, ssh_authkey_fingerprints
   config module [Joshua Harlow] (LP: #1010582)
 - Added RHEVm and vSphere support as source AltCloud [Joseph VLcek]
 - add write-files module (LP: #1012854)
 - Add setuptools + cheetah to debian package build dependencies (LP: #1022101)
 - Adjust the sysvinit local script to provide 'cloud-init-local' and have
   the cloud-config script depend on that as well.
 - Add the 'bzr' name to all packages built
 - Reduce logging levels for certain non-critical cases to DEBUG instead of the
   previous level of WARNING
 - unified binary that activates the various stages
   - Now using argparse + subcommands to specify the various CLI options
 - a stage module that clearly separates the stages of the different
   components (also described how they are used and in what order in the
   new unified binary)
 - user_data is now a module that just does user data processing while the
   actual activation and 'handling' of the processed user data is done via
   a separate set of files (and modules) with the main 'init' stage being the
   controller of this
   - creation of boot_hook, cloud_config, shell_script, upstart_job version 2
     modules (with classes that perform there functionality) instead of those
     having functionality that is attached to the cloudinit object (which
     reduces reuse and limits future functionality, and makes testing harder)
 - removal of global config that defined paths, shared config, now this is
   via objects making unit testing testing and global side-effects a non issue
 - creation of a 'helpers.py'
   - this contains an abstraction for the 'lock' like objects that the various
     module/handler running stages use to avoid re-running a given
     module/handler for a given frequency. this makes it separated from
     the actual usage of that object (thus helpful for testing and clear lines
     usage and how the actual job is accomplished)
     - a common 'runner' class is the main entrypoint using these locks to
       run function objects passed in (along with there arguments) and there
       frequency
   - add in a 'paths' object that provides access to the previously global
     and/or config based paths (thus providing a single entrypoint object/type
     that provides path information)
       - this also adds in the ability to change the path when constructing
       that path 'object' and adding in additional config that can be used to
       alter the root paths of 'joins' (useful for testing or possibly useful
       in chroots?)
        - config options now avaiable that can alter the 'write_root' and the
         'read_root' when backing code uses the paths join() function
   - add a config parser subclass that will automatically add unknown sections
     and return default values (instead of throwing exceptions for these cases)
   - a new config merging class that will be the central object that knows
     how to do the common configuration merging from the various configuration
     sources. The order is the following:
     - cli config files override environment config files
       which override instance configs which override datasource
       configs which override base configuration which overrides
       default configuration.
 - remove the passing around of the 'cloudinit' object as a 'cloud' variable
   and instead pass around an 'interface' object that can be given to modules
   and handlers as there cloud access layer while the backing of that
   object can be varied (good for abstraction and testing)
 - use a single set of functions to do importing of modules
 - add a function in which will search for a given set of module names with
   a given set of attributes and return those which are found
 - refactor logging so that instead of using a single top level 'log' that
   instead each component/module can use its own logger (if desired), this
   should be backwards compatible with handlers and config modules that used
   the passed in logger (its still passed in)
   - ensure that all places where exception are caught and where applicable
     that the util logexc() is called, so that no exceptions that may occur
     are dropped without first being logged (where it makes sense for this
     to happen)
 - add a 'requires' file that lists cloud-init dependencies
   - applying it in package creation (bdeb and brpm) as well as using it
     in the modified setup.py to ensure dependencies are installed when
     using that method of packaging
 - add a 'version.py' that lists the active version (in code) so that code
   inside cloud-init can report the version in messaging and other config files
 - cleanup of subprocess usage so that all subprocess calls go through the
   subp() utility method, which now has an exception type that will provide
   detailed information on python 2.6 and 2.7
 - forced all code loading, moving, chmod, writing files and other system
   level actions to go through standard set of util functions, this greatly
   helps in debugging and determining exactly which system actions cloud-init
   is performing
 - adjust url fetching and url trying to go through a single function that
   reads urls in the new 'url helper' file, this helps in tracing, debugging
   and knowing which urls are being called and/or posted to from with-in
   cloud-init code
   - add in the sending of a 'User-Agent' header for all urls fetched that
     do not provide there own header mapping, derive this user-agent from
     the following template, 'Cloud-Init/{version}' where the version is the
     cloud-init version number
 - using prettytable for netinfo 'debug' printing since it provides a standard
   and defined output that should be easier to parse than a custom format
 - add a set of distro specific classes, that handle distro specific actions
   that modules and or handler code can use as needed, this is organized into
   a base abstract class with child classes that implement the shared
   functionality. config determines exactly which subclass to load, so it can
   be easily extended as needed.
   - current functionality
      - network interface config file writing
      - hostname setting/updating
      - locale/timezone/ setting
      - updating of /etc/hosts (with templates or generically)
      - package commands (ie installing, removing)/mirror finding
      - interface up/down activating
   - implemented a debian + ubuntu subclass
   - implemented a redhat + fedora subclass
 - adjust the root 'cloud.cfg' file to now have distrobution/path specific
   configuration values in it. these special configs are merged as the normal
   config is, but the system level config is not passed into modules/handlers
   - modules/handlers must go through the path and distro object instead
 - have the cloudstack datasource test the url before calling into boto to
   avoid the long wait for boto to finish retrying and finally fail when
   the gateway meta-data address is unavailable
 - add a simple mock ec2 meta-data python based http server that can serve a
   very simple set of ec2 meta-data back to callers
      - useful for testing or for understanding what the ec2 meta-data
        service can provide in terms of data or functionality
 - for ssh key and authorized key file parsing add in classes and util
   functions that maintain the state of individual lines, allowing for a
   clearer separation of parsing and modification (useful for testing and
   tracing)
 - add a set of 'base' init.d scripts that can be used on systems that do
   not have full upstart or systemd support (or support that does not match
   the standard fedora/ubuntu implementation)
   - currently these are being tested on RHEL 6.2
 - separate the datasources into there own subdirectory (instead of being
   a top-level item), this matches how config 'modules' and user-data
   'handlers' are also in there own subdirectory (thus helping new developers
   and others understand the code layout in a quicker manner)
 - add the building of rpms based off a new cli tool and template 'spec' file
   that will templatize and perform the necessary commands to create a source
   and binary package to be used with a cloud-init install on a 'rpm'
   supporting system
   - uses the new standard set of requires and converts those pypi requirements
     into a local set of package requirments (that are known to exist on RHEL
     systems but should also exist on fedora systems)
 - adjust the bdeb builder to be a python script (instead of a shell script)
   and make its 'control' file a template that takes in the standard set of
   pypi dependencies and uses a local mapping (known to work on ubuntu) to
   create the packages set of dependencies (that should also work on
   ubuntu-like systems)
 - pythonify a large set of various pieces of code
   - remove wrapping return statements with () when it has no effect
   - upper case all constants used
   - correctly 'case' class and method names (where applicable)
   - use os.path.join (and similar commands) instead of custom path creation
   - use 'is None' instead of the frowned upon '== None' which picks up a large
     set of 'true' cases than is typically desired (ie for objects that have
     there own equality)
   - use context managers on locks, tempdir, chdir, file, selinux, umask,
     unmounting commands so that these actions do not have to be closed and/or
     cleaned up manually in finally blocks, which is typically not done and
     will eventually be a bug in the future
   - use the 'abc' module for abstract classes base where possible
      - applied in the datasource root class, the distro root class, and the
        user-data v2 root class
 - when loading yaml, check that the 'root' type matches a predefined set of
   valid types (typically just 'dict') and throw a type error if a mismatch
   occurs, this seems to be a good idea to do when loading user config files
 - when forking a long running task (ie resizing a filesytem) use a new util
   function that will fork and then call a callback, instead of having to
   implement all that code in a non-shared location (thus allowing it to be
   used by others in the future)
 - when writing out filenames, go through a util function that will attempt to
   ensure that the given filename is 'filesystem' safe by replacing '/' with
   '_' and removing characters which do not match a given whitelist of allowed
   filename characters
 - for the varying usages of the 'blkid' command make a function in the util
   module that can be used as the single point of entry for interaction with
   that command (and its results) instead of having X separate implementations
 - place the rfc 8222 time formatting and uptime repeated pieces of code in the
   util module as a set of function with the name 'time_rfc2822'/'uptime'
 - separate the pylint+pep8 calling from one tool into two indivudal tools so
   that they can be called independently, add make file sections that can be
   used to call these independently
 - remove the support for the old style config that was previously located in
   '/etc/ec2-init/ec2-config.cfg', no longer supported!
 - instead of using a altered config parser that added its own 'dummy' section
   on in the 'mcollective' module, use configobj which handles the parsing of
   config without sections better (and it also maintains comments instead of
   removing them)
 - use the new defaulting config parser (that will not raise errors on sections
   that do not exist or return errors when values are fetched that do not
   exist) in the 'puppet' module
 - for config 'modules' add in the ability for the module to provide a list of
   distro names which it is known to work with, if when ran and the distro
   being used name does not match one of those in this list, a warning will be
   written out saying that this module may not work correctly on this
   distrobution
 - for all dynamically imported modules ensure that they are fixed up before
   they are used by ensuring that they have certain attributes, if they do not
   have those attributes they will be set to a sensible set of defaults instead
 - adjust all 'config' modules and handlers to use the adjusted util functions
   and the new distro objects where applicable so that those pieces of code can
   benefit from the unified and enhanced functionality being provided in that
   util module
 - fix a potential bug whereby when a #includeonce was encountered it would
   enable checking of urls against a cache, if later a #include was encountered
   it would continue checking against that cache, instead of refetching (which
   would likely be the expected case)
 - add a openstack/nova based pep8 extension utility ('hacking.py') that allows
   for custom checks (along with the standard pep8 checks) to occur when
   running 'make pep8' and its derivatives
 - support relative path in AuthorizedKeysFile (LP: #970071).
 - make apt-get update run with --quiet (suitable for logging) (LP: #1012613)
 - cc_salt_minion: use package 'salt-minion' rather than 'salt' (LP: #996166)
 - use yaml.safe_load rather than yaml.load (LP: #1015818)
0.6.3:
 - add sample systemd config files [Garrett Holmstrom]
 - add Fedora support [Garrent Holstrom] (LP: #883286)
 - fix bug in netinfo.debug_info if no net devices available (LP: #883367)
 - use python module hashlib rather than md5 to avoid deprecation warnings.
 - support configuration of mirror based on dns name ubuntu-mirror in
   local domain.
 - support setting of Acquire::HTTP::Proxy via 'apt_proxy'
 - DataSourceEc2: more resilliant to slow metadata service
   - config change: 'retries' dropped, 'max_wait' added, timeout increased
 - close stdin in all cloud-init programs that are launched at boot
   (LP: #903993)
 - revert management of /etc/hosts to 0.6.1 style (LP: #890501, LP: #871966)
 - write full ssh keys to console for easy machine consumption (LP: #893400)
 - put INSTANCE_ID environment variable in bootcmd scripts
 - add 'cloud-init-per' script for easily running things with a given frequency
 - replace cloud-init-run-module with cloud-init-per
 - support configuration of landscape-client via cloud-config (LP: #857366)
 - part-handlers now get base64 decoded content rather than 2xbase64 encoded
   in the payload parameter. (LP: #874342)
 - add test case framework [Mike Milner] (LP: #890851)
 - fix pylint warnings [Juerg Haefliger] (LP: #914739)
 - add support for adding and deleting CA Certificates [Mike Milner]
   (LP: #915232)
 - in ci-info lines, use '.' to indicate empty field for easier machine reading
 - support empty lines in "#include" files (LP: #923043)
 - support configuration of salt minions (Jeff Bauer) (LP: #927795)
 - DataSourceOVF: only search for OVF data on ISO9660 filesystems (LP: #898373)
 - DataSourceConfigDrive: support getting data from openstack config drive
   (LP: #857378)
 - DataSourceNoCloud: support seed from external disk of ISO or vfat
   (LP: #857378)
 - DataSourceNoCloud: support inserting /etc/network/interfaces
 - DataSourceMaaS: add data source for Ubuntu Machines as a Service (MaaS)
   (LP: #942061)
 - DataSourceCloudStack: add support for CloudStack datasource [Cosmin Luta]
 - add option 'apt_pipelining' to address issue with S3 mirrors
   (LP: #948461) [Ben Howard]
 - warn on non-multipart, non-handled user-data [Martin Packman]
 - run resizefs in the background in order to not block boot (LP: #961226)
 - Fix bug in Chef support where validation_key was present in config, but
   'validation_cert' was not (LP: #960547)
 - Provide user friendly message when an invalid locale is set
   [Ben Howard] (LP: #859814)
 - Support reading cloud-config from kernel command line parameter and
   populating local file with it, which can then provide data for DataSources
 - improve chef examples for working configurations on 11.10 and 12.04
   [Lorin Hochstein] (LP: #960564)

0.6.2:
 - fix bug where update was not done unless update was explicitly set.
   It would not be run if 'upgrade' or packages were set to be installed
 - fix bug in part-handler code, that prevented working part-handlers
   (LP: #739694)
 - fix bug in resizefs cloud-config that would cause trace based on
   failure of 'blkid /dev/root' (LP: #726938)
 - convert dos formated files to unix for user-scripts, boothooks,
   and upstart jobs (LP: #744965)
 - fix bug in seeding of grub dpkg configuration (LP: #752361) due
   to renamed devices in newer (natty) kernels (/dev/sda1 -> /dev/xvda1)
 - make metadata urls configurable, to support eucalyptus in
   STATIC or SYSTEM modes (LP: #761847)
 - support disabling byobu in cloud-config
 - run cc_ssh as a cloud-init module so it is guaranteed to run before
   ssh starts (LP: #781101)
 - make prefix for keys added to /root/.ssh/authorized_keys configurable
   and add 'no-port-forwarding,no-agent-forwarding,no-X11-forwarding'
   to the default (LP: #798505)
 - make 'cloud-config ready' command configurable (LP: #785551)
 - make fstab fields used to 'fill in' shorthand entries configurable
   This means you do not have to have 'nobootwait' in the values
   (LP: #785542)
 - read /etc/ssh/sshd_config for AuthorizedKeysFile rather than
   assuming ~/.ssh/authorized_keys (LP: #731849)
 - fix cloud-init in ubuntu lxc containers (LP: #800824)
 - sanitize hosts file for system's hostname to 127.0.1.1 (LP: #802637)
 - add chef support (cloudinit/CloudConfig/cc_chef.py) (LP: ##798844)
 - do not give trace on failure to resize in lxc container (LP: #800856)
 - increase the timeout on url gets for "seedfrom" values (LP: #812646)
 - do not write entries for ephemeral0 on t1.micro (LP: #744019)
 - support 'include-once' so that expiring or one-time use urls can
   be used for '#include' to provide sensitive data.
 - support for passing public and private keys to mcollective via cloud-config
 - support multiple staticly configured network devices, as long as
   all of them come up early (LP: #810044)
 - Changes to handling user data mean that:
   * boothooks will now run more than once as they were intended (and as
     bootcmd commands do)
   * cloud-config and user-scripts will be updated from user data every boot
 - Fix issue where 'isatty' would return true for apt-add-repository.
   apt-add-repository would get stdin which was attached to a terminal
   (/dev/console) and would thus hang when running during boot.  (LP: 831505)
   This was done by changing all users of util.subp to have None input unless
   specified
 - Add some debug info to the console when cloud-init runs.
   This is useful if debugging, IP and route information is printed to the
   console.
 - change the mechanism for handling .ssh/authorized_keys, to update entries
   rather than appending.  This ensures that the authorized_keys that are
   being inserted actually do something (LP: #434076, LP: #833499)
 - log warning on failure to set hostname (LP: #832175)
 - upstart/cloud-init-nonet.conf: wait for all network interfaces to be up
   allow for the possibility of /var/run != /run.
 - DataSourceNoCloud, DataSourceOVF : do not provide a default hostname.
   This way the configured hostname of the system will be used if not provided
   by metadata (LP: #838280)
 - DataSourceOVF: change the default instance id to 'iid-dsovf' from 'nocloud'
 - Improve the OVF documentation, and provide a simple command line
   tool for creating a useful ISO file.

0.6.1:
 - fix bug in fixing permission on /var/log/cloud-init.log (LP: #704509)
 - improve comment strings in rsyslog file tools/21-cloudinit.conf
 - add previous-instance-id and previous-datasource files to datadir
 - add 'datasource' file to instance dir
 - add setting of passwords and enabling/disabling of PasswordAuthentication
   for sshd.  By default no changes are done to sshd.
 - fix for puppet configuration options (LP: #709946) [Ryan Lane]
 - fix pickling of DataSource, which broke seeding.
 - turn resize_rootfs default to True
 - avoid mounts in DataSourceOVF if 'read' on device fails
   'mount /dev/sr0' for an empty virtual cdrom device was taking 18 seconds
 - add 'manual_cache_clean' option to select manual cleaning of
   the /var/lib/cloud/instance/ link, for a data source that might
   not be present on every boot
 - make DataSourceEc2 retries and timeout configurable
 - add helper routines for apt-get update and install
 - add 'bootcmd' like 'runcmd' to cloud-config syntax for running things early
 - move from '#opt_include' in config file format to conf_d.
   ie, now files in /etc/cloud.cfg.d/ is read rather than reading
   '#opt_include <filename>' or '#include <filename>' in cloud.cfg
 - allow /etc/hosts to be written from hosts.tmpl. which allows
   getting local-hostname into /etc/hosts (LP: #720440)
 - better handle startup if there is no eth0 (LP: #714807)
 - update rather than append in puppet config [Marc Cluet]
 - add cloud-config for mcollective [Marc Cluet]
0.6.0:
 - change permissions of /var/log/cloud-init.log to accomodate
   syslog writing to it (LP: #704509)
 - rework of /var/lib/cloud layout
 - remove updates-check (LP: #653220)
 - support resizing / on first boot (enabled by default)
 - added support for running CloudConfig modules at cloud-init time
   rather than cloud-config time, and the new 'cloud_init_modules'
   entry in cloud.cfg to indicate which should run then.
   The driving force behind this was to have the rsyslog module
   able to run before rsyslog even runs so that a restart would
   not be needed (rsyslog on ubuntu runs on 'filesystem')
 - moved setting and updating of hostname to cloud_init_modules
   this allows the user to easily disable these from running.
   This also means:
   - the semaphore name for 'set_hostname' and 'update_hostname'
     changes to 'config_set_hostname' and 'config_update_hostname'
 - added cloud-config option 'hostname' for setting hostname
 - moved upstart/cloud-run-user-script.conf to upstart/cloud-final.conf
 - cloud-final.conf now runs runs cloud-config modules similar
   to cloud-config and cloud-init.
 - LP: #653271
   - added writing of "boot-finished" to /var/lib/cloud/instance/boot-finished
     this is the last thing done, indicating cloud-init is finished booting
   - writes message to console with timestamp and uptime
 - write ssh keys to console as one of the last things done
   this is to ensure they don't get run off the 'get-console-ouptut' buffer
 - user_scripts run via cloud-final and thus semaphore renamed from
   user_scripts to config_user_scripts
 - add support for redirecting output of cloud-init, cloud-config, cloud-final
   via the config file, or user data config file
 - add support for posting data about the instance to a url (phone_home)
 - add minimal OVF transport (iso) support
 - make DataSources that are attempted dynamic and configurable from
   system config. changen "cloud_type: auto" as configuration for this
   to 'datasource_list: [ "Ec2" ]'.  Each of the items in that list
   must be modules that can be loaded by "DataSource<item>"
 - add 'timezone' option to cloud-config (LP: #645458)
 - Added an additional archive format, that can be used for multi-part
   input to cloud-init.  This may be more user friendly then mime-multipart
   See example in doc/examples/cloud-config-archive.txt (LP: #641504)
 - add support for reading Rightscale style user data (LP: #668400)
   and acting on it in cloud-config (cc_rightscale_userdata.py)
 - make the message on 'disable_root' more clear (LP: #672417)
 - do not require public key if private is given in ssh cloud-config
   (LP: #648905)
# vi: syntax=text textwidth=79<|MERGE_RESOLUTION|>--- conflicted
+++ resolved
@@ -1,5 +1,3 @@
-<<<<<<< HEAD
-=======
 23.3.3
  - Fix pip-managed ansible on pip < 23.0.1 (#4403)
 
@@ -156,7 +154,6 @@
  - doc: add missing semi-colon to nocloud cmdline docs (#4120)
  - .gitignore: extend coverage pattern (#4143) [Mina Galić]
 
->>>>>>> c4409b69
 23.2.2
  - Fix NoCloud kernel commandline key parsing (#4273) (Fixes: #4271)
    (LP: #2028562)
