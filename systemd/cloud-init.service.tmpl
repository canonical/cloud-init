--- conflicted
+++ resolved
@@ -13,13 +13,9 @@
 After=networking.service
 {% endif %}
 {% if variant in ["almalinux", "centos", "cloudlinux", "eurolinux", "fedora",
-<<<<<<< HEAD
                   "miraclelinux", "openEuler", "OpenCloudOS", "openmandriva", "rhel", "rocky",
                   "suse", "TencentOS", "virtuozzo"] %}
-=======
-                  "miraclelinux", "openEuler", "openmandriva", "rhel", "rocky",
-                  "suse", "virtuozzo"] %}
->>>>>>> cfba324d
+
 After=network.service
 After=NetworkManager.service
 After=NetworkManager-wait-online.service
