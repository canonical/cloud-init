--- conflicted
+++ resolved
@@ -1,4 +1,4 @@
-#!/usr/bin/env python3
+#!/usr/bin/env python
 """List pip dependencies or system package dependencies for cloud-init."""
 
 # You might be tempted to rewrite this as a shell script, but you
@@ -9,7 +9,7 @@
     from argparse import ArgumentParser
 except ImportError:
     raise RuntimeError(
-        'Could not import argparse. Please install python3-argparse '
+        'Could not import python-argparse. Please install python-argparse '
         'package to continue')
 
 import json
@@ -23,9 +23,6 @@
 # Map the appropriate package dir needed for each distro choice
 DISTRO_PKG_TYPE_MAP = {
     'centos': 'redhat',
-    'eurolinux': 'redhat',
-    'miraclelinux': 'redhat',
-    'rocky': 'redhat',
     'redhat': 'redhat',
     'debian': 'debian',
     'ubuntu': 'debian',
@@ -42,10 +39,6 @@
         error ":: http proxy in use => forcing the use of fixed URLs in /etc/yum.repos.d/*.repo"
         sed -i --regexp-extended '/^#baseurl=/s/#// ; /^(mirrorlist|metalink)=/s/^/#/' /etc/yum.repos.d/*.repo
         sed -i 's/download\.fedoraproject\.org/dl.fedoraproject.org/g' /etc/yum.repos.d/*.repo
-<<<<<<< HEAD
-        sed -i 's/download\.example/dl.fedoraproject.org/g' /etc/yum.repos.d/*.repo
-=======
->>>>>>> b80fa210
     }
     configure_repos_for_proxy_use
     n=0; max=10;
@@ -71,17 +64,11 @@
     '--auto-agree-with-licenses']
 
 DRY_DISTRO_INSTALL_PKG_CMD = {
-    'rocky': ['yum', 'install', '--assumeyes'],
     'centos': ['yum', 'install', '--assumeyes'],
-    'eurolinux': ['yum', 'install', '--assumeyes'],
-    'miraclelinux': ['yum', 'install', '--assumeyes'],
     'redhat': ['yum', 'install', '--assumeyes'],
 }
 
 DISTRO_INSTALL_PKG_CMD = {
-    'rocky': MAYBE_RELIABLE_YUM_INSTALL,
-    'eurolinux': MAYBE_RELIABLE_YUM_INSTALL,
-    'miraclelinux': MAYBE_RELIABLE_YUM_INSTALL,
     'centos': MAYBE_RELIABLE_YUM_INSTALL,
     'redhat': MAYBE_RELIABLE_YUM_INSTALL,
     'debian': ['apt', 'install', '-y'],
@@ -94,10 +81,8 @@
 # List of base system packages required to enable ci automation
 CI_SYSTEM_BASE_PKGS = {
     'common': ['make', 'sudo', 'tar'],
-    'eurolinux': ['python3-tox'],
-    'miraclelinux': ['python3-tox'],
-    'redhat': ['python3-tox'],
-    'centos': ['python3-tox'],
+    'redhat': ['python-tox'],
+    'centos': ['python-tox'],
     'ubuntu': ['devscripts', 'python3-dev', 'libssl-dev', 'tox', 'sbuild'],
     'debian': ['devscripts', 'python3-dev', 'libssl-dev', 'tox', 'sbuild']}
 
@@ -116,21 +101,13 @@
     parser.add_argument(
         '-d', '--distro', type=str, choices=DISTRO_PKG_TYPE_MAP.keys(),
         help='The name of the distro to generate package deps for.')
-    deptype = parser.add_mutually_exclusive_group()
-    deptype.add_argument(
-        '-R', '--runtime-requires', action='store_true', default=False,
-        dest='runtime_requires',
-        help='Print only runtime required packages')
-    deptype.add_argument(
-        '-b', '--build-requires', action='store_true', default=False,
-        dest='build_requires', help='Print only buildtime required packages')
     parser.add_argument(
         '--dry-run', action='store_true', default=False, dest='dry_run',
         help='Dry run the install, making no package changes.')
     parser.add_argument(
         '-s', '--system-pkg-names', action='store_true', default=False,
         dest='system_pkg_names',
-        help='Generate distribution package names (python3-pkgname).')
+        help='The name of the distro to generate package deps for.')
     parser.add_argument(
         '-i', '--install', action='store_true', default=False,
         dest='install',
@@ -140,6 +117,12 @@
         dest='test_distro',
         help='Additionally install continuous integration system packages '
              'required for build and test automation.')
+    parser.add_argument(
+        '-v', '--python-version', type=str, dest='python_version',
+        default=None, choices=["2", "3"],
+        help='Override the version of python we want to generate system '
+             'package dependencies for. Defaults to the version of python '
+             'this script is called with')
     return parser
 
 
@@ -157,9 +140,6 @@
         deps = json.loads(stream.read())
     if distro is None:
         return {}
-    if deps.get(distro):  # If we have a specific distro defined, use it.
-        return deps[distro]
-    # Use generic distro dependency map via DISTRO_PKG_TYPE_MAP
     return deps[DISTRO_PKG_TYPE_MAP[distro]]
 
 
@@ -183,20 +163,27 @@
     return dep_names
 
 
-def translate_pip_to_system_pkg(pip_requires, renames):
+def translate_pip_to_system_pkg(pip_requires, renames, python_ver):
     """Translate pip package names to distro-specific package names.
 
     @param pip_requires: List of versionless pip package names to translate.
     @param renames: Dict containg special case renames from pip name to system
         package name for the distro.
+    @param python_ver: Optional python version string "2" or "3". When None,
+     use the python version that is calling this script via sys.version_info.
     """
-    prefix = "python3-"
+    if python_ver is None:
+        python_ver = str(sys.version_info[0])
+    if python_ver == "2":
+        prefix = "python-"
+    else:
+        prefix = "python3-"
     standard_pkg_name = "{0}{1}"
     translated_names = []
     for pip_name in pip_requires:
         pip_name = pip_name.lower()
         # Find a rename if present for the distro package and python version
-        rename = renames.get(pip_name, "")
+        rename = renames.get(pip_name, {}).get(python_ver, None)
         if rename:
             translated_names.append(rename)
         else:
@@ -243,26 +230,17 @@
     deps_from_json = get_package_deps_from_json(topd, args.distro)
     renames = deps_from_json.get('renames', {})
     translated_pip_names = translate_pip_to_system_pkg(
-        pip_pkg_names, renames)
+        pip_pkg_names, renames, args.python_version)
     all_deps = []
-    select_requires = [args.build_requires, args.runtime_requires]
     if args.distro:
-        if not any(select_requires):
-            all_deps.extend(
-                translated_pip_names + deps_from_json['requires'] +
-                deps_from_json['build-requires'])
-        else:
-            if args.build_requires:
-                all_deps.extend(deps_from_json['build-requires'])
-            else:
-                all_deps.extend(
-                    translated_pip_names + deps_from_json['requires'])
+        all_deps.extend(
+            translated_pip_names + deps_from_json['requires'] +
+            deps_from_json['build-requires'])
     else:
         if args.system_pkg_names:
             all_deps = translated_pip_names
         else:
             all_deps = pip_pkg_names
-    all_deps = sorted(all_deps)
     if args.install:
         pkg_install(all_deps, args.distro, args.test_distro, args.dry_run)
     else:
@@ -288,10 +266,10 @@
         cmd = DRY_DISTRO_INSTALL_PKG_CMD[distro]
     install_cmd.extend(cmd)
 
-    if distro in ['centos', 'redhat', 'rocky', 'eurolinux']:
+    if distro in ['centos', 'redhat']:
         # CentOS and Redhat need epel-release to access oauthlib and jsonschema
         subprocess.check_call(install_cmd + ['epel-release'])
-    if distro in ['suse', 'opensuse', 'redhat', 'rocky', 'centos', 'eurolinux']:
+    if distro in ['suse', 'opensuse', 'redhat', 'centos']:
         pkg_list.append('rpm-build')
     subprocess.check_call(install_cmd + pkg_list)
 
