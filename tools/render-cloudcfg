#!/usr/bin/env python3

import argparse
import os
import sys

<<<<<<< HEAD
VARIANTS = ["amazon", "arch", "centos", "debian", "eurolinux", "fedora",
            "freebsd", "netbsd", "openbsd", "rhel", "suse", "ubuntu", "unknown"]
=======
VARIANTS = ["alpine", "amazon", "arch", "centos", "debian", "fedora",
            "freebsd", "netbsd", "openbsd", "rhel", "suse", "ubuntu",
            "unknown"]
>>>>>>> e56b5545


if "avoid-pep8-E402-import-not-top-of-file":
    _tdir = os.path.abspath(os.path.join(os.path.dirname(__file__), ".."))
    sys.path.insert(0, _tdir)
    from cloudinit import templater
    from cloudinit import util
    from cloudinit.atomic_helper import write_file


def main():
    parser = argparse.ArgumentParser()
    platform = util.system_info()
    parser.add_argument(
        "--variant", default=platform['variant'], action="store",
        help="define the variant.", choices=VARIANTS)
    parser.add_argument(
        "template", nargs="?", action="store",
        default='./config/cloud.cfg.tmpl',
        help="Path to the cloud.cfg template")
    parser.add_argument(
        "output", nargs="?", action="store", default="-",
        help="Output file.  Use '-' to write to stdout")

    args = parser.parse_args()

    with open(args.template, 'r') as fh:
        contents = fh.read()
    tpl_params = {'variant': args.variant}
    contents = (templater.render_string(contents, tpl_params)).rstrip() + "\n"
    util.load_yaml(contents)
    if args.output == "-":
        sys.stdout.write(contents)
    else:
        write_file(args.output, contents, omode="w")

if __name__ == '__main__':
    main()<|MERGE_RESOLUTION|>--- conflicted
+++ resolved
@@ -4,14 +4,9 @@
 import os
 import sys
 
-<<<<<<< HEAD
-VARIANTS = ["amazon", "arch", "centos", "debian", "eurolinux", "fedora",
-            "freebsd", "netbsd", "openbsd", "rhel", "suse", "ubuntu", "unknown"]
-=======
-VARIANTS = ["alpine", "amazon", "arch", "centos", "debian", "fedora",
-            "freebsd", "netbsd", "openbsd", "rhel", "suse", "ubuntu",
+VARIANTS = ["alpine", "amazon", "arch", "centos", "debian", "eurolinux", 
+            "fedora", "freebsd", "netbsd", "openbsd", "rhel", "suse", "ubuntu",
             "unknown"]
->>>>>>> e56b5545
 
 
 if "avoid-pep8-E402-import-not-top-of-file":
