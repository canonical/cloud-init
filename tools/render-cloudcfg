--- conflicted
+++ resolved
@@ -2,15 +2,11 @@
 
 import os
 import sys
-<<<<<<< HEAD
+import argparse
 
 VARIANTS = ["almalinux", "alpine", "amazon", "arch", "centos", "cloudlinux", "debian",
             "eurolinux", "fedora", "freebsd", "gentoo", "miraclelinux", "netbsd", "openbsd", "openEuler", "photon",
             "rhel", "suse","rocky", "ubuntu", "unknown", "virtuozzo"]
-=======
-import argparse
->>>>>>> b306633f
-
 
 def main():
     _tdir = os.path.abspath(os.path.join(os.path.dirname(__file__), ".."))
