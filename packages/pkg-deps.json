{
   "debian" : {
      "build-requires" : [
         "debhelper",
         "dh-python",
         "python3-debconf"
      ],
      "renames" : {
         "pyyaml" : "python3-yaml",
         "pyserial" : "python3-serial"
      },
      "requires" : [
         "procps"
      ]
   },
   "centos" : {
      "build-requires" : [
         "python3-devel"
      ],
      "requires" : [
         "e2fsprogs",
         "iproute",
         "net-tools",
         "procps",
         "rsyslog",
         "shadow-utils",
         "sudo"
      ]
   },
   "eurolinux" : {
      "build-requires" : [
         "python3-devel"
      ],
      "requires" : [
         "e2fsprogs",
         "iproute",
         "net-tools",
         "procps",
         "rsyslog",
         "shadow-utils",
         "sudo"
      ]
   },
   "redhat" : {
      "build-requires" : [
         "python3-devel"
      ],
      "requires" : [
         "e2fsprogs",
         "iproute",
         "net-tools",
         "procps",
         "rsyslog",
         "shadow-utils",
         "sudo"
      ]
   },
   "suse" : {
      "renames" : {
<<<<<<< HEAD
         "jinja2": "python3-Jinja2",
         "pyyaml": "python3-PyYAML"
=======
         "jinja2" : "python3-Jinja2",
         "pyyaml" : "python3-PyYAML"
>>>>>>> b7179409
      },
      "build-requires" : [
         "fdupes",
         "filesystem",
         "python3-devel",
<<<<<<< HEAD
         "python3-pip",
=======
>>>>>>> b7179409
         "python3-setuptools"
      ],
      "requires" : [
         "iproute2",
         "e2fsprogs",
         "net-tools",
         "procps",
         "sudo"
      ]
   }
}<|MERGE_RESOLUTION|>--- conflicted
+++ resolved
@@ -57,22 +57,14 @@
    },
    "suse" : {
       "renames" : {
-<<<<<<< HEAD
          "jinja2": "python3-Jinja2",
          "pyyaml": "python3-PyYAML"
-=======
-         "jinja2" : "python3-Jinja2",
-         "pyyaml" : "python3-PyYAML"
->>>>>>> b7179409
       },
       "build-requires" : [
          "fdupes",
          "filesystem",
          "python3-devel",
-<<<<<<< HEAD
          "python3-pip",
-=======
->>>>>>> b7179409
          "python3-setuptools"
       ],
       "requires" : [
