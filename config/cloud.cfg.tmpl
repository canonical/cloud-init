--- conflicted
+++ resolved
@@ -21,11 +21,8 @@
 disable_root: true
 {% endif %}
 
-<<<<<<< HEAD
-{% if variant in ["amazon", "centos", "eurolinux", "fedora", "rhel"] %}
-=======
-{% if variant in ["alpine", "amazon", "centos", "fedora", "rhel"] %}
->>>>>>> e56b5545
+{% if variant in ["alpine", "amazon", "centos", "eurolinux", "fedora",
+                  "rhel"] %}
 mount_default_fields: [~, ~, 'auto', 'defaults,nofail', '0', '2']
 {% if variant == "amazon" %}
 resize_rootfs: noblock
@@ -155,13 +152,9 @@
 # (not accessible to handlers/transforms)
 system_info:
    # This will affect which distro class gets used
-<<<<<<< HEAD
-{% if variant in ["amazon", "arch", "centos", "eurolinux", "debian", "fedora", "freebsd", "netbsd", "openbsd", "rhel", "suse", "ubuntu"] %}
-=======
-{% if variant in ["alpine", "amazon", "arch", "centos", "debian",
+{% if variant in ["alpine", "amazon", "arch", "centos", "debian", "eurolinux",
                   "fedora", "freebsd", "netbsd", "openbsd", "rhel",
                   "suse", "ubuntu"] %}
->>>>>>> e56b5545
    distro: {{ variant }}
 {% else %}
    # Unknown/fallback distro.
@@ -212,12 +205,8 @@
          primary: http://ports.ubuntu.com/ubuntu-ports
          security: http://ports.ubuntu.com/ubuntu-ports
    ssh_svcname: ssh
-<<<<<<< HEAD
-{% elif variant in ["amazon", "arch", "centos", "eurolinux", "fedora", "rhel", "suse"] %}
-=======
-{% elif variant in ["alpine", "amazon", "arch", "centos", "fedora",
-                    "rhel", "suse"] %}
->>>>>>> e56b5545
+{% elif variant in ["alpine", "amazon", "arch", "centos", "eurolinux",
+                    "fedora", "rhel", "suse"] %}
    # Default user name + that default users groups (if added/used)
    default_user:
 {% if variant == "amazon" %}
