--- conflicted
+++ resolved
@@ -187,20 +187,13 @@
 
 # The modules that run in the 'final' stage
 cloud_final_modules:
-<<<<<<< HEAD
  - package-update-upgrade-install
-{% if variant in ["ubuntu", "unknown", "debian"] %}
  - fan
  - landscape
  - lxd
  - kernel_modules
-=======
+{% if variant in ["debian", "ubuntu", "unknown"] %}
   - package_update_upgrade_install
-{% if variant in ["debian", "ubuntu", "unknown"] %}
-  - fan
-  - landscape
-  - lxd
->>>>>>> 180da9ba
 {% endif %}
 {% if variant in ["ubuntu", "unknown"] %}
   - ubuntu_drivers
