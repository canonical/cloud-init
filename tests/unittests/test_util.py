--- conflicted
+++ resolved
@@ -341,7 +341,18 @@
 """
 )
 
-<<<<<<< HEAD
+OS_RELEASE_COS = dedent(
+    """\
+    NAME="Container-Optimized OS"
+    ID=cos
+    PRETTY_NAME="Container-Optimized OS from Google"
+    HOME_URL="https://cloud.google.com/container-optimized-os/docs"
+    BUG_REPORT_URL="https://cloud.google.com/container-optimized-os/docs/resources/support-policy#contact_us"
+    VERSION=93
+    VERSION_ID=93
+"""
+)
+
 OS_RELEASE_MARINER = dedent(
     """\
     NAME="CBL-Mariner"
@@ -353,17 +364,6 @@
     HOME_URL="https://aka.ms/cbl-mariner"
     BUG_REPORT_URL="https://aka.ms/cbl-mariner"
     SUPPORT_URL="https://aka.ms/cbl-mariner"
-=======
-OS_RELEASE_COS = dedent(
-    """\
-    NAME="Container-Optimized OS"
-    ID=cos
-    PRETTY_NAME="Container-Optimized OS from Google"
-    HOME_URL="https://cloud.google.com/container-optimized-os/docs"
-    BUG_REPORT_URL="https://cloud.google.com/container-optimized-os/docs/resources/support-policy#contact_us"
-    VERSION=93
-    VERSION_ID=93
->>>>>>> 49e01b42
 """
 )
 
