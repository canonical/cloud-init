--- conflicted
+++ resolved
@@ -969,7 +969,6 @@
         self.assertEqual(my_ppid, util.get_proc_ppid(my_pid))
 
 
-<<<<<<< HEAD
 class TestKernelVersion():
     """test kernel version function"""
 
@@ -986,14 +985,6 @@
         assert expected == util.kernel_version()
 
 
-@mock.patch('cloudinit.subp.subp')
-def test_find_devs_with_openbsd(m_subp):
-    m_subp.return_value = (
-        'cd0:,sd0:630d98d32b5d3759,sd1:,fd0:', ''
-    )
-    devlist = util.find_devs_with_openbsd()
-    assert devlist == ['/dev/cd0a', '/dev/sd1i']
-=======
 class TestFindDevs:
     @mock.patch('cloudinit.subp.subp')
     def test_find_devs_with(self, m_subp):
@@ -1008,7 +999,7 @@
         devlist = util.find_devs_with("LABEL_FATBOOT=A_LABEL")
         assert devlist == [
             '/dev/sda1: UUID="some-uuid" TYPE="ext4" PARTUUID="some-partid"']
->>>>>>> a4b6b96f
+
 
     @mock.patch('cloudinit.subp.subp')
     def test_find_devs_with_openbsd(self, m_subp):
