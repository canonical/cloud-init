# This file is part of cloud-init. See LICENSE file for license information.

import base64
import copy
import json
import logging
from unittest import mock

import pytest

from cloudinit.sources import DataSourceOracle as oracle
from cloudinit.sources import NetworkConfigSource
from cloudinit.sources.DataSourceOracle import OpcMetadata
from cloudinit.url_helper import UrlError
from tests.unittests import helpers as test_helpers
from tests.unittests.helpers import does_not_raise

DS_PATH = "cloudinit.sources.DataSourceOracle"

# `curl -L http://169.254.169.254/opc/v1/vnics/` on a Oracle Bare Metal Machine
# with a secondary VNIC attached (vnicId truncated for Python line length)
OPC_BM_SECONDARY_VNIC_RESPONSE = """\
[ {
  "vnicId" : "ocid1.vnic.oc1.phx.abyhqljtyvcucqkhdqmgjszebxe4hrb!!TRUNCATED||",
  "privateIp" : "10.0.0.8",
  "vlanTag" : 0,
  "macAddr" : "90:e2:ba:d4:f1:68",
  "virtualRouterIp" : "10.0.0.1",
  "subnetCidrBlock" : "10.0.0.0/24",
  "nicIndex" : 0
}, {
  "vnicId" : "ocid1.vnic.oc1.phx.abyhqljtfmkxjdy2sqidndiwrsg63zf!!TRUNCATED||",
  "privateIp" : "10.0.4.5",
  "vlanTag" : 1,
  "macAddr" : "02:00:17:05:CF:51",
  "virtualRouterIp" : "10.0.4.1",
  "subnetCidrBlock" : "10.0.4.0/24",
  "nicIndex" : 0
} ]"""

# `curl -L http://169.254.169.254/opc/v1/vnics/` on a Oracle Virtual Machine
# with a secondary VNIC attached
OPC_VM_SECONDARY_VNIC_RESPONSE = """\
[ {
  "vnicId" : "ocid1.vnic.oc1.phx.abyhqljtch72z5pd76cc2636qeqh7z_truncated",
  "privateIp" : "10.0.0.230",
  "vlanTag" : 1039,
  "macAddr" : "02:00:17:05:D1:DB",
  "virtualRouterIp" : "10.0.0.1",
  "subnetCidrBlock" : "10.0.0.0/24"
}, {
  "vnicId" : "ocid1.vnic.oc1.phx.abyhqljt4iew3gwmvrwrhhf3bp5drj_truncated",
  "privateIp" : "10.0.0.231",
  "vlanTag" : 1041,
  "macAddr" : "00:00:17:02:2B:B1",
  "virtualRouterIp" : "10.0.0.1",
  "subnetCidrBlock" : "10.0.0.0/24"
} ]"""


# Fetched with `curl http://169.254.169.254/opc/v1/instance/` (and then
# truncated for line length)
OPC_V2_METADATA = """\
{
  "availabilityDomain" : "qIZq:PHX-AD-1",
  "faultDomain" : "FAULT-DOMAIN-2",
  "compartmentId" : "ocid1.tenancy.oc1..aaaaaaaao7f7cccogqrg5emjxkxmTRUNCATED",
  "displayName" : "instance-20200320-1400",
  "hostname" : "instance-20200320-1400",
  "id" : "ocid1.instance.oc1.phx.anyhqljtniwq6syc3nex55sep5w34qbwmw6TRUNCATED",
  "image" : "ocid1.image.oc1.phx.aaaaaaaagmkn4gdhvvx24kiahh2b2qchsicTRUNCATED",
  "metadata" : {
    "ssh_authorized_keys" : "ssh-rsa AAAAB3NzaC1yc2EAAAADAQABAAABAQ truncated",
    "user_data" : "IyEvYmluL3NoCnRvdWNoIC90bXAvZm9v"
  },
  "region" : "phx",
  "canonicalRegionName" : "us-phoenix-1",
  "ociAdName" : "phx-ad-3",
  "shape" : "VM.Standard2.1",
  "state" : "Running",
  "timeCreated" : 1584727285318,
  "agentConfig" : {
    "monitoringDisabled" : true,
    "managementDisabled" : true
  }
}"""

# Just a small meaningless change to differentiate the two metadatas
OPC_V1_METADATA = OPC_V2_METADATA.replace("ocid1.instance", "ocid2.instance")

MAC_ADDR = "00:00:17:02:2b:b1"

DHCP = {
    "name": "eth0",
    "type": "physical",
    "subnets": [
        {
            "broadcast": "192.168.122.255",
            "control": "manual",
            "gateway": "192.168.122.1",
            "dns_search": ["foo.com"],
            "type": "dhcp",
            "netmask": "255.255.255.0",
            "dns_nameservers": ["192.168.122.1"],
        }
    ],
}
KLIBC_NET_CFG = {"version": 1, "config": [DHCP]}


@pytest.fixture
def metadata_version():
    return 2


@pytest.fixture
def oracle_ds(request, fixture_utils, paths, metadata_version, mocker):
    """
    Return an instantiated DataSourceOracle.

    This also performs the mocking required:
        * ``_read_system_uuid`` returns something,
        * ``_is_platform_viable`` returns True,
        * ``DataSourceOracle._is_iscsi_root`` returns True by default or what
          pytest.mark.is_iscsi gives as first param,
        * ``DataSourceOracle._get_iscsi_config`` returns a network cfg if
          is_iscsi else an empty network config,
        * ``read_opc_metadata`` returns ``OPC_V1_METADATA``,
        * ``dhcp.EphemeralDHCPv4`` and ``net.find_fallback_nic`` mocked to
          avoid subp calls

    (This uses the paths fixture for the required helpers.Paths object, and the
    fixture_utils fixture for fetching markers.)
    """
    sys_cfg = fixture_utils.closest_marker_first_arg_or(
        request, "ds_sys_cfg", mock.MagicMock()
    )
    is_iscsi = fixture_utils.closest_marker_first_arg_or(
        request, "is_iscsi", True
    )
    metadata = OpcMetadata(metadata_version, json.loads(OPC_V2_METADATA), None)

    mocker.patch(DS_PATH + ".net.find_fallback_nic")
    mocker.patch(DS_PATH + ".dhcp.EphemeralDHCPv4")
    mocker.patch(DS_PATH + "._read_system_uuid", return_value="someuuid")
    mocker.patch(DS_PATH + "._is_platform_viable", return_value=True)
    mocker.patch(DS_PATH + ".read_opc_metadata", return_value=metadata)
    mocker.patch(DS_PATH + ".KlibcOracleNetworkConfigSource")
    ds = oracle.DataSourceOracle(
        sys_cfg=sys_cfg,
        distro=mock.Mock(),
        paths=paths,
    )
    mocker.patch.object(ds, "_is_iscsi_root", return_value=is_iscsi)
    if is_iscsi:
        iscsi_config = copy.deepcopy(KLIBC_NET_CFG)
    else:
        iscsi_config = {"version": 1, "config": []}
    mocker.patch.object(ds, "_get_iscsi_config", return_value=iscsi_config)
    yield ds


class TestDataSourceOracle:
    def test_platform_info(self, oracle_ds):
        assert "oracle" == oracle_ds.cloud_name
        assert "oracle" == oracle_ds.platform_type

    def test_subplatform_before_fetch(self, oracle_ds):
        assert "unknown" == oracle_ds.subplatform

    def test_platform_info_after_fetch(self, oracle_ds):
        oracle_ds._get_data()
        assert (
            "metadata (http://169.254.169.254/opc/v2/)"
            == oracle_ds.subplatform
        )

    @pytest.mark.parametrize("metadata_version", [1])
    def test_v1_platform_info_after_fetch(self, oracle_ds):
        oracle_ds._get_data()
        assert (
            "metadata (http://169.254.169.254/opc/v1/)"
            == oracle_ds.subplatform
        )

    def test_secondary_nics_disabled_by_default(self, oracle_ds):
        assert not oracle_ds.ds_cfg["configure_secondary_nics"]

    @pytest.mark.ds_sys_cfg(
        {"datasource": {"Oracle": {"configure_secondary_nics": True}}}
    )
    def test_sys_cfg_can_enable_configure_secondary_nics(self, oracle_ds):
        assert oracle_ds.ds_cfg["configure_secondary_nics"]


class TestIsPlatformViable:
    @pytest.mark.parametrize(
        "dmi_data, platform_viable",
        [
            # System with known chassis tag is viable.
            (oracle.CHASSIS_ASSET_TAG, True),
            # System without known chassis tag is not viable.
            (None, False),
            # System with unknown chassis tag is not viable.
            ("LetsGoCubs", False),
        ],
    )
    def test_is_platform_viable(self, dmi_data, platform_viable):
        with mock.patch(
            DS_PATH + ".dmi.read_dmi_data", return_value=dmi_data
        ) as m_read_dmi_data:
            assert platform_viable == oracle._is_platform_viable()
        m_read_dmi_data.assert_has_calls([mock.call("chassis-asset-tag")])


@pytest.mark.is_iscsi(False)
@mock.patch(
    "cloudinit.net.is_openvswitch_internal_interface",
    mock.Mock(return_value=False),
)
class TestNetworkConfigFromOpcImds:
    def test_no_secondary_nics_does_not_mutate_input(self, oracle_ds):
        oracle_ds._vnics_data = [{}]
        # We test this by using in a non-dict to ensure that no dict
        # operations are used; failure would be seen as exceptions
        oracle_ds._network_config = object()
        oracle_ds._add_network_config_from_opc_imds(set_primary=False)

    def test_bare_metal_machine_skipped(self, oracle_ds, caplog):
        # nicIndex in the first entry indicates a bare metal machine
        oracle_ds._vnics_data = json.loads(OPC_BM_SECONDARY_VNIC_RESPONSE)
        # We test this by using a non-dict to ensure that no dict
        # operations are used
        oracle_ds._network_config = object()
        oracle_ds._add_network_config_from_opc_imds(set_primary=False)
        assert "bare metal machine" in caplog.text

    @pytest.mark.parametrize(
        "network_config, network_config_key",
        [
            pytest.param(
                {
                    "version": 1,
                    "config": [{"primary": "nic"}],
                },
                "config",
                id="v1",
            ),
            pytest.param(
                {
                    "version": 2,
                    "ethernets": {"primary": {"nic": {}}},
                },
                "ethernets",
                id="v2",
            ),
        ],
    )
    def test_missing_mac_skipped(
        self,
        oracle_ds,
        network_config,
        network_config_key,
        caplog,
    ):
        oracle_ds._vnics_data = json.loads(OPC_VM_SECONDARY_VNIC_RESPONSE)
        oracle_ds._network_config = network_config
        with mock.patch(DS_PATH + ".get_interfaces_by_mac", return_value={}):
            oracle_ds._add_network_config_from_opc_imds(set_primary=False)

        assert 1 == len(oracle_ds._network_config[network_config_key])
        assert (
            f"Interface with MAC {MAC_ADDR} not found; skipping" in caplog.text
        )
        assert 1 == caplog.text.count(" not found; skipping")

    def test_secondary_nic(self, oracle_ds):
        oracle_ds._vnics_data = json.loads(OPC_VM_SECONDARY_VNIC_RESPONSE)
        oracle_ds._network_config = {
            "version": 1,
            "config": [{"primary": "nic"}],
        }
        mac_addr, nic_name = MAC_ADDR, "ens3"
        with mock.patch(
            DS_PATH + ".get_interfaces_by_mac",
            return_value={mac_addr: nic_name},
        ):
            oracle_ds._add_network_config_from_opc_imds(set_primary=False)

        # The input is mutated
        assert 2 == len(oracle_ds.network_config["config"])

        secondary_nic_cfg = oracle_ds.network_config["config"][1]
        assert nic_name == secondary_nic_cfg["name"]
        assert "physical" == secondary_nic_cfg["type"]
        assert mac_addr == secondary_nic_cfg["mac_address"]
        assert 9000 == secondary_nic_cfg["mtu"]

        assert 1 == len(secondary_nic_cfg["subnets"])
        subnet_cfg = secondary_nic_cfg["subnets"][0]
        # These values are hard-coded in OPC_VM_SECONDARY_VNIC_RESPONSE
        assert "10.0.0.231" == subnet_cfg["address"]

    def test_secondary_nic_v2(self, oracle_ds):
        oracle_ds._vnics_data = json.loads(OPC_VM_SECONDARY_VNIC_RESPONSE)
        oracle_ds._network_config = {
            "version": 2,
            "ethernets": {"primary": {"nic": {}}},
        }
        mac_addr, nic_name = MAC_ADDR, "ens3"
        with mock.patch(
            DS_PATH + ".get_interfaces_by_mac",
            return_value={mac_addr: nic_name},
        ):
            oracle_ds._add_network_config_from_opc_imds(set_primary=False)

        # The input is mutated
        assert 2 == len(oracle_ds.network_config["ethernets"])

        secondary_nic_cfg = oracle_ds.network_config["ethernets"]["ens3"]
        assert secondary_nic_cfg["dhcp4"] is False
        assert secondary_nic_cfg["dhcp6"] is False
        assert mac_addr == secondary_nic_cfg["match"]["macaddress"]
        assert 9000 == secondary_nic_cfg["mtu"]

        assert 1 == len(secondary_nic_cfg["addresses"])
        # These values are hard-coded in OPC_VM_SECONDARY_VNIC_RESPONSE
        assert "10.0.0.231" == secondary_nic_cfg["addresses"][0]

    @pytest.mark.parametrize("error_add_network", [None, Exception])
    @pytest.mark.parametrize(
        "configure_secondary_nics",
        [False, True],
    )
    @mock.patch(DS_PATH + "._ensure_netfailover_safe")
    def test_network_config_log_errors(
        self,
        m_ensure_netfailover_safe,
        configure_secondary_nics,
        error_add_network,
        oracle_ds,
        caplog,
        capsys,
    ):
        assert not oracle_ds._has_network_config()
        oracle_ds.ds_cfg["configure_secondary_nics"] = configure_secondary_nics
        with mock.patch.object(
            oracle.DataSourceOracle,
            "_add_network_config_from_opc_imds",
        ) as m_add_network_config_from_opc_imds:
            if error_add_network:
                m_add_network_config_from_opc_imds.side_effect = (
                    error_add_network
                )
            oracle_ds.network_config  # pylint: disable=pointless-statement  # noqa: E501
        assert [
            mock.call(True, False)
            == m_add_network_config_from_opc_imds.call_args_list
        ]
        assert 1 == oracle_ds._is_iscsi_root.call_count
        assert 1 == m_ensure_netfailover_safe.call_count

        assert ("", "") == capsys.readouterr()
        if not error_add_network:
            log_initramfs_index = -1
        else:
            log_initramfs_index = -3
            # Primary
            assert (
                logging.WARNING,
                "Failed to parse IMDS network configuration!",
            ) == caplog.record_tuples[-2][1:]
            # Secondary
            assert (
                logging.DEBUG,
                "Failed to parse IMDS network configuration!",
            ) == caplog.record_tuples[-1][1:]

        assert (
            logging.WARNING,
            "Could not obtain network configuration from initramfs."
            " Falling back to IMDS.",
        ) == caplog.record_tuples[log_initramfs_index][1:]


@mock.patch(DS_PATH + ".get_interfaces_by_mac")
@mock.patch(DS_PATH + ".is_netfail_master")
class TestNetworkConfigFiltersNetFailover:
    @pytest.mark.parametrize(
        "netcfg",
        [
            pytest.param({"something": "here"}, id="bogus"),
            pytest.param(
                {"something": "here", "version": 3}, id="unknown_version"
            ),
        ],
    )
    def test_ignore_network_config(
        self, m_netfail_master, m_get_interfaces_by_mac, netcfg
    ):
        passed_netcfg = copy.copy(netcfg)
        oracle._ensure_netfailover_safe(passed_netcfg)
        assert netcfg == passed_netcfg

    @pytest.mark.parametrize(
        "nic_name, netcfg, netfail_master_return, call_args_list",
        [
            pytest.param(
                "ens3",
                {
                    "version": 1,
                    "config": [
                        {
                            "type": "physical",
                            "name": "ens3",
                            "mac_address": MAC_ADDR,
                            "subnets": [{"type": "dhcp4"}],
                        }
                    ],
                },
                False,
                [mock.call("ens3")],
                id="checks_v1_type_physical_interfaces",
            ),
            pytest.param(
                "bond0",
                {
                    "version": 1,
                    "config": [
                        {
                            "type": "bond",
                            "name": "bond0",
                            "mac_address": MAC_ADDR,
                            "subnets": [{"type": "dhcp4"}],
                        }
                    ],
                },
                None,
                [],
                id="skips_v1_non_phys_interfaces",
            ),
            pytest.param(
                "ens3",
                {
                    "version": 2,
                    "ethernets": {
                        "ens3": {
                            "dhcp4": True,
                            "critical": True,
                            "set-name": "ens3",
                            "match": {"macaddress": MAC_ADDR},
                        }
                    },
                },
                False,
                [mock.call("ens3")],
                id="checks_v2_type_ethernet_interfaces",
            ),
            pytest.param(
                "wlps0",
                {
                    "version": 2,
                    "ethernets": {
                        "wlps0": {
                            "dhcp4": True,
                            "critical": True,
                            "set-name": "wlps0",
                            "match": {"macaddress": MAC_ADDR},
                        }
                    },
                },
                None,
                [mock.call("wlps0")],
                id="skips_v2_non_ethernet_interfaces",
            ),
        ],
    )
    def test__ensure_netfailover_safe(
        self,
        m_netfail_master,
        m_get_interfaces_by_mac,
        nic_name,
        netcfg,
        netfail_master_return,
        call_args_list,
    ):
        m_get_interfaces_by_mac.return_value = {
            MAC_ADDR: nic_name,
        }
        passed_netcfg = copy.copy(netcfg)
        if netfail_master_return is not None:
            m_netfail_master.return_value = netfail_master_return
        oracle._ensure_netfailover_safe(passed_netcfg)
        assert netcfg == passed_netcfg
        assert call_args_list == m_netfail_master.call_args_list

    def test_removes_master_mac_property_v1(
        self, m_netfail_master, m_get_interfaces_by_mac
    ):
        nic_master, mac_master = "ens3", test_helpers.random_string()
        nic_other, mac_other = "ens7", test_helpers.random_string()
        nic_extra, mac_extra = "enp0s1f2", test_helpers.random_string()
        m_get_interfaces_by_mac.return_value = {
            mac_master: nic_master,
            mac_other: nic_other,
            mac_extra: nic_extra,
        }
        netcfg = {
            "version": 1,
            "config": [
                {
                    "type": "physical",
                    "name": nic_master,
                    "mac_address": mac_master,
                },
                {
                    "type": "physical",
                    "name": nic_other,
                    "mac_address": mac_other,
                },
                {
                    "type": "physical",
                    "name": nic_extra,
                    "mac_address": mac_extra,
                },
            ],
        }

        def _is_netfail_master(iface):
            if iface == "ens3":
                return True
            return False

        m_netfail_master.side_effect = _is_netfail_master
        expected_cfg = {
            "version": 1,
            "config": [
                {"type": "physical", "name": nic_master},
                {
                    "type": "physical",
                    "name": nic_other,
                    "mac_address": mac_other,
                },
                {
                    "type": "physical",
                    "name": nic_extra,
                    "mac_address": mac_extra,
                },
            ],
        }
        oracle._ensure_netfailover_safe(netcfg)
        assert expected_cfg == netcfg

    def test_removes_master_mac_property_v2(
        self, m_netfail_master, m_get_interfaces_by_mac
    ):
        nic_master, mac_master = "ens3", test_helpers.random_string()
        nic_other, mac_other = "ens7", test_helpers.random_string()
        nic_extra, mac_extra = "enp0s1f2", test_helpers.random_string()
        m_get_interfaces_by_mac.return_value = {
            mac_master: nic_master,
            mac_other: nic_other,
            mac_extra: nic_extra,
        }
        netcfg = {
            "version": 2,
            "ethernets": {
                nic_extra: {
                    "dhcp4": True,
                    "set-name": nic_extra,
                    "match": {"macaddress": mac_extra},
                },
                nic_other: {
                    "dhcp4": True,
                    "set-name": nic_other,
                    "match": {"macaddress": mac_other},
                },
                nic_master: {
                    "dhcp4": True,
                    "set-name": nic_master,
                    "match": {"macaddress": mac_master},
                },
            },
        }

        def _is_netfail_master(iface):
            if iface == "ens3":
                return True
            return False

        m_netfail_master.side_effect = _is_netfail_master

        expected_cfg = {
            "version": 2,
            "ethernets": {
                nic_master: {"dhcp4": True, "match": {"name": nic_master}},
                nic_extra: {
                    "dhcp4": True,
                    "set-name": nic_extra,
                    "match": {"macaddress": mac_extra},
                },
                nic_other: {
                    "dhcp4": True,
                    "set-name": nic_other,
                    "match": {"macaddress": mac_other},
                },
            },
        }
        oracle._ensure_netfailover_safe(netcfg)
        import pprint

        pprint.pprint(netcfg)
        print("---- ^^ modified ^^ ---- vv original vv ----")
        pprint.pprint(expected_cfg)
        assert expected_cfg == netcfg


def _mock_v2_urls(httpretty):
    def instance_callback(request, uri, response_headers):
        print(response_headers)
        assert request.headers.get("Authorization") == "Bearer Oracle"
        return [200, response_headers, OPC_V2_METADATA]

    def vnics_callback(request, uri, response_headers):
        assert request.headers.get("Authorization") == "Bearer Oracle"
        return [200, response_headers, OPC_BM_SECONDARY_VNIC_RESPONSE]

    httpretty.register_uri(
        httpretty.GET,
        "http://169.254.169.254/opc/v2/instance/",
        body=instance_callback,
    )
    httpretty.register_uri(
        httpretty.GET,
        "http://169.254.169.254/opc/v2/vnics/",
        body=vnics_callback,
    )


def _mock_no_v2_urls(httpretty):
    httpretty.register_uri(
        httpretty.GET,
        "http://169.254.169.254/opc/v2/instance/",
        status=404,
    )
    httpretty.register_uri(
        httpretty.GET,
        "http://169.254.169.254/opc/v1/instance/",
        body=OPC_V1_METADATA,
    )
    httpretty.register_uri(
        httpretty.GET,
        "http://169.254.169.254/opc/v1/vnics/",
        body=OPC_BM_SECONDARY_VNIC_RESPONSE,
    )


class TestReadOpcMetadata:
    # See https://docs.pytest.org/en/stable/example
    # /parametrize.html#parametrizing-conditional-raising

    @mock.patch("cloudinit.url_helper.time.sleep", lambda _: None)
    @pytest.mark.parametrize(
        "version,setup_urls,instance_data,fetch_vnics,vnics_data",
        [
            (
                2,
                _mock_v2_urls,
                json.loads(OPC_V2_METADATA),
                True,
                json.loads(OPC_BM_SECONDARY_VNIC_RESPONSE),
            ),
            (2, _mock_v2_urls, json.loads(OPC_V2_METADATA), False, None),
            (
                1,
                _mock_no_v2_urls,
                json.loads(OPC_V1_METADATA),
                True,
                json.loads(OPC_BM_SECONDARY_VNIC_RESPONSE),
            ),
            (1, _mock_no_v2_urls, json.loads(OPC_V1_METADATA), False, None),
        ],
    )
    def test_metadata_returned(
        self,
        version,
        setup_urls,
        instance_data,
        fetch_vnics,
        vnics_data,
        httpretty,
    ):
        setup_urls(httpretty)
        metadata = oracle.read_opc_metadata(fetch_vnics_data=fetch_vnics)

        assert version == metadata.version
        assert instance_data == metadata.instance_data
        assert vnics_data == metadata.vnics_data

    # No need to actually wait between retries in the tests
    @mock.patch("cloudinit.url_helper.time.sleep", lambda _: None)
    @pytest.mark.parametrize(
        "v2_failure_count,v1_failure_count,expected_body,expectation",
        [
            (1, 0, json.loads(OPC_V2_METADATA), does_not_raise()),
            (2, 0, json.loads(OPC_V2_METADATA), does_not_raise()),
            (3, 0, json.loads(OPC_V1_METADATA), does_not_raise()),
            (3, 1, json.loads(OPC_V1_METADATA), does_not_raise()),
            (3, 2, json.loads(OPC_V1_METADATA), does_not_raise()),
            (3, 3, None, pytest.raises(UrlError)),
        ],
    )
    def test_retries(
        self,
        v2_failure_count,
        v1_failure_count,
        expected_body,
        expectation,
        httpretty,
    ):
        v2_responses = [httpretty.Response("", status=404)] * v2_failure_count
        v2_responses.append(httpretty.Response(OPC_V2_METADATA))
        v1_responses = [httpretty.Response("", status=404)] * v1_failure_count
        v1_responses.append(httpretty.Response(OPC_V1_METADATA))

        httpretty.register_uri(
            httpretty.GET,
            "http://169.254.169.254/opc/v1/instance/",
            responses=v1_responses,
        )
        httpretty.register_uri(
            httpretty.GET,
            "http://169.254.169.254/opc/v2/instance/",
            responses=v2_responses,
        )
        with expectation:
            assert expected_body == oracle.read_opc_metadata().instance_data

    # No need to actually wait between retries in the tests
    @mock.patch("cloudinit.url_helper.time.sleep", lambda _: None)
    def test_fetch_vnics_error(self, caplog):
        def mocked_fetch(*args, path="instance", **kwargs):
            if path == "vnics":
                raise UrlError("cause")

        with mock.patch(DS_PATH + "._fetch", side_effect=mocked_fetch):
            opc_metadata = oracle.read_opc_metadata(fetch_vnics_data=True)
            assert None is opc_metadata.vnics_data
        assert (
            logging.WARNING,
            "Failed to fetch IMDS network configuration!",
        ) == caplog.record_tuples[-2][1:]


@pytest.mark.parametrize(
    "",
    [
        pytest.param(marks=pytest.mark.is_iscsi(True), id="iscsi"),
        pytest.param(marks=pytest.mark.is_iscsi(False), id="non-iscsi"),
    ],
)
class TestCommon_GetDataBehaviour:
    """This test class tests behaviour common to iSCSI and non-iSCSI root.

    It defines a fixture, parameterized_oracle_ds, which is used in all the
    tests herein to test that the commonly expected behaviour is the same with
    iSCSI root and without.

    (As non-iSCSI root behaviour is a superset of iSCSI root behaviour this
    class is implicitly also testing all iSCSI root behaviour so there is no
    separate class for that case.)
    """

<<<<<<< HEAD
    @pytest.fixture(params=[True, False])
    def parameterized_oracle_ds(self, request, oracle_ds):
        """oracle_ds parameterized for iSCSI and non-iSCSI root respectively"""
        is_iscsi_root = request.param
        with ExitStack() as stack:
            stack.enter_context(
                mock.patch(
                    DS_PATH + "._is_iscsi_root", return_value=is_iscsi_root
                )
            )
            if not is_iscsi_root:
                stack.enter_context(
                    mock.patch(DS_PATH + ".net.find_fallback_nic")
                )
                stack.enter_context(
                    mock.patch(DS_PATH + ".ephemeral.EphemeralDHCPv4")
                )
            yield oracle_ds

=======
>>>>>>> fed5d5a3
    @mock.patch(
        DS_PATH + "._is_platform_viable", mock.Mock(return_value=False)
    )
    def test_false_if_platform_not_viable(
        self,
        oracle_ds,
    ):
        assert not oracle_ds._get_data()

    @pytest.mark.parametrize(
        "keyname,expected_value",
        (
            ("availability-zone", "phx-ad-3"),
            ("launch-index", 0),
            ("local-hostname", "instance-20200320-1400"),
            (
                "instance-id",
                "ocid1.instance.oc1.phx"
                ".anyhqljtniwq6syc3nex55sep5w34qbwmw6TRUNCATED",
            ),
            ("name", "instance-20200320-1400"),
            (
                "public_keys",
                "ssh-rsa AAAAB3NzaC1yc2EAAAADAQABAAABAQ truncated",
            ),
        ),
    )
    def test_metadata_keys_set_correctly(
        self,
        keyname,
        expected_value,
        oracle_ds,
    ):
        assert oracle_ds._get_data()
        assert expected_value == oracle_ds.metadata[keyname]

    @pytest.mark.parametrize(
        "attribute_name,expected_value",
        [
            ("_crawled_metadata", json.loads(OPC_V2_METADATA)),
            (
                "userdata_raw",
                base64.b64decode(b"IyEvYmluL3NoCnRvdWNoIC90bXAvZm9v"),
            ),
            ("system_uuid", "my-test-uuid"),
        ],
    )
    @mock.patch(
        DS_PATH + "._read_system_uuid", mock.Mock(return_value="my-test-uuid")
    )
    def test_attributes_set_correctly(
        self,
        attribute_name,
        expected_value,
        oracle_ds,
    ):
        assert oracle_ds._get_data()
        assert expected_value == getattr(oracle_ds, attribute_name)

    @pytest.mark.parametrize(
        "ssh_keys,expected_value",
        [
            # No SSH keys in metadata => no keys detected
            (None, []),
            # Empty SSH keys in metadata => no keys detected
            ("", []),
            # Single SSH key in metadata => single key detected
            ("ssh-rsa ... test@test", ["ssh-rsa ... test@test"]),
            # Multiple SSH keys in metadata => multiple keys detected
            (
                "ssh-rsa ... test@test\nssh-rsa ... test2@test2",
                ["ssh-rsa ... test@test", "ssh-rsa ... test2@test2"],
            ),
        ],
    )
    def test_public_keys_handled_correctly(
        self, ssh_keys, expected_value, oracle_ds
    ):
        instance_data = json.loads(OPC_V1_METADATA)
        if ssh_keys is None:
            del instance_data["metadata"]["ssh_authorized_keys"]
        else:
            instance_data["metadata"]["ssh_authorized_keys"] = ssh_keys
        metadata = OpcMetadata(None, instance_data, None)
        with mock.patch(
            DS_PATH + ".read_opc_metadata",
            mock.Mock(return_value=metadata),
        ):
            assert oracle_ds._get_data()
            assert expected_value == oracle_ds.get_public_ssh_keys()

    def test_missing_user_data_handled_gracefully(self, oracle_ds):
        instance_data = json.loads(OPC_V1_METADATA)
        del instance_data["metadata"]["user_data"]
        metadata = OpcMetadata(None, instance_data, None)
        with mock.patch(
            DS_PATH + ".read_opc_metadata",
            mock.Mock(return_value=metadata),
        ):
            assert oracle_ds._get_data()

        assert oracle_ds.userdata_raw is None

    def test_missing_metadata_handled_gracefully(self, oracle_ds):
        instance_data = json.loads(OPC_V1_METADATA)
        del instance_data["metadata"]
        metadata = OpcMetadata(None, instance_data, None)
        with mock.patch(
            DS_PATH + ".read_opc_metadata",
            mock.Mock(return_value=metadata),
        ):
            assert oracle_ds._get_data()

        assert oracle_ds.userdata_raw is None
        assert [] == oracle_ds.get_public_ssh_keys()


@pytest.mark.is_iscsi(False)
class TestNonIscsiRoot_GetDataBehaviour:
    @mock.patch(DS_PATH + ".ephemeral.EphemeralDHCPv4")
    @mock.patch(DS_PATH + ".net.find_fallback_nic")
    def test_run_net_files(
        self, m_find_fallback_nic, m_EphemeralDHCPv4, oracle_ds
    ):
        in_context_manager = False

        def enter_context_manager():
            nonlocal in_context_manager
            in_context_manager = True

        def exit_context_manager(*args):
            nonlocal in_context_manager
            in_context_manager = False

        m_EphemeralDHCPv4.return_value.__enter__.side_effect = (
            enter_context_manager
        )
        m_EphemeralDHCPv4.return_value.__exit__.side_effect = (
            exit_context_manager
        )

        def assert_in_context_manager(**kwargs):
            assert in_context_manager
            return mock.MagicMock()

        with mock.patch(
            DS_PATH + ".read_opc_metadata",
            mock.Mock(side_effect=assert_in_context_manager),
        ):
            assert oracle_ds._get_data()

        assert [
            mock.call(
                iface=m_find_fallback_nic.return_value,
                connectivity_url_data={
                    "headers": {"Authorization": "Bearer Oracle"},
                    "url": "http://169.254.169.254/opc/v2/instance/",
                },
            )
        ] == m_EphemeralDHCPv4.call_args_list

    @mock.patch(DS_PATH + ".dhcp.EphemeralDHCPv4")
    @mock.patch(DS_PATH + ".net.find_fallback_nic")
    def test_read_opc_metadata_called_with_ephemeral_dhcp(
        self, m_find_fallback_nic, m_EphemeralDHCPv4, oracle_ds
    ):
        in_context_manager = False

        def enter_context_manager():
            nonlocal in_context_manager
            in_context_manager = True

        def exit_context_manager(*args):
            nonlocal in_context_manager
            in_context_manager = False

        m_EphemeralDHCPv4.return_value.__enter__.side_effect = (
            enter_context_manager
        )
        m_EphemeralDHCPv4.return_value.__exit__.side_effect = (
            exit_context_manager
        )

        def assert_in_context_manager(**kwargs):
            assert in_context_manager
            return mock.MagicMock()

        with mock.patch(
            DS_PATH + ".read_opc_metadata",
            mock.Mock(side_effect=assert_in_context_manager),
        ):
            assert oracle_ds._get_data()

        assert [
            mock.call(
                iface=m_find_fallback_nic.return_value,
                connectivity_url_data={
                    "headers": {"Authorization": "Bearer Oracle"},
                    "url": "http://169.254.169.254/opc/v2/instance/",
                },
            )
        ] == m_EphemeralDHCPv4.call_args_list


@mock.patch(DS_PATH + ".get_interfaces_by_mac", return_value={})
class TestNetworkConfig:
    def test_network_config_cached(self, m_get_interfaces_by_mac, oracle_ds):
        """.network_config should be cached"""
        assert 0 == oracle_ds._get_iscsi_config.call_count
        oracle_ds.network_config  # pylint: disable=pointless-statement
        assert 1 == oracle_ds._get_iscsi_config.call_count
        oracle_ds.network_config  # pylint: disable=pointless-statement
        assert 1 == oracle_ds._get_iscsi_config.call_count

    @pytest.mark.parametrize(
        "configure_secondary_nics,is_iscsi,expected_set_primary",
        [
            pytest.param(
                True,
                True,
                [mock.call(False)],
                marks=pytest.mark.is_iscsi(True),
            ),
            pytest.param(
                True,
                False,
                [mock.call(True)],
                marks=pytest.mark.is_iscsi(False),
            ),
            pytest.param(False, True, [], marks=pytest.mark.is_iscsi(True)),
            pytest.param(
                False,
                False,
                [mock.call(True)],
                marks=pytest.mark.is_iscsi(False),
            ),
            pytest.param(None, True, [], marks=pytest.mark.is_iscsi(True)),
            pytest.param(
                None,
                False,
                [mock.call(True)],
                marks=pytest.mark.is_iscsi(False),
            ),
        ],
    )
    def test_secondary_nic_addition(
        self,
        m_get_interfaces_by_mac,
        configure_secondary_nics,
        is_iscsi,
        expected_set_primary,
        oracle_ds,
    ):
        """Test that _add_network_config_from_opc_imds is called as expected

        (configure_secondary_nics=None is used to test the default behaviour.)
        """

        if configure_secondary_nics is not None:
            oracle_ds.ds_cfg[
                "configure_secondary_nics"
            ] = configure_secondary_nics

        oracle_ds._vnics_data = "DummyData"
        with mock.patch.object(
            oracle_ds,
            "_add_network_config_from_opc_imds",
        ) as m_add_network_config_from_opc_imds:
            oracle_ds.network_config  # pylint: disable=pointless-statement
        assert (
            expected_set_primary
            == m_add_network_config_from_opc_imds.call_args_list
        )

    def test_secondary_nic_failure_isnt_blocking(
        self,
        m_get_interfaces_by_mac,
        caplog,
        oracle_ds,
    ):
        oracle_ds.ds_cfg["configure_secondary_nics"] = True
        oracle_ds._vnics_data = "DummyData"

        with mock.patch.object(
            oracle.DataSourceOracle,
            "_add_network_config_from_opc_imds",
            side_effect=Exception(),
        ):
            network_config = oracle_ds.network_config
        assert network_config == oracle_ds._get_iscsi_config.return_value
        assert 2 == caplog.text.count(
            "Failed to parse IMDS network configuration"
        )

    def test_ds_network_cfg_preferred_over_initramfs(
        self, m_get_interfaces_by_mac
    ):
        """Ensure that DS net config is preferred over initramfs config"""
        config_sources = oracle.DataSourceOracle.network_config_sources
        ds_idx = config_sources.index(NetworkConfigSource.DS)
        initramfs_idx = config_sources.index(NetworkConfigSource.INITRAMFS)
        assert ds_idx < initramfs_idx

    @pytest.mark.parametrize("set_primary", [True, False])
    def test__add_network_config_from_opc_imds_no_vnics_data(
        self,
        m_get_interfaces_by_mac,
        set_primary,
        oracle_ds,
        caplog,
    ):
        assert not oracle_ds._has_network_config()
        with mock.patch.object(oracle_ds, "_vnics_data", None):
            oracle_ds._add_network_config_from_opc_imds(set_primary)
        assert not oracle_ds._has_network_config()
        assert (
            logging.WARNING,
            "NIC data is UNSET but should not be",
        ) == caplog.record_tuples[-1][1:]

    def test_missing_mac_skipped(
        self,
        m_get_interfaces_by_mac,
        oracle_ds,
        caplog,
    ):
        """If no intefaces by mac found, then _network_config not setted and
        correct logs.
        """
        vnics_data = json.loads(OPC_VM_SECONDARY_VNIC_RESPONSE)
        assert not oracle_ds._has_network_config()
        with mock.patch.object(oracle_ds, "_vnics_data", vnics_data):
            oracle_ds._add_network_config_from_opc_imds(set_primary=True)
        assert not oracle_ds._has_network_config()
        assert (
            logging.WARNING,
            "Interface with MAC 02:00:17:05:d1:db not found; skipping",
        ) == caplog.record_tuples[-2][1:]
        assert (
            logging.WARNING,
            f"Interface with MAC {MAC_ADDR} not found; skipping",
        ) == caplog.record_tuples[-1][1:]

    @pytest.mark.parametrize("set_primary", [True, False])
    def test_nics(
        self,
        m_get_interfaces_by_mac,
        set_primary,
        oracle_ds,
        caplog,
        mocker,
    ):
        """Correct number of configs added"""
        vnics_data = json.loads(OPC_VM_SECONDARY_VNIC_RESPONSE)
        if set_primary:
            assert not oracle_ds._has_network_config()
        else:
            # Simulate primary config was taken from iscsi
            oracle_ds._network_config = copy.deepcopy(KLIBC_NET_CFG)

        mocker.patch(
            DS_PATH + ".get_interfaces_by_mac",
            return_value={"02:00:17:05:d1:db": "eth_0", MAC_ADDR: "name_1"},
        )
        mocker.patch.object(oracle_ds, "_vnics_data", vnics_data)

        oracle_ds._add_network_config_from_opc_imds(set_primary)
        assert 2 == len(
            oracle_ds._network_config["config"]
        ), "Config not added"
        assert "" == caplog.text


# vi: ts=4 expandtab<|MERGE_RESOLUTION|>--- conflicted
+++ resolved
@@ -771,28 +771,6 @@
     separate class for that case.)
     """
 
-<<<<<<< HEAD
-    @pytest.fixture(params=[True, False])
-    def parameterized_oracle_ds(self, request, oracle_ds):
-        """oracle_ds parameterized for iSCSI and non-iSCSI root respectively"""
-        is_iscsi_root = request.param
-        with ExitStack() as stack:
-            stack.enter_context(
-                mock.patch(
-                    DS_PATH + "._is_iscsi_root", return_value=is_iscsi_root
-                )
-            )
-            if not is_iscsi_root:
-                stack.enter_context(
-                    mock.patch(DS_PATH + ".net.find_fallback_nic")
-                )
-                stack.enter_context(
-                    mock.patch(DS_PATH + ".ephemeral.EphemeralDHCPv4")
-                )
-            yield oracle_ds
-
-=======
->>>>>>> fed5d5a3
     @mock.patch(
         DS_PATH + "._is_platform_viable", mock.Mock(return_value=False)
     )
