--- conflicted
+++ resolved
@@ -64,17 +64,8 @@
     'raid1-script': '',
     'user-data': [
     ],
-<<<<<<< HEAD
-    'vendor-data': {
-        'vendor-script': '',
-        'ethtool-script': '',
-        'raid1-script': '',
-        'jbod-script': '',
-        'config': {
-=======
     'vendor-data': [
         {
->>>>>>> f085a9dd
             'package_upgrade': 'true',
             'disable_root': 0,
             'ssh_pwauth': 1,
@@ -162,17 +153,8 @@
     'user-data': [
     ],
 
-<<<<<<< HEAD
-    'vendor-data': {
-        'vendor-script': '',
-        'ethtool-script': '',
-        'raid1-script': '',
-        'jbod-script': '',
-        'config': {
-=======
     'vendor-data': [
         {
->>>>>>> f085a9dd
             'package_upgrade': 'true',
             'disable_root': 0,
             'ssh_pwauth': 1,
