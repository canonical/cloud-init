# This file is part of cloud-init. See LICENSE file for license information.

import os
import re
import unittest
from textwrap import dedent
from xml.etree import ElementTree

from cloudinit.sources.helpers import azure as azure_helper
from cloudinit.tests.helpers import CiTestCase, ExitStack, mock, populate_dir

from cloudinit.util import load_file
from cloudinit.sources.helpers.azure import WALinuxAgentShim as wa_shim

GOAL_STATE_TEMPLATE = """\
<?xml version="1.0" encoding="utf-8"?>
<GoalState xmlns:xsi="http://www.w3.org/2001/XMLSchema-instance"
 xsi:noNamespaceSchemaLocation="goalstate10.xsd">
  <Version>2012-11-30</Version>
  <Incarnation>{incarnation}</Incarnation>
  <Machine>
    <ExpectedState>Started</ExpectedState>
    <StopRolesDeadlineHint>300000</StopRolesDeadlineHint>
    <LBProbePorts>
      <Port>16001</Port>
    </LBProbePorts>
    <ExpectHealthReport>FALSE</ExpectHealthReport>
  </Machine>
  <Container>
    <ContainerId>{container_id}</ContainerId>
    <RoleInstanceList>
      <RoleInstance>
        <InstanceId>{instance_id}</InstanceId>
        <State>Started</State>
        <Configuration>
          <HostingEnvironmentConfig>
            http://100.86.192.70:80/...hostingEnvironmentConfig...
          </HostingEnvironmentConfig>
          <SharedConfig>http://100.86.192.70:80/..SharedConfig..</SharedConfig>
          <ExtensionsConfig>
            http://100.86.192.70:80/...extensionsConfig...
          </ExtensionsConfig>
          <FullConfig>http://100.86.192.70:80/...fullConfig...</FullConfig>
          <Certificates>{certificates_url}</Certificates>
          <ConfigName>68ce47.0.68ce47.0.utl-trusty--292258.1.xml</ConfigName>
        </Configuration>
      </RoleInstance>
    </RoleInstanceList>
  </Container>
</GoalState>
"""

HEALTH_REPORT_XML_TEMPLATE = '''\
<?xml version="1.0" encoding="utf-8"?>
<Health xmlns:xsi="http://www.w3.org/2001/XMLSchema-instance"
 xmlns:xsd="http://www.w3.org/2001/XMLSchema">
  <GoalStateIncarnation>{incarnation}</GoalStateIncarnation>
  <Container>
    <ContainerId>{container_id}</ContainerId>
    <RoleInstanceList>
      <Role>
        <InstanceId>{instance_id}</InstanceId>
        <Health>
          <State>{health_status}</State>
          {health_detail_subsection}
        </Health>
      </Role>
    </RoleInstanceList>
  </Container>
</Health>
'''


class SentinelException(Exception):
    pass


class TestFindEndpoint(CiTestCase):

    def setUp(self):
        super(TestFindEndpoint, self).setUp()
        patches = ExitStack()
        self.addCleanup(patches.close)

        self.load_file = patches.enter_context(
            mock.patch.object(azure_helper.util, 'load_file'))

        self.dhcp_options = patches.enter_context(
            mock.patch.object(wa_shim, '_load_dhclient_json'))

        self.networkd_leases = patches.enter_context(
            mock.patch.object(wa_shim, '_networkd_get_value_from_leases'))
        self.networkd_leases.return_value = None

    def test_missing_file(self):
        """wa_shim find_endpoint uses default endpoint if leasefile not found
        """
        self.assertEqual(wa_shim.find_endpoint(), "168.63.129.16")

    def test_missing_special_azure_line(self):
        """wa_shim find_endpoint uses default endpoint if leasefile is found
        but does not contain DHCP Option 245 (whose value is the endpoint)
        """
        self.load_file.return_value = ''
        self.dhcp_options.return_value = {'eth0': {'key': 'value'}}
        self.assertEqual(wa_shim.find_endpoint(), "168.63.129.16")

    @staticmethod
    def _build_lease_content(encoded_address):
        endpoint = azure_helper._get_dhcp_endpoint_option_name()
        return '\n'.join([
            'lease {',
            ' interface "eth0";',
            ' option {0} {1};'.format(endpoint, encoded_address),
            '}'])

    def test_from_dhcp_client(self):
        self.dhcp_options.return_value = {"eth0": {"unknown_245": "5:4:3:2"}}
        self.assertEqual('5.4.3.2', wa_shim.find_endpoint(None))

    @mock.patch('cloudinit.sources.helpers.azure.util.is_FreeBSD')
    def test_latest_lease_used(self, m_is_freebsd):
        m_is_freebsd.return_value = False  # To avoid hitting load_file
        encoded_addresses = ['5:4:3:2', '4:3:2:1']
        file_content = '\n'.join([self._build_lease_content(encoded_address)
                                  for encoded_address in encoded_addresses])
        self.load_file.return_value = file_content
        self.assertEqual(encoded_addresses[-1].replace(':', '.'),
                         wa_shim.find_endpoint("foobar"))


class TestExtractIpAddressFromLeaseValue(CiTestCase):

    def test_hex_string(self):
        ip_address, encoded_address = '98.76.54.32', '62:4c:36:20'
        self.assertEqual(
            ip_address, wa_shim.get_ip_from_lease_value(encoded_address))

    def test_hex_string_with_single_character_part(self):
        ip_address, encoded_address = '4.3.2.1', '4:3:2:1'
        self.assertEqual(
            ip_address, wa_shim.get_ip_from_lease_value(encoded_address))

    def test_packed_string(self):
        ip_address, encoded_address = '98.76.54.32', 'bL6 '
        self.assertEqual(
            ip_address, wa_shim.get_ip_from_lease_value(encoded_address))

    def test_packed_string_with_escaped_quote(self):
        ip_address, encoded_address = '100.72.34.108', 'dH\\"l'
        self.assertEqual(
            ip_address, wa_shim.get_ip_from_lease_value(encoded_address))

    def test_packed_string_containing_a_colon(self):
        ip_address, encoded_address = '100.72.58.108', 'dH:l'
        self.assertEqual(
            ip_address, wa_shim.get_ip_from_lease_value(encoded_address))


class TestGoalStateParsing(CiTestCase):

    default_parameters = {
        'incarnation': 1,
        'container_id': 'MyContainerId',
        'instance_id': 'MyInstanceId',
        'certificates_url': 'MyCertificatesUrl',
    }

    def _get_formatted_goal_state_xml_string(self, **kwargs):
        parameters = self.default_parameters.copy()
        parameters.update(kwargs)
        xml = GOAL_STATE_TEMPLATE.format(**parameters)
        if parameters['certificates_url'] is None:
            new_xml_lines = []
            for line in xml.splitlines():
                if 'Certificates' in line:
                    continue
                new_xml_lines.append(line)
            xml = '\n'.join(new_xml_lines)
        return xml

    def _get_goal_state(self, m_azure_endpoint_client=None, **kwargs):
        if m_azure_endpoint_client is None:
            m_azure_endpoint_client = mock.MagicMock()
        xml = self._get_formatted_goal_state_xml_string(**kwargs)
        return azure_helper.GoalState(xml, m_azure_endpoint_client)

    def test_incarnation_parsed_correctly(self):
        incarnation = '123'
        goal_state = self._get_goal_state(incarnation=incarnation)
        self.assertEqual(incarnation, goal_state.incarnation)

    def test_container_id_parsed_correctly(self):
        container_id = 'TestContainerId'
        goal_state = self._get_goal_state(container_id=container_id)
        self.assertEqual(container_id, goal_state.container_id)

    def test_instance_id_parsed_correctly(self):
        instance_id = 'TestInstanceId'
        goal_state = self._get_goal_state(instance_id=instance_id)
        self.assertEqual(instance_id, goal_state.instance_id)

    def test_instance_id_byte_swap(self):
        """Return true when previous_iid is byteswapped current_iid"""
        previous_iid = "D0DF4C54-4ECB-4A4B-9954-5BDF3ED5C3B8"
        current_iid = "544CDFD0-CB4E-4B4A-9954-5BDF3ED5C3B8"
        self.assertTrue(
            azure_helper.is_byte_swapped(previous_iid, current_iid))

    def test_instance_id_no_byte_swap_same_instance_id(self):
        previous_iid = "D0DF4C54-4ECB-4A4B-9954-5BDF3ED5C3B8"
        current_iid = "D0DF4C54-4ECB-4A4B-9954-5BDF3ED5C3B8"
        self.assertFalse(
            azure_helper.is_byte_swapped(previous_iid, current_iid))

    def test_instance_id_no_byte_swap_diff_instance_id(self):
        previous_iid = "D0DF4C54-4ECB-4A4B-9954-5BDF3ED5C3B8"
        current_iid = "G0DF4C54-4ECB-4A4B-9954-5BDF3ED5C3B8"
        self.assertFalse(
            azure_helper.is_byte_swapped(previous_iid, current_iid))

    def test_certificates_xml_parsed_and_fetched_correctly(self):
        m_azure_endpoint_client = mock.MagicMock()
        certificates_url = 'TestCertificatesUrl'
        goal_state = self._get_goal_state(
            m_azure_endpoint_client=m_azure_endpoint_client,
            certificates_url=certificates_url)
        certificates_xml = goal_state.certificates_xml
        self.assertEqual(1, m_azure_endpoint_client.get.call_count)
        self.assertEqual(
            certificates_url,
            m_azure_endpoint_client.get.call_args[0][0])
        self.assertTrue(
            m_azure_endpoint_client.get.call_args[1].get(
                'secure', False))
        self.assertEqual(
            m_azure_endpoint_client.get.return_value.contents,
            certificates_xml)

    def test_missing_certificates_skips_http_get(self):
        m_azure_endpoint_client = mock.MagicMock()
        goal_state = self._get_goal_state(
            m_azure_endpoint_client=m_azure_endpoint_client,
            certificates_url=None)
        certificates_xml = goal_state.certificates_xml
        self.assertEqual(0, m_azure_endpoint_client.get.call_count)
        self.assertIsNone(certificates_xml)

    def test_invalid_goal_state_xml_raises_parse_error(self):
        xml = 'random non-xml data'
        with self.assertRaises(ElementTree.ParseError):
            azure_helper.GoalState(xml, mock.MagicMock())

    def test_missing_container_id_in_goal_state_xml_raises_exc(self):
        xml = self._get_formatted_goal_state_xml_string()
        xml = re.sub('<ContainerId>.*</ContainerId>', '', xml)
        with self.assertRaises(azure_helper.InvalidGoalStateXMLException):
            azure_helper.GoalState(xml, mock.MagicMock())

    def test_missing_instance_id_in_goal_state_xml_raises_exc(self):
        xml = self._get_formatted_goal_state_xml_string()
        xml = re.sub('<InstanceId>.*</InstanceId>', '', xml)
        with self.assertRaises(azure_helper.InvalidGoalStateXMLException):
            azure_helper.GoalState(xml, mock.MagicMock())

    def test_missing_incarnation_in_goal_state_xml_raises_exc(self):
        xml = self._get_formatted_goal_state_xml_string()
        xml = re.sub('<Incarnation>.*</Incarnation>', '', xml)
        with self.assertRaises(azure_helper.InvalidGoalStateXMLException):
            azure_helper.GoalState(xml, mock.MagicMock())


class TestAzureEndpointHttpClient(CiTestCase):

    regular_headers = {
        'x-ms-agent-name': 'WALinuxAgent',
        'x-ms-version': '2012-11-30',
    }

    def setUp(self):
        super(TestAzureEndpointHttpClient, self).setUp()
        patches = ExitStack()
        self.addCleanup(patches.close)

        self.readurl = patches.enter_context(
            mock.patch.object(azure_helper.url_helper, 'readurl'))
        patches.enter_context(
            mock.patch.object(azure_helper.time, 'sleep', mock.MagicMock()))

    def test_non_secure_get(self):
        client = azure_helper.AzureEndpointHttpClient(mock.MagicMock())
        url = 'MyTestUrl'
        response = client.get(url, secure=False)
        self.assertEqual(1, self.readurl.call_count)
        self.assertEqual(self.readurl.return_value, response)
        self.assertEqual(
            mock.call(url, headers=self.regular_headers,
                      timeout=5, retries=10, sec_between=5),
            self.readurl.call_args)

    def test_non_secure_get_raises_exception(self):
        client = azure_helper.AzureEndpointHttpClient(mock.MagicMock())
        self.readurl.side_effect = SentinelException
        url = 'MyTestUrl'
        with self.assertRaises(SentinelException):
            client.get(url, secure=False)

    def test_secure_get(self):
        url = 'MyTestUrl'
        m_certificate = mock.MagicMock()
        expected_headers = self.regular_headers.copy()
        expected_headers.update({
            "x-ms-cipher-name": "DES_EDE3_CBC",
            "x-ms-guest-agent-public-x509-cert": m_certificate,
        })
        client = azure_helper.AzureEndpointHttpClient(m_certificate)
        response = client.get(url, secure=True)
        self.assertEqual(1, self.readurl.call_count)
        self.assertEqual(self.readurl.return_value, response)
        self.assertEqual(
            mock.call(url, headers=expected_headers,
                      timeout=5, retries=10, sec_between=5),
            self.readurl.call_args)

    def test_secure_get_raises_exception(self):
        url = 'MyTestUrl'
        client = azure_helper.AzureEndpointHttpClient(mock.MagicMock())
        self.readurl.side_effect = SentinelException
        with self.assertRaises(SentinelException):
            client.get(url, secure=True)

    def test_post(self):
        m_data = mock.MagicMock()
        url = 'MyTestUrl'
        client = azure_helper.AzureEndpointHttpClient(mock.MagicMock())
        response = client.post(url, data=m_data)
        self.assertEqual(1, self.readurl.call_count)
        self.assertEqual(self.readurl.return_value, response)
        self.assertEqual(
            mock.call(url, data=m_data, headers=self.regular_headers,
                      timeout=5, retries=10, sec_between=5),
            self.readurl.call_args)

    def test_post_raises_exception(self):
        m_data = mock.MagicMock()
        url = 'MyTestUrl'
        client = azure_helper.AzureEndpointHttpClient(mock.MagicMock())
        self.readurl.side_effect = SentinelException
        with self.assertRaises(SentinelException):
            client.post(url, data=m_data)

    def test_post_with_extra_headers(self):
        url = 'MyTestUrl'
        client = azure_helper.AzureEndpointHttpClient(mock.MagicMock())
        extra_headers = {'test': 'header'}
        client.post(url, extra_headers=extra_headers)
        expected_headers = self.regular_headers.copy()
        expected_headers.update(extra_headers)
        self.assertEqual(1, self.readurl.call_count)
        self.assertEqual(
            mock.call(mock.ANY, data=mock.ANY, headers=expected_headers,
                      timeout=5, retries=10, sec_between=5),
            self.readurl.call_args)

    def test_post_with_sleep_with_extra_headers_raises_exception(self):
        m_data = mock.MagicMock()
        url = 'MyTestUrl'
        extra_headers = {'test': 'header'}
        client = azure_helper.AzureEndpointHttpClient(mock.MagicMock())
        self.readurl.side_effect = SentinelException
        with self.assertRaises(SentinelException):
            client.post(
                url, data=m_data, extra_headers=extra_headers)


class TestOpenSSLManager(CiTestCase):

    def setUp(self):
        super(TestOpenSSLManager, self).setUp()
        patches = ExitStack()
        self.addCleanup(patches.close)

        self.subp = patches.enter_context(
            mock.patch.object(azure_helper.subp, 'subp'))
        try:
            self.open = patches.enter_context(
                mock.patch('__builtin__.open'))
        except ImportError:
            self.open = patches.enter_context(
                mock.patch('builtins.open'))

    @mock.patch.object(azure_helper, 'cd', mock.MagicMock())
    @mock.patch.object(azure_helper.temp_utils, 'mkdtemp')
    def test_openssl_manager_creates_a_tmpdir(self, mkdtemp):
        manager = azure_helper.OpenSSLManager()
        self.assertEqual(mkdtemp.return_value, manager.tmpdir)

    def test_generate_certificate_uses_tmpdir(self):
        subp_directory = {}

        def capture_directory(*args, **kwargs):
            subp_directory['path'] = os.getcwd()

        self.subp.side_effect = capture_directory
        manager = azure_helper.OpenSSLManager()
        self.assertEqual(manager.tmpdir, subp_directory['path'])
        manager.clean_up()

    @mock.patch.object(azure_helper, 'cd', mock.MagicMock())
    @mock.patch.object(azure_helper.temp_utils, 'mkdtemp', mock.MagicMock())
    @mock.patch.object(azure_helper.util, 'del_dir')
    def test_clean_up(self, del_dir):
        manager = azure_helper.OpenSSLManager()
        manager.clean_up()
        self.assertEqual([mock.call(manager.tmpdir)], del_dir.call_args_list)


class TestOpenSSLManagerActions(CiTestCase):

    def setUp(self):
        super(TestOpenSSLManagerActions, self).setUp()

        self.allowed_subp = True

    def _data_file(self, name):
        path = 'tests/data/azure'
        return os.path.join(path, name)

    @unittest.skip("todo move to cloud_test")
    def test_pubkey_extract(self):
        cert = load_file(self._data_file('pubkey_extract_cert'))
        good_key = load_file(self._data_file('pubkey_extract_ssh_key'))
        sslmgr = azure_helper.OpenSSLManager()
        key = sslmgr._get_ssh_key_from_cert(cert)
        self.assertEqual(good_key, key)

        good_fingerprint = '073E19D14D1C799224C6A0FD8DDAB6A8BF27D473'
        fingerprint = sslmgr._get_fingerprint_from_cert(cert)
        self.assertEqual(good_fingerprint, fingerprint)

    @unittest.skip("todo move to cloud_test")
    @mock.patch.object(azure_helper.OpenSSLManager, '_decrypt_certs_from_xml')
    def test_parse_certificates(self, mock_decrypt_certs):
        """Azure control plane puts private keys as well as certificates
           into the Certificates XML object. Make sure only the public keys
           from certs are extracted and that fingerprints are converted to
           the form specified in the ovf-env.xml file.
        """
        cert_contents = load_file(self._data_file('parse_certificates_pem'))
        fingerprints = load_file(self._data_file(
            'parse_certificates_fingerprints')
        ).splitlines()
        mock_decrypt_certs.return_value = cert_contents
        sslmgr = azure_helper.OpenSSLManager()
        keys_by_fp = sslmgr.parse_certificates('')
        for fp in keys_by_fp.keys():
            self.assertIn(fp, fingerprints)
        for fp in fingerprints:
            self.assertIn(fp, keys_by_fp)


class TestGoalStateHealthReporter(CiTestCase):

    default_parameters = {
        'incarnation': 1634,
        'container_id': 'MyContainerId',
        'instance_id': 'MyInstanceId'
    }

    test_endpoint = 'TestEndpoint'
    test_url = 'http://{0}/machine?comp=health'.format(test_endpoint)
    test_default_headers = {'Content-Type': 'text/xml; charset=utf-8'}

    provisioning_success_status = 'Ready'

    def setUp(self):
        super(TestGoalStateHealthReporter, self).setUp()
        patches = ExitStack()
        self.addCleanup(patches.close)

        patches.enter_context(
            mock.patch.object(azure_helper.time, 'sleep', mock.MagicMock()))
        self.read_file_or_url = patches.enter_context(
            mock.patch.object(azure_helper.url_helper, 'read_file_or_url'))

        self.post = patches.enter_context(
            mock.patch.object(azure_helper.AzureEndpointHttpClient,
                              'post'))

        self.GoalState = patches.enter_context(
            mock.patch.object(azure_helper, 'GoalState'))
        self.GoalState.return_value.container_id = \
            self.default_parameters['container_id']
        self.GoalState.return_value.instance_id = \
            self.default_parameters['instance_id']
        self.GoalState.return_value.incarnation = \
            self.default_parameters['incarnation']

    def _get_formatted_health_report_xml_string(self, **kwargs):
        return HEALTH_REPORT_XML_TEMPLATE.format(**kwargs)

    def _get_report_ready_health_document(self):
        return self._get_formatted_health_report_xml_string(
            incarnation=self.default_parameters['incarnation'],
            container_id=self.default_parameters['container_id'],
            instance_id=self.default_parameters['instance_id'],
            health_status=self.provisioning_success_status,
            health_detail_subsection='')

    def test_send_ready_signal_sends_post_request(self):
        with mock.patch.object(
                azure_helper.GoalStateHealthReporter,
                'build_report') as m_build_report:
            client = azure_helper.AzureEndpointHttpClient(mock.MagicMock())
            reporter = azure_helper.GoalStateHealthReporter(
                azure_helper.GoalState(mock.MagicMock(), mock.MagicMock()),
                client, self.test_endpoint)
            reporter.send_ready_signal()

            self.assertEqual(1, self.post.call_count)
            self.assertEqual(
                mock.call(
                    self.test_url,
                    data=m_build_report.return_value,
                    extra_headers=self.test_default_headers),
                self.post.call_args)

    def test_build_report_for_health_document(self):
        health_document = self._get_report_ready_health_document()
        reporter = azure_helper.GoalStateHealthReporter(
            azure_helper.GoalState(mock.MagicMock(), mock.MagicMock()),
            azure_helper.AzureEndpointHttpClient(mock.MagicMock()),
            self.test_endpoint)
        generated_health_document = reporter.build_report(
            incarnation=self.default_parameters['incarnation'],
            container_id=self.default_parameters['container_id'],
            instance_id=self.default_parameters['instance_id'],
            status=self.provisioning_success_status)
        self.assertEqual(health_document, generated_health_document)
        self.assertIn(
            '<GoalStateIncarnation>{}</GoalStateIncarnation>'.format(
                str(self.default_parameters['incarnation'])),
            generated_health_document)
        self.assertIn(
            ''.join([
                '<ContainerId>',
                self.default_parameters['container_id'],
                '</ContainerId>']),
            generated_health_document)
        self.assertIn(
            ''.join([
                '<InstanceId>',
                self.default_parameters['instance_id'],
                '</InstanceId>']),
            generated_health_document)
        self.assertIn(
            ''.join([
                '<State>',
                self.provisioning_success_status,
                '</State>']),
            generated_health_document
        )
        self.assertNotIn('<Details>', generated_health_document)
        self.assertNotIn('<SubStatus>', generated_health_document)
        self.assertNotIn('<Description>', generated_health_document)

    def test_send_ready_signal_calls_build_report(self):
        with mock.patch.object(
            azure_helper.GoalStateHealthReporter, 'build_report'
        ) as m_build_report:
            reporter = azure_helper.GoalStateHealthReporter(
                azure_helper.GoalState(mock.MagicMock(), mock.MagicMock()),
                azure_helper.AzureEndpointHttpClient(mock.MagicMock()),
                self.test_endpoint)
            reporter.send_ready_signal()

            self.assertEqual(1, m_build_report.call_count)
            self.assertEqual(
                mock.call(
                    incarnation=self.default_parameters['incarnation'],
                    container_id=self.default_parameters['container_id'],
                    instance_id=self.default_parameters['instance_id'],
                    status=self.provisioning_success_status),
                m_build_report.call_args)


class TestWALinuxAgentShim(CiTestCase):

    def setUp(self):
        super(TestWALinuxAgentShim, self).setUp()
        patches = ExitStack()
        self.addCleanup(patches.close)

        self.AzureEndpointHttpClient = patches.enter_context(
            mock.patch.object(azure_helper, 'AzureEndpointHttpClient'))
        self.find_endpoint = patches.enter_context(
            mock.patch.object(wa_shim, 'find_endpoint'))
        self.GoalState = patches.enter_context(
            mock.patch.object(azure_helper, 'GoalState'))
        self.OpenSSLManager = patches.enter_context(
            mock.patch.object(azure_helper, 'OpenSSLManager'))
        patches.enter_context(
            mock.patch.object(azure_helper.time, 'sleep', mock.MagicMock()))

<<<<<<< HEAD
    def test_http_client_does_not_use_certificate(self):
=======
        self.test_incarnation = 'TestIncarnation'
        self.test_container_id = 'TestContainerId'
        self.test_instance_id = 'TestInstanceId'
        self.GoalState.return_value.incarnation = self.test_incarnation
        self.GoalState.return_value.container_id = self.test_container_id
        self.GoalState.return_value.instance_id = self.test_instance_id

    def test_azure_endpoint_client_uses_certificate_during_report_ready(self):
>>>>>>> c3556ae8
        shim = wa_shim()
        shim.register_with_azure_and_fetch_data()
        self.assertEqual(
            [mock.call(None)],
            self.AzureEndpointHttpClient.call_args_list)

    def test_correct_url_used_for_goalstate_during_report_ready(self):
        self.find_endpoint.return_value = 'test_endpoint'
        shim = wa_shim()
        shim.register_with_azure_and_fetch_data()
        get = self.AzureEndpointHttpClient.return_value.get
        self.assertEqual(
            [mock.call('http://test_endpoint/machine/?comp=goalstate')],
            get.call_args_list)
        self.assertEqual(
            [mock.call(get.return_value.contents,
                       self.AzureEndpointHttpClient.return_value)],
            self.GoalState.call_args_list)

    def test_certificates_used_to_determine_public_keys(self):
        # if register_with_azure_and_fetch_data() isn't passed some info about
        # the user's public keys, there's no point in even trying to parse the
        # certificates
        shim = wa_shim()
        mypk = [{'fingerprint': 'fp1', 'path': 'path1'},
                {'fingerprint': 'fp3', 'path': 'path3', 'value': ''}]
        certs = {'fp1': 'expected-key',
                 'fp2': 'should-not-be-found',
                 'fp3': 'expected-no-value-key',
                 }
        sslmgr = self.OpenSSLManager.return_value
        sslmgr.parse_certificates.return_value = certs
        data = shim.register_with_azure_and_fetch_data(pubkey_info=mypk)
        self.assertEqual(
            [mock.call(self.GoalState.return_value.certificates_xml)],
            sslmgr.parse_certificates.call_args_list)
        self.assertIn('expected-key', data['public-keys'])
        self.assertIn('expected-no-value-key', data['public-keys'])
        self.assertNotIn('should-not-be-found', data['public-keys'])

    def test_absent_certificates_produces_empty_public_keys(self):
        mypk = [{'fingerprint': 'fp1', 'path': 'path1'}]
        self.GoalState.return_value.certificates_xml = None
        shim = wa_shim()
        data = shim.register_with_azure_and_fetch_data(pubkey_info=mypk)
        self.assertEqual([], data['public-keys'])

    def test_correct_url_used_for_report_ready(self):
        self.find_endpoint.return_value = 'test_endpoint'
        shim = wa_shim()
        shim.register_with_azure_and_fetch_data()
        expected_url = 'http://test_endpoint/machine?comp=health'
        self.assertEqual(
            [mock.call(expected_url, data=mock.ANY, extra_headers=mock.ANY)],
            self.AzureEndpointHttpClient.return_value.post
                .call_args_list)

    def test_goal_state_values_used_for_report_ready(self):
        shim = wa_shim()
        shim.register_with_azure_and_fetch_data()
        posted_document = (
            self.AzureEndpointHttpClient.return_value.post
                .call_args[1]['data']
        )
        self.assertIn(self.test_incarnation, posted_document)
        self.assertIn(self.test_container_id, posted_document)
        self.assertIn(self.test_instance_id, posted_document)

    def test_xml_elems_in_report_ready(self):
        shim = wa_shim()
        shim.register_with_azure_and_fetch_data()
        health_document = HEALTH_REPORT_XML_TEMPLATE.format(
            incarnation=self.test_incarnation,
            container_id=self.test_container_id,
            instance_id=self.test_instance_id,
            health_status='Ready',
            health_detail_subsection='')
        posted_document = (
            self.AzureEndpointHttpClient.return_value.post
                .call_args[1]['data'])
        self.assertEqual(health_document, posted_document)

    def test_clean_up_can_be_called_at_any_time(self):
        shim = wa_shim()
        shim.clean_up()

    def test_clean_up_after_report_ready(self):
        shim = wa_shim()
        shim.register_with_azure_and_fetch_data()
        shim.clean_up()
        self.assertEqual(
            0, self.OpenSSLManager.return_value.clean_up.call_count)

    def test_fetch_goalstate_during_report_ready_raises_exc_on_get_exc(self):
        self.AzureEndpointHttpClient.return_value.get \
            .side_effect = (SentinelException)
        shim = wa_shim()
        self.assertRaises(SentinelException,
                          shim.register_with_azure_and_fetch_data)

    def test_fetch_goalstate_during_report_ready_raises_exc_on_parse_exc(self):
        self.GoalState.side_effect = SentinelException
        shim = wa_shim()
        self.assertRaises(SentinelException,
                          shim.register_with_azure_and_fetch_data)

    def test_failure_to_send_report_ready_health_doc_bubbles_up(self):
        self.AzureEndpointHttpClient.return_value.post \
            .side_effect = SentinelException
        shim = wa_shim()
        self.assertRaises(SentinelException,
                          shim.register_with_azure_and_fetch_data)


class TestGetMetadataGoalStateXMLAndReportReadyToFabric(CiTestCase):

    @mock.patch.object(azure_helper, 'WALinuxAgentShim')
    def test_data_from_shim_returned(self, shim):
        ret = azure_helper.get_metadata_from_fabric()
        self.assertEqual(
            shim.return_value.register_with_azure_and_fetch_data.return_value,
            ret)

    @mock.patch.object(azure_helper, 'WALinuxAgentShim')
    def test_success_calls_clean_up(self, shim):
        azure_helper.get_metadata_from_fabric()
        self.assertEqual(1, shim.return_value.clean_up.call_count)

    @mock.patch.object(azure_helper, 'WALinuxAgentShim')
    def test_failure_in_registration_calls_clean_up(self, shim):
        shim.return_value.register_with_azure_and_fetch_data.side_effect = (
            SentinelException)
        self.assertRaises(SentinelException,
                          azure_helper.get_metadata_from_fabric)
        self.assertEqual(1, shim.return_value.clean_up.call_count)

    @mock.patch.object(azure_helper, 'WALinuxAgentShim')
    def test_calls_shim_register_with_azure_and_fetch_data(self, shim):
        m_pubkey_info = mock.MagicMock()
        azure_helper.get_metadata_from_fabric(pubkey_info=m_pubkey_info)
        self.assertEqual(
            1,
            shim.return_value
                .register_with_azure_and_fetch_data.call_count)
        self.assertEqual(
            mock.call(pubkey_info=m_pubkey_info),
            shim.return_value
                .register_with_azure_and_fetch_data.call_args)

    @mock.patch.object(azure_helper, 'WALinuxAgentShim')
    def test_instantiates_shim_with_kwargs(self, shim):
        m_fallback_lease_file = mock.MagicMock()
        m_dhcp_options = mock.MagicMock()
        azure_helper.get_metadata_from_fabric(
            fallback_lease_file=m_fallback_lease_file,
            dhcp_opts=m_dhcp_options)
        self.assertEqual(1, shim.call_count)
        self.assertEqual(
            mock.call(
                fallback_lease_file=m_fallback_lease_file,
                dhcp_options=m_dhcp_options),
            shim.call_args)


class TestExtractIpAddressFromNetworkd(CiTestCase):

    azure_lease = dedent("""\
    # This is private data. Do not parse.
    ADDRESS=10.132.0.5
    NETMASK=255.255.255.255
    ROUTER=10.132.0.1
    SERVER_ADDRESS=169.254.169.254
    NEXT_SERVER=10.132.0.1
    MTU=1460
    T1=43200
    T2=75600
    LIFETIME=86400
    DNS=169.254.169.254
    NTP=169.254.169.254
    DOMAINNAME=c.ubuntu-foundations.internal
    DOMAIN_SEARCH_LIST=c.ubuntu-foundations.internal google.internal
    HOSTNAME=tribaal-test-171002-1349.c.ubuntu-foundations.internal
    ROUTES=10.132.0.1/32,0.0.0.0 0.0.0.0/0,10.132.0.1
    CLIENTID=ff405663a200020000ab11332859494d7a8b4c
    OPTION_245=624c3620
    """)

    def setUp(self):
        super(TestExtractIpAddressFromNetworkd, self).setUp()
        self.lease_d = self.tmp_dir()

    def test_no_valid_leases_is_none(self):
        """No valid leases should return None."""
        self.assertIsNone(
            wa_shim._networkd_get_value_from_leases(self.lease_d))

    def test_option_245_is_found_in_single(self):
        """A single valid lease with 245 option should return it."""
        populate_dir(self.lease_d, {'9': self.azure_lease})
        self.assertEqual(
            '624c3620', wa_shim._networkd_get_value_from_leases(self.lease_d))

    def test_option_245_not_found_returns_None(self):
        """A valid lease, but no option 245 should return None."""
        populate_dir(
            self.lease_d,
            {'9': self.azure_lease.replace("OPTION_245", "OPTION_999")})
        self.assertIsNone(
            wa_shim._networkd_get_value_from_leases(self.lease_d))

    def test_multiple_returns_first(self):
        """Somewhat arbitrarily return the first address when multiple.

        Most important at the moment is that this is consistent behavior
        rather than changing randomly as in order of a dictionary."""
        myval = "624c3601"
        populate_dir(
            self.lease_d,
            {'9': self.azure_lease,
             '2': self.azure_lease.replace("624c3620", myval)})
        self.assertEqual(
            myval, wa_shim._networkd_get_value_from_leases(self.lease_d))


# vi: ts=4 expandtab<|MERGE_RESOLUTION|>--- conflicted
+++ resolved
@@ -602,9 +602,6 @@
         patches.enter_context(
             mock.patch.object(azure_helper.time, 'sleep', mock.MagicMock()))
 
-<<<<<<< HEAD
-    def test_http_client_does_not_use_certificate(self):
-=======
         self.test_incarnation = 'TestIncarnation'
         self.test_container_id = 'TestContainerId'
         self.test_instance_id = 'TestInstanceId'
@@ -612,8 +609,7 @@
         self.GoalState.return_value.container_id = self.test_container_id
         self.GoalState.return_value.instance_id = self.test_instance_id
 
-    def test_azure_endpoint_client_uses_certificate_during_report_ready(self):
->>>>>>> c3556ae8
+    def test_http_client_does_not_use_certificate(self):
         shim = wa_shim()
         shim.register_with_azure_and_fetch_data()
         self.assertEqual(
