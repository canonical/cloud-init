--- conflicted
+++ resolved
@@ -83,16 +83,12 @@
         ),
     )
     def test_deprecate_log_level_based_on_features(
-<<<<<<< HEAD
-        self, expected_log_level, deprecation_info_boundary, caplog, mocker
-=======
         self,
         expected_log_level,
         deprecation_info_boundary,
         caplog,
         mocker,
         clear_deprecation_log,
->>>>>>> 291aabeb
     ):
         """Deprecation log level depends on key deprecation_version
 
