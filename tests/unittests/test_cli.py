# This file is part of cloud-init. See LICENSE file for license information.

import contextlib
import io
import os
from collections import namedtuple

import pytest

from cloudinit import helpers
from cloudinit.cmd import main as cli
from cloudinit.util import load_file, load_json
from tests.unittests import helpers as test_helpers

mock = test_helpers.mock

M_PATH = "cloudinit.cmd.main."


@pytest.fixture(autouse=False)
def mock_get_user_data_file(mocker, tmpdir):
    yield mocker.patch(
        "cloudinit.cmd.devel.logs._get_user_data_file",
        return_value=tmpdir.join("cloud"),
    )


class TestCLI:
    def _call_main(self, sysv_args=None):
        if not sysv_args:
            sysv_args = ["cloud-init"]
        try:
            return cli.main(sysv_args=sysv_args)
        except SystemExit as e:
            return e.code

    @pytest.mark.parametrize(
        "action,name,match",
        [
            pytest.param(
                "doesnotmatter",
                "init1",
                "^unknown name: init1$",
                id="invalid_name",
            ),
            pytest.param(
                "modules_name",
                "modules",
                "^Invalid cloud init mode specified 'modules-bogusmode'$",
                id="invalid_modes",
            ),
        ],
    )
    def test_status_wrapper_errors(self, action, name, match, caplog, tmpdir):
        data_d = tmpdir.join("data")
        link_d = tmpdir.join("link")
        FakeArgs = namedtuple("FakeArgs", ["action", "local", "mode"])

        def myaction():
            raise Exception("Should not call myaction")

        myargs = FakeArgs((action, myaction), False, "bogusmode")
        with pytest.raises(ValueError, match=match):
            cli.status_wrapper(name, myargs, data_d, link_d)
        assert "Should not call myaction" not in caplog.text

    def test_status_wrapper_init_local_writes_fresh_status_info(self, tmpdir):
        """When running in init-local mode, status_wrapper writes status.json.

        Old status and results artifacts are also removed.
        """
        data_d = tmpdir.join("data")
        link_d = tmpdir.join("link")
        status_link = link_d.join("status.json")
        # Write old artifacts which will be removed or updated.
        for _dir in data_d, link_d:
            test_helpers.populate_dir(
                str(_dir), {"status.json": "old", "result.json": "old"}
            )

        FakeArgs = namedtuple("FakeArgs", ["action", "local", "mode"])

        def myaction(name, args):
            # Return an error to watch status capture them
            return "SomeDatasource", ["an error"]

        myargs = FakeArgs(("ignored_name", myaction), True, "bogusmode")
        cli.status_wrapper("init", myargs, data_d, link_d)
        # No errors reported in status
        status_v1 = load_json(load_file(status_link))["v1"]
        assert ["an error"] == status_v1["init-local"]["errors"]
        assert "SomeDatasource" == status_v1["datasource"]
        assert False is os.path.exists(
            data_d.join("result.json")
        ), "unexpected result.json found"
        assert False is os.path.exists(
            link_d.join("result.json")
        ), "unexpected result.json link found"

    def test_status_wrapper_init_local_honor_cloud_dir(self, mocker, tmpdir):
        """When running in init-local mode, status_wrapper honors cloud_dir."""
        cloud_dir = tmpdir.join("cloud")
        paths = helpers.Paths({"cloud_dir": str(cloud_dir)})
        mocker.patch(M_PATH + "read_cfg_paths", return_value=paths)
        data_d = cloud_dir.join("data")
        link_d = tmpdir.join("link")

        FakeArgs = namedtuple("FakeArgs", ["action", "local", "mode"])

        def myaction(name, args):
            # Return an error to watch status capture them
            return "SomeDatasource", ["an_error"]

        myargs = FakeArgs(("ignored_name", myaction), True, "bogusmode")
        cli.status_wrapper("init", myargs, link_d=link_d)  # No explicit data_d
        # Access cloud_dir directly
        status_v1 = load_json(load_file(data_d.join("status.json")))["v1"]
        assert ["an_error"] == status_v1["init-local"]["errors"]
        assert "SomeDatasource" == status_v1["datasource"]
        assert False is os.path.exists(
            data_d.join("result.json")
        ), "unexpected result.json found"
        assert False is os.path.exists(
            link_d.join("result.json")
        ), "unexpected result.json link found"

    def test_no_arguments_shows_usage(self, capsys):
        exit_code = self._call_main()
        _out, err = capsys.readouterr()
        assert "usage: cloud-init" in err
        assert 2 == exit_code

    def test_no_arguments_shows_error_message(self, capsys):
        exit_code = self._call_main()
        missing_subcommand_message = (
            "the following arguments are required: subcommand"
        )
        _out, err = capsys.readouterr()
        assert (
            missing_subcommand_message in err
        ), "Did not find error message for missing subcommand"
        assert 2 == exit_code

    def test_all_subcommands_represented_in_help(self, capsys):
        """All known subparsers are represented in the cloud-int help doc."""
        self._call_main()
        _out, err = capsys.readouterr()
        expected_subcommands = [
            "analyze",
            "clean",
            "devel",
            "dhclient-hook",
            "features",
            "init",
            "modules",
            "single",
            "schema",
        ]
        for subcommand in expected_subcommands:
            assert subcommand in err

    @pytest.mark.parametrize("subcommand", ["init", "modules"])
    @mock.patch("cloudinit.cmd.main.status_wrapper")
    def test_modules_subcommand_parser(self, m_status_wrapper, subcommand):
        """The subcommand 'subcommand' calls status_wrapper passing modules."""
        self._call_main(["cloud-init", subcommand])
        (name, parseargs) = m_status_wrapper.call_args_list[0][0]
        assert subcommand == name
        assert subcommand == parseargs.subcommand
        assert subcommand == parseargs.action[0]
        assert f"main_{subcommand}" == parseargs.action[1].__name__

    @pytest.mark.parametrize(
        "subcommand",
        [
            "analyze",
            "clean",
            "collect-logs",
            "devel",
            "status",
            "schema",
        ],
    )
    def test_conditional_subcommands_from_entry_point_sys_argv(
        self, subcommand, capsys, mock_get_user_data_file, tmpdir
    ):
        """Subcommands from entry-point are properly parsed from sys.argv."""
        expected_error = f"usage: cloud-init {subcommand}"
        # The cloud-init entrypoint calls main without passing sys_argv
        with mock.patch("sys.argv", ["cloud-init", subcommand, "-h"]):
            try:
                cli.main()
            except SystemExit as e:
                assert 0 == e.code  # exit 2 on proper -h usage
        out, _err = capsys.readouterr()
        assert expected_error in out

    @pytest.mark.parametrize(
        "subcommand",
        [
            "clean",
            "collect-logs",
            "status",
        ],
    )
    def test_subcommand_parser(self, subcommand, mock_get_user_data_file):
        """cloud-init `subcommand` calls its subparser."""
        # Provide -h param to `subcommand` to avoid having to mock behavior.
        out = io.StringIO()
        with contextlib.redirect_stdout(out):
            self._call_main(["cloud-init", subcommand, "-h"])
        assert f"usage: cloud-init {subcommand}" in out.getvalue()

    @pytest.mark.parametrize(
        "args,expected_subcommands",
        [
            ([], ["schema"]),
            (["analyze"], ["blame", "show", "dump"]),
        ],
    )
    def test_subcommand_parser_multi_arg(
        self, args, expected_subcommands, capsys
    ):
        """The subcommand cloud-init schema calls the correct subparser."""
        self._call_main(["cloud-init"] + args)
        _out, err = capsys.readouterr()
        for subcommand in expected_subcommands:
            assert subcommand in err

    def test_wb_schema_subcommand_parser(self, capsys):
        """The subcommand cloud-init schema calls the correct subparser."""
        exit_code = self._call_main(["cloud-init", "schema"])
        _out, err = capsys.readouterr()
        assert 1 == exit_code
        # Known whitebox output from schema subcommand
        assert (
            "Error:\n"
            "Expected one of --config-file, --system or --docs arguments\n"
            == err
        )

    @pytest.mark.parametrize(
        "args,expected_doc_sections,is_error",
        [
            pytest.param(
                ["all"],
                [
                    "**Supported distros:** all",
                    "**Supported distros:** almalinux, alpine, centos, "
<<<<<<< HEAD
                    "cloudlinux, debian, eurolinux, fedora, freebsd, "
                    "mariner, miraclelinux, "
                    "openbsd, openEuler, openmandriva, "
=======
                    "cloudlinux, cos, debian, eurolinux, fedora, freebsd, "
                    "miraclelinux, openbsd, openEuler, openmandriva, "
>>>>>>> 49e01b42
                    "opensuse, photon, rhel, rocky, sles, ubuntu, virtuozzo",
                    "**Config schema**:\n    **resize_rootfs:** "
                    "(``true``/``false``/``noblock``)",
                    "**Examples**::\n\n    runcmd:\n        - [ ls, -l, / ]\n",
                ],
                False,
                id="all_spot_check",
            ),
            pytest.param(
                ["cc_runcmd"],
                ["Runcmd\n------\n**Summary:** Run arbitrary commands"],
                False,
                id="single_spot_check",
            ),
            pytest.param(
                [
                    "cc_runcmd",
                    "cc_resizefs",
                ],
                [
                    "Runcmd\n------\n**Summary:** Run arbitrary commands",
                    "Resizefs\n--------\n**Summary:** Resize filesystem",
                ],
                False,
                id="multiple_spot_check",
            ),
            pytest.param(
                ["garbage_value"],
                ["Invalid --docs value"],
                True,
                id="bad_arg_fails",
            ),
        ],
    )
    def test_wb_schema_subcommand(self, args, expected_doc_sections, is_error):
        """Validate that doc content has correct values."""

        # Note: patchStdoutAndStderr() is convenient for reducing boilerplate,
        # but inspecting the code for debugging is not ideal
        # contextlib.redirect_stdout() provides similar behavior as a context
        # manager
        out_or_err = io.StringIO()
        redirecter = (
            contextlib.redirect_stderr
            if is_error
            else contextlib.redirect_stdout
        )
        with redirecter(out_or_err):
            self._call_main(["cloud-init", "schema", "--docs"] + args)
        out_or_err = out_or_err.getvalue()
        for expected in expected_doc_sections:
            assert expected in out_or_err

    @mock.patch("cloudinit.cmd.main.main_single")
    def test_single_subcommand(self, m_main_single):
        """The subcommand 'single' calls main_single with valid args."""
        self._call_main(["cloud-init", "single", "--name", "cc_ntp"])
        (name, parseargs) = m_main_single.call_args_list[0][0]
        assert "single" == name
        assert "single" == parseargs.subcommand
        assert "single" == parseargs.action[0]
        assert False is parseargs.debug
        assert False is parseargs.force
        assert None is parseargs.frequency
        assert "cc_ntp" == parseargs.name
        assert False is parseargs.report

    @mock.patch("cloudinit.cmd.main.dhclient_hook.handle_args")
    def test_dhclient_hook_subcommand(self, m_handle_args):
        """The subcommand 'dhclient-hook' calls dhclient_hook with args."""
        self._call_main(["cloud-init", "dhclient-hook", "up", "eth0"])
        (name, parseargs) = m_handle_args.call_args_list[0][0]
        assert "dhclient-hook" == name
        assert "dhclient-hook" == parseargs.subcommand
        assert "dhclient-hook" == parseargs.action[0]
        assert False is parseargs.debug
        assert False is parseargs.force
        assert "up" == parseargs.event
        assert "eth0" == parseargs.interface

    @mock.patch("cloudinit.cmd.main.main_features")
    def test_features_hook_subcommand(self, m_features):
        """The subcommand 'features' calls main_features with args."""
        self._call_main(["cloud-init", "features"])
        (name, parseargs) = m_features.call_args_list[0][0]
        assert "features" == name
        assert "features" == parseargs.subcommand
        assert "features" == parseargs.action[0]
        assert False is parseargs.debug
        assert False is parseargs.force


# : ts=4 expandtab<|MERGE_RESOLUTION|>--- conflicted
+++ resolved
@@ -247,14 +247,9 @@
                 [
                     "**Supported distros:** all",
                     "**Supported distros:** almalinux, alpine, centos, "
-<<<<<<< HEAD
-                    "cloudlinux, debian, eurolinux, fedora, freebsd, "
+                    "cloudlinux, cos, debian, eurolinux, fedora, freebsd, "
                     "mariner, miraclelinux, "
                     "openbsd, openEuler, openmandriva, "
-=======
-                    "cloudlinux, cos, debian, eurolinux, fedora, freebsd, "
-                    "miraclelinux, openbsd, openEuler, openmandriva, "
->>>>>>> 49e01b42
                     "opensuse, photon, rhel, rocky, sles, ubuntu, virtuozzo",
                     "**Config schema**:\n    **resize_rootfs:** "
                     "(``true``/``false``/``noblock``)",
