--- conflicted
+++ resolved
@@ -247,16 +247,10 @@
                 [
                     "**Supported distros:** all",
                     "**Supported distros:** almalinux, alpine, centos, "
-<<<<<<< HEAD
-                    "cloudlinux, debian, eurolinux, fedora, "
+                    "cloudlinux, debian, eurolinux, fedora, freebsd, "
                     "mariner, miraclelinux, "
-                    "openEuler, openmandriva, opensuse, photon, rhel, rocky, "
-                    "sles, ubuntu, virtuozzo",
-=======
-                    "cloudlinux, debian, eurolinux, fedora, freebsd, "
-                    "miraclelinux, openbsd, openEuler, openmandriva, "
+                    "openbsd, openEuler, openmandriva, "
                     "opensuse, photon, rhel, rocky, sles, ubuntu, virtuozzo",
->>>>>>> a5c9e4ad
                     "**Config schema**:\n    **resize_rootfs:** "
                     "(``true``/``false``/``noblock``)",
                     "**Examples**::\n\n    runcmd:\n        - [ ls, -l, / ]\n",
