--- conflicted
+++ resolved
@@ -520,28 +520,6 @@
             "ON_NOTFOUND",
         ]
         for var in expected_vars:
-<<<<<<< HEAD
-            self.assertIn("{0}=".format(var), err)
-
-    def test_maas_not_detected_2(self):
-        """Don't incorrectly identify maas
-
-        The bug reported in 4794 combined with the previously existing bug
-        reported in 4796 made for very loose MAAS false-positives.
-
-        In ds-identify the function check_config() attempts to parse yaml keys
-        in bash, but it sometimes introduces false positives. The maas
-        datasource uses check_config() and the existence of a "MAAS" key to
-        identify itself (which is a very poor identifier - clouds should have
-        stricter identifiers). Since the MAAS datasource is at the begining of
-        the list, this is particularly troublesome and more concerning than
-        NoCloud false positives, for example.
-        """
-        config = "LXD-kvm-not-MAAS-2"
-        self._test_ds_found(config)
-
-    def test_flow_sequence_control(self):
-=======
             assert "{0}=".format(var) in err
 
     @pytest.mark.parametrize(
@@ -924,7 +902,6 @@
         test_func(config, str(tmp_path))
 
     def test_flow_sequence_control(self, tmp_path):
->>>>>>> ab2cc28d
         """ensure that an invalid key in the flow_sequence tests produces no
         datasource list match
 
