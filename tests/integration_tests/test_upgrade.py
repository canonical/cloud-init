import json
import logging
import os
import pytest

from tests.integration_tests.clouds import ImageSpecification, IntegrationCloud
<<<<<<< HEAD
from tests.integration_tests.conftest import get_validated_source
from tests.integration_tests.util import verify_clean_log


LOG = logging.getLogger('integration_testing.test_upgrade')
=======
from tests.integration_tests.conftest import (
    get_validated_source,
    session_start_time,
)
>>>>>>> 385caa42

LOG_TEMPLATE = """\n\
=== `systemd-analyze` before:
{pre_systemd_analyze}
=== `systemd-analyze` after:
{post_systemd_analyze}

=== `systemd-analyze blame` before (first 10 lines):
{pre_systemd_blame}
=== `systemd-analyze blame` after (first 10 lines):
{post_systemd_blame}

=== `cloud-init analyze show` before:')
{pre_analyze_totals}
=== `cloud-init analyze show` after:')
{post_analyze_totals}

=== `cloud-init analyze blame` before (first 10 lines): ')
{pre_cloud_blame}
=== `cloud-init analyze blame` after (first 10 lines): ')
{post_cloud_blame}
"""

UNSUPPORTED_INSTALL_METHOD_MSG = (
    "Install method '{}' not supported for this test"
)
USER_DATA = """\
#cloud-config
hostname: SRU-worked
"""


<<<<<<< HEAD
=======
def _output_to_compare(instance, file_path, netcfg_path):
    commands = [
        'hostname',
        'dpkg-query --show cloud-init',
        'cat /run/cloud-init/result.json',
        # 'cloud-init init' helps us understand if our pickling upgrade paths
        # have broken across re-constitution of a cached datasource. Some
        # platforms invalidate their datasource cache on reboot, so we run
        # it here to ensure we get a dirty run.
        'cloud-init init',
        'grep Trace /var/log/cloud-init.log',
        'cloud-id',
        'cat {}'.format(netcfg_path),
        'systemd-analyze',
        'systemd-analyze blame',
        'cloud-init analyze show',
        'cloud-init analyze blame',
    ]
    with file_path.open('w') as f:
        for command in commands:
            f.write('===== {} ====='.format(command) + '\n')
            f.write(instance.execute(command) + '\n')


def _restart(instance):
    # work around pad.lv/1908287
    instance.restart()
    if not instance.execute('cloud-init status --wait --long').ok:
        for _ in range(10):
            time.sleep(5)
            result = instance.execute('cloud-init status --wait --long')
            if result.ok:
                return
        raise Exception("Cloud-init didn't finish starting up")


@pytest.mark.sru_2020_11
>>>>>>> 385caa42
def test_clean_boot_of_upgraded_package(session_cloud: IntegrationCloud):
    source = get_validated_source(session_cloud)
    if not source.installs_new_version():
        pytest.skip(UNSUPPORTED_INSTALL_METHOD_MSG.format(source))
        return  # type checking doesn't understand that skip raises
    if (ImageSpecification.from_os_image().release == 'bionic' and
            session_cloud.settings.PLATFORM == 'lxd_vm'):
        # The issues that we see on Bionic VMs don't appear anywhere
        # else, including when calling KVM directly. It likely has to
        # do with the extra lxd-agent setup happening on bionic.
        # Given that we still have Bionic covered on all other platforms,
        # the risk of skipping bionic here seems low enough.
        pytest.skip("Upgrade test doesn't run on LXD VMs and bionic")
        return

    launch_kwargs = {
        'image_id': session_cloud.released_image_id,
    }

    with session_cloud.launch(
        launch_kwargs=launch_kwargs, user_data=USER_DATA,
    ) as instance:
        # get pre values
        pre_hostname = instance.execute('hostname')
        pre_cloud_id = instance.execute('cloud-id')
        pre_result = instance.execute('cat /run/cloud-init/result.json')
        pre_network = instance.execute('cat /etc/netplan/50-cloud-init.yaml')
        pre_systemd_analyze = instance.execute('systemd-analyze')
        pre_systemd_blame = instance.execute('systemd-analyze blame')
        pre_cloud_analyze = instance.execute('cloud-init analyze show')
        pre_cloud_blame = instance.execute('cloud-init analyze blame')

        # Ensure no issues pre-upgrade
        log = instance.read_from_file('/var/log/cloud-init.log')
        assert not json.loads(pre_result)['v1']['errors']

        try:
            verify_clean_log(log)
        except AssertionError:
            LOG.warning(
                'There were errors/warnings/tracebacks pre-upgrade. '
                'Any failures may be due to pre-upgrade problem')

        # Upgrade
        instance.install_new_cloud_init(source, take_snapshot=False)

        # 'cloud-init init' helps us understand if our pickling upgrade paths
        # have broken across re-constitution of a cached datasource. Some
        # platforms invalidate their datasource cache on reboot, so we run
        # it here to ensure we get a dirty run.
        assert instance.execute('cloud-init init').ok

        # Reboot
        instance.execute('hostname something-else')
        instance.restart()
        assert instance.execute('cloud-init status --wait --long').ok

        # get post values
        post_hostname = instance.execute('hostname')
        post_cloud_id = instance.execute('cloud-id')
        post_result = instance.execute('cat /run/cloud-init/result.json')
        post_network = instance.execute('cat /etc/netplan/50-cloud-init.yaml')
        post_systemd_analyze = instance.execute('systemd-analyze')
        post_systemd_blame = instance.execute('systemd-analyze blame')
        post_cloud_analyze = instance.execute('cloud-init analyze show')
        post_cloud_blame = instance.execute('cloud-init analyze blame')

        # Ensure no issues post-upgrade
        assert not json.loads(pre_result)['v1']['errors']

        log = instance.read_from_file('/var/log/cloud-init.log')
        verify_clean_log(log)

        # Ensure important things stayed the same
        assert pre_hostname == post_hostname
        assert pre_cloud_id == post_cloud_id
        try:
            assert pre_result == post_result
        except AssertionError:
            if instance.settings.PLATFORM == 'azure':
                pre_json = json.loads(pre_result)
                post_json = json.loads(post_result)
                assert pre_json['v1']['datasource'].startswith(
                    'DataSourceAzure')
                assert post_json['v1']['datasource'].startswith(
                    'DataSourceAzure')
        assert pre_network == post_network

        # Calculate and log all the boot numbers
        pre_analyze_totals = [
            x for x in pre_cloud_analyze.splitlines()
            if x.startswith('Finished stage') or x.startswith('Total Time')
        ]
        post_analyze_totals = [
            x for x in post_cloud_analyze.splitlines()
            if x.startswith('Finished stage') or x.startswith('Total Time')
        ]

        # pylint: disable=logging-format-interpolation
        LOG.info(LOG_TEMPLATE.format(
            pre_systemd_analyze=pre_systemd_analyze,
            post_systemd_analyze=post_systemd_analyze,
            pre_systemd_blame='\n'.join(pre_systemd_blame.splitlines()[:10]),
            post_systemd_blame='\n'.join(post_systemd_blame.splitlines()[:10]),
            pre_analyze_totals='\n'.join(pre_analyze_totals),
            post_analyze_totals='\n'.join(post_analyze_totals),
            pre_cloud_blame='\n'.join(pre_cloud_blame.splitlines()[:10]),
            post_cloud_blame='\n'.join(post_cloud_blame.splitlines()[:10]),
        ))


@pytest.mark.ci
@pytest.mark.ubuntu
def test_subsequent_boot_of_upgraded_package(session_cloud: IntegrationCloud):
    source = get_validated_source(session_cloud)
    if not source.installs_new_version():
        if os.environ.get('TRAVIS'):
            # If this isn't running on CI, we should know
            pytest.fail(UNSUPPORTED_INSTALL_METHOD_MSG.format(source))
        else:
            pytest.skip(UNSUPPORTED_INSTALL_METHOD_MSG.format(source))
        return  # type checking doesn't understand that skip raises

    launch_kwargs = {'image_id': session_cloud.released_image_id}

    with session_cloud.launch(launch_kwargs=launch_kwargs) as instance:
        instance.install_new_cloud_init(
            source, take_snapshot=False, clean=False
        )
        instance.restart()
        assert instance.execute('cloud-init status --wait --long').ok<|MERGE_RESOLUTION|>--- conflicted
+++ resolved
@@ -1,43 +1,17 @@
-import json
 import logging
 import os
 import pytest
+import time
+from pathlib import Path
 
 from tests.integration_tests.clouds import ImageSpecification, IntegrationCloud
-<<<<<<< HEAD
-from tests.integration_tests.conftest import get_validated_source
-from tests.integration_tests.util import verify_clean_log
-
-
-LOG = logging.getLogger('integration_testing.test_upgrade')
-=======
 from tests.integration_tests.conftest import (
     get_validated_source,
     session_start_time,
 )
->>>>>>> 385caa42
 
-LOG_TEMPLATE = """\n\
-=== `systemd-analyze` before:
-{pre_systemd_analyze}
-=== `systemd-analyze` after:
-{post_systemd_analyze}
 
-=== `systemd-analyze blame` before (first 10 lines):
-{pre_systemd_blame}
-=== `systemd-analyze blame` after (first 10 lines):
-{post_systemd_blame}
-
-=== `cloud-init analyze show` before:')
-{pre_analyze_totals}
-=== `cloud-init analyze show` after:')
-{post_analyze_totals}
-
-=== `cloud-init analyze blame` before (first 10 lines): ')
-{pre_cloud_blame}
-=== `cloud-init analyze blame` after (first 10 lines): ')
-{post_cloud_blame}
-"""
+log = logging.getLogger('integration_testing')
 
 UNSUPPORTED_INSTALL_METHOD_MSG = (
     "Install method '{}' not supported for this test"
@@ -48,8 +22,6 @@
 """
 
 
-<<<<<<< HEAD
-=======
 def _output_to_compare(instance, file_path, netcfg_path):
     commands = [
         'hostname',
@@ -87,116 +59,47 @@
 
 
 @pytest.mark.sru_2020_11
->>>>>>> 385caa42
 def test_clean_boot_of_upgraded_package(session_cloud: IntegrationCloud):
     source = get_validated_source(session_cloud)
     if not source.installs_new_version():
         pytest.skip(UNSUPPORTED_INSTALL_METHOD_MSG.format(source))
         return  # type checking doesn't understand that skip raises
-    if (ImageSpecification.from_os_image().release == 'bionic' and
-            session_cloud.settings.PLATFORM == 'lxd_vm'):
-        # The issues that we see on Bionic VMs don't appear anywhere
-        # else, including when calling KVM directly. It likely has to
-        # do with the extra lxd-agent setup happening on bionic.
-        # Given that we still have Bionic covered on all other platforms,
-        # the risk of skipping bionic here seems low enough.
-        pytest.skip("Upgrade test doesn't run on LXD VMs and bionic")
-        return
 
     launch_kwargs = {
         'image_id': session_cloud.released_image_id,
     }
 
+    image = ImageSpecification.from_os_image()
+
+    # Get the paths to write test logs
+    output_dir = Path(session_cloud.settings.LOCAL_LOG_PATH)
+    output_dir.mkdir(parents=True, exist_ok=True)
+    base_filename = 'test_upgrade_{platform}_{os}_{{stage}}_{time}.log'.format(
+        platform=session_cloud.settings.PLATFORM,
+        os=image.release,
+        time=session_start_time,
+    )
+    before_path = output_dir / base_filename.format(stage='before')
+    after_path = output_dir / base_filename.format(stage='after')
+
+    # Get the network cfg file
+    netcfg_path = '/dev/null'
+    if image.os == 'ubuntu':
+        netcfg_path = '/etc/netplan/50-cloud-init.yaml'
+        if image.release == 'xenial':
+            netcfg_path = '/etc/network/interfaces.d/50-cloud-init.cfg'
+
     with session_cloud.launch(
         launch_kwargs=launch_kwargs, user_data=USER_DATA,
     ) as instance:
-        # get pre values
-        pre_hostname = instance.execute('hostname')
-        pre_cloud_id = instance.execute('cloud-id')
-        pre_result = instance.execute('cat /run/cloud-init/result.json')
-        pre_network = instance.execute('cat /etc/netplan/50-cloud-init.yaml')
-        pre_systemd_analyze = instance.execute('systemd-analyze')
-        pre_systemd_blame = instance.execute('systemd-analyze blame')
-        pre_cloud_analyze = instance.execute('cloud-init analyze show')
-        pre_cloud_blame = instance.execute('cloud-init analyze blame')
+        _output_to_compare(instance, before_path, netcfg_path)
+        instance.install_new_cloud_init(source, take_snapshot=False)
+        instance.execute('hostname something-else')
+        _restart(instance)
+        assert instance.execute('cloud-init status --wait --long').ok
+        _output_to_compare(instance, after_path, netcfg_path)
 
-        # Ensure no issues pre-upgrade
-        log = instance.read_from_file('/var/log/cloud-init.log')
-        assert not json.loads(pre_result)['v1']['errors']
-
-        try:
-            verify_clean_log(log)
-        except AssertionError:
-            LOG.warning(
-                'There were errors/warnings/tracebacks pre-upgrade. '
-                'Any failures may be due to pre-upgrade problem')
-
-        # Upgrade
-        instance.install_new_cloud_init(source, take_snapshot=False)
-
-        # 'cloud-init init' helps us understand if our pickling upgrade paths
-        # have broken across re-constitution of a cached datasource. Some
-        # platforms invalidate their datasource cache on reboot, so we run
-        # it here to ensure we get a dirty run.
-        assert instance.execute('cloud-init init').ok
-
-        # Reboot
-        instance.execute('hostname something-else')
-        instance.restart()
-        assert instance.execute('cloud-init status --wait --long').ok
-
-        # get post values
-        post_hostname = instance.execute('hostname')
-        post_cloud_id = instance.execute('cloud-id')
-        post_result = instance.execute('cat /run/cloud-init/result.json')
-        post_network = instance.execute('cat /etc/netplan/50-cloud-init.yaml')
-        post_systemd_analyze = instance.execute('systemd-analyze')
-        post_systemd_blame = instance.execute('systemd-analyze blame')
-        post_cloud_analyze = instance.execute('cloud-init analyze show')
-        post_cloud_blame = instance.execute('cloud-init analyze blame')
-
-        # Ensure no issues post-upgrade
-        assert not json.loads(pre_result)['v1']['errors']
-
-        log = instance.read_from_file('/var/log/cloud-init.log')
-        verify_clean_log(log)
-
-        # Ensure important things stayed the same
-        assert pre_hostname == post_hostname
-        assert pre_cloud_id == post_cloud_id
-        try:
-            assert pre_result == post_result
-        except AssertionError:
-            if instance.settings.PLATFORM == 'azure':
-                pre_json = json.loads(pre_result)
-                post_json = json.loads(post_result)
-                assert pre_json['v1']['datasource'].startswith(
-                    'DataSourceAzure')
-                assert post_json['v1']['datasource'].startswith(
-                    'DataSourceAzure')
-        assert pre_network == post_network
-
-        # Calculate and log all the boot numbers
-        pre_analyze_totals = [
-            x for x in pre_cloud_analyze.splitlines()
-            if x.startswith('Finished stage') or x.startswith('Total Time')
-        ]
-        post_analyze_totals = [
-            x for x in post_cloud_analyze.splitlines()
-            if x.startswith('Finished stage') or x.startswith('Total Time')
-        ]
-
-        # pylint: disable=logging-format-interpolation
-        LOG.info(LOG_TEMPLATE.format(
-            pre_systemd_analyze=pre_systemd_analyze,
-            post_systemd_analyze=post_systemd_analyze,
-            pre_systemd_blame='\n'.join(pre_systemd_blame.splitlines()[:10]),
-            post_systemd_blame='\n'.join(post_systemd_blame.splitlines()[:10]),
-            pre_analyze_totals='\n'.join(pre_analyze_totals),
-            post_analyze_totals='\n'.join(post_analyze_totals),
-            pre_cloud_blame='\n'.join(pre_cloud_blame.splitlines()[:10]),
-            post_cloud_blame='\n'.join(post_cloud_blame.splitlines()[:10]),
-        ))
+    log.info('Wrote upgrade test logs to %s and %s', before_path, after_path)
 
 
 @pytest.mark.ci
