import contextlib
import time
from collections import namedtuple

import pytest
import yaml

from cloudinit.subp import subp
from tests.integration_tests.clouds import IntegrationCloud
from tests.integration_tests.instances import IntegrationInstance
from tests.integration_tests.integration_settings import PLATFORM
<<<<<<< HEAD
from tests.integration_tests.releases import CURRENT_RELEASE, FOCAL
=======
from tests.integration_tests.releases import (
    CURRENT_RELEASE,
    FOCAL,
    UBUNTU_STABLE,
)
>>>>>>> a4140119
from tests.integration_tests.util import verify_clean_log

USER_DATA = """\
#cloud-config
updates:
  network:
    when: ['hotplug']
"""

ip_addr = namedtuple("ip_addr", "interface state ip4 ip6")


def _wait_till_hotplug_complete(client, expected_runs=1):
    for _ in range(60):
        if client.execute("command -v systemctl").ok:
            if "failed" == client.execute(
                "systemctl is-active cloud-init-hotplugd.service"
            ):
                r = client.execute(
                    "systemctl status cloud-init-hotplugd.service"
                )
                if not r.ok:
                    raise AssertionError(
                        "cloud-init-hotplugd.service failed: {r.stdout}"
                    )

        log = client.read_from_file("/var/log/cloud-init.log")
        if log.count("Exiting hotplug handler") == expected_runs:
            return log
        time.sleep(1)
    raise Exception("Waiting for hotplug handler failed")


def _get_ip_addr(client):
    ips = []
    lines = client.execute("ip --brief addr").split("\n")
    for line in lines:
        attributes = line.split()
        interface, state = attributes[0], attributes[1]
        ip4_cidr = attributes[2] if len(attributes) > 2 else None
        ip6_cidr = attributes[3] if len(attributes) > 3 else None
        ip4 = ip4_cidr.split("/")[0] if ip4_cidr else None
        ip6 = ip6_cidr.split("/")[0] if ip6_cidr else None
        ip = ip_addr(interface, state, ip4, ip6)
        ips.append(ip)
    return ips


@pytest.mark.skipif(
    PLATFORM != "openstack",
    reason=(
        f"Test was written for {PLATFORM} but can likely run on "
        "other platforms."
    ),
)
@pytest.mark.skipif(
    CURRENT_RELEASE < FOCAL,
    reason="Openstack network metadata support was added in focal.",
)
@pytest.mark.user_data(USER_DATA)
def test_hotplug_add_remove(client: IntegrationInstance):
    ips_before = _get_ip_addr(client)
    log = client.read_from_file("/var/log/cloud-init.log")
    assert "Exiting hotplug handler" not in log
    assert client.execute(
        "test -f /etc/udev/rules.d/90-cloud-init-hook-hotplug.rules"
    ).ok

    # Add new NIC
    added_ip = client.instance.add_network_interface()
    _wait_till_hotplug_complete(client, expected_runs=1)
    ips_after_add = _get_ip_addr(client)
    new_addition = [ip for ip in ips_after_add if ip.ip4 == added_ip][0]

    assert len(ips_after_add) == len(ips_before) + 1
    assert added_ip not in [ip.ip4 for ip in ips_before]
    assert added_ip in [ip.ip4 for ip in ips_after_add]
    assert new_addition.state == "UP"

    netplan_cfg = client.read_from_file("/etc/netplan/50-cloud-init.yaml")
    config = yaml.safe_load(netplan_cfg)
    assert new_addition.interface in config["network"]["ethernets"]

    # Remove new NIC
    client.instance.remove_network_interface(added_ip)
    _wait_till_hotplug_complete(client, expected_runs=2)
    ips_after_remove = _get_ip_addr(client)
    assert len(ips_after_remove) == len(ips_before)
    assert added_ip not in [ip.ip4 for ip in ips_after_remove]

    netplan_cfg = client.read_from_file("/etc/netplan/50-cloud-init.yaml")
    config = yaml.safe_load(netplan_cfg)
    assert new_addition.interface not in config["network"]["ethernets"]

    assert "enabled" == client.execute(
        "cloud-init devel hotplug-hook -s net query"
    )


@pytest.mark.skipif(
    PLATFORM != "openstack",
    reason=(
        f"Test was written for {PLATFORM} but can likely run on "
        "other platforms."
    ),
)
def test_no_hotplug_in_userdata(client: IntegrationInstance):
    ips_before = _get_ip_addr(client)
    log = client.read_from_file("/var/log/cloud-init.log")
    assert "Exiting hotplug handler" not in log
    assert client.execute(
        "test -f /etc/udev/rules.d/90-cloud-init-hook-hotplug.rules"
    ).failed

    # Add new NIC
    client.instance.add_network_interface()
    log = client.read_from_file("/var/log/cloud-init.log")
    assert "hotplug-hook" not in log

    ips_after_add = _get_ip_addr(client)
    if len(ips_after_add) == len(ips_before) + 1:
        # We can see the device, but it should not have been brought up
        new_ip = [ip for ip in ips_after_add if ip not in ips_before][0]
        assert new_ip.state == "DOWN"
    else:
        assert len(ips_after_add) == len(ips_before)

    assert "disabled" == client.execute(
        "cloud-init devel hotplug-hook -s net query"
    )


@pytest.mark.skipif(PLATFORM != "ec2", reason="test is ec2 specific")
def test_multi_nic_hotplug(setup_image, session_cloud: IntegrationCloud):
    """Tests that additional secondary NICs are routable from non-local
    networks after the hotplug hook is executed when network updates
    are configured on the HOTPLUG event."""
    ec2 = session_cloud.cloud_instance.client
    with session_cloud.launch(launch_kwargs={}, user_data=USER_DATA) as client:
        ips_before = _get_ip_addr(client)
        instance_pub_ip = client.instance.ip
        secondary_priv_ip = client.instance.add_network_interface()
        response = ec2.describe_network_interfaces(
            Filters=[
                {
                    "Name": "private-ip-address",
                    "Values": [secondary_priv_ip],
                },
            ],
        )
        nic_id = response["NetworkInterfaces"][0]["NetworkInterfaceId"]

        # Create Elastic IP
        # Refactor after https://github.com/canonical/pycloudlib/issues/337 is
        # completed
        allocation = ec2.allocate_address(Domain="vpc")
        try:
            secondary_pub_ip = allocation["PublicIp"]
            association = ec2.associate_address(
                AllocationId=allocation["AllocationId"],
                NetworkInterfaceId=nic_id,
            )
            assert association["ResponseMetadata"]["HTTPStatusCode"] == 200

            _wait_till_hotplug_complete(client)

            log_content = client.read_from_file("/var/log/cloud-init.log")
            verify_clean_log(log_content)

            ips_after_add = _get_ip_addr(client)

            netplan_cfg = client.read_from_file(
                "/etc/netplan/50-cloud-init.yaml"
            )
            config = yaml.safe_load(netplan_cfg)
            new_addition = [
                ip for ip in ips_after_add if ip.ip4 == secondary_priv_ip
            ][0]
            assert new_addition.interface in config["network"]["ethernets"]
            new_nic_cfg = config["network"]["ethernets"][
                new_addition.interface
            ]
            assert "routing-policy" in new_nic_cfg
            assert [{"from": secondary_priv_ip, "table": 101}] == new_nic_cfg[
                "routing-policy"
            ]

            assert len(ips_after_add) == len(ips_before) + 1

            # SSH over primary NIC works
            subp("nc -w 5 -zv " + instance_pub_ip + " 22", shell=True)

            # THE TEST: SSH over secondary NIC works
            subp("nc -w 5 -zv " + secondary_pub_ip + " 22", shell=True)

            # Remove new NIC
            client.instance.remove_network_interface(secondary_priv_ip)
            _wait_till_hotplug_complete(client, expected_runs=2)

            # SSH over primary NIC works
            subp("nc -w 1 -zv " + instance_pub_ip + " 22", shell=True)

            ips_after_remove = _get_ip_addr(client)
            assert len(ips_after_remove) == len(ips_before)
            assert secondary_priv_ip not in [ip.ip4 for ip in ips_after_remove]

            netplan_cfg = client.read_from_file(
                "/etc/netplan/50-cloud-init.yaml"
            )
            config = yaml.safe_load(netplan_cfg)
            assert new_addition.interface not in config["network"]["ethernets"]

            log_content = client.read_from_file("/var/log/cloud-init.log")
            verify_clean_log(log_content)
        finally:
            with contextlib.suppress(Exception):
                ec2.disassociate_address(
                    AssociationId=association["AssociationId"]
                )
            with contextlib.suppress(Exception):
                ec2.release_address(AllocationId=allocation["AllocationId"])


@pytest.mark.skipif(PLATFORM != "ec2", reason="test is ec2 specific")
<<<<<<< HEAD
=======
@pytest.mark.skipif(
    CURRENT_RELEASE not in UBUNTU_STABLE,
    reason="Docker repo does not contain pkgs for non stable releases.",
)
>>>>>>> a4140119
@pytest.mark.user_data(USER_DATA)
def test_no_hotplug_triggered_by_docker(client: IntegrationInstance):
    # Install docker
    r = client.execute("curl -fsSL https://get.docker.com | sh")
    assert r.ok, r.stderr

    # Start and stop a container
    r = client.execute("docker run -dit --name ff ubuntu:focal")
    assert r.ok, r.stderr
    r = client.execute("docker stop ff")
    assert r.ok, r.stderr

    # Verify hotplug-hook was not called
    log = client.read_from_file("/var/log/cloud-init.log")
    assert "Exiting hotplug handler" not in log
    assert "hotplug-hook" not in log

    # Verify hotplug was enabled
    assert "enabled" == client.execute(
        "cloud-init devel hotplug-hook -s net query"
    )<|MERGE_RESOLUTION|>--- conflicted
+++ resolved
@@ -9,15 +9,11 @@
 from tests.integration_tests.clouds import IntegrationCloud
 from tests.integration_tests.instances import IntegrationInstance
 from tests.integration_tests.integration_settings import PLATFORM
-<<<<<<< HEAD
-from tests.integration_tests.releases import CURRENT_RELEASE, FOCAL
-=======
 from tests.integration_tests.releases import (
     CURRENT_RELEASE,
     FOCAL,
     UBUNTU_STABLE,
 )
->>>>>>> a4140119
 from tests.integration_tests.util import verify_clean_log
 
 USER_DATA = """\
@@ -242,13 +238,10 @@
 
 
 @pytest.mark.skipif(PLATFORM != "ec2", reason="test is ec2 specific")
-<<<<<<< HEAD
-=======
 @pytest.mark.skipif(
     CURRENT_RELEASE not in UBUNTU_STABLE,
     reason="Docker repo does not contain pkgs for non stable releases.",
 )
->>>>>>> a4140119
 @pytest.mark.user_data(USER_DATA)
 def test_no_hotplug_triggered_by_docker(client: IntegrationInstance):
     # Install docker
