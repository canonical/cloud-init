# Copyright (C) 2012 Yahoo! Inc.
#
# Author: Joshua Harlow <harlowja@yahoo-inc.com>
#
# This file is part of cloud-init. See LICENSE file for license information.

<<<<<<< HEAD
__VERSION__ = "25.1.1"
=======
__VERSION__ = "25.1.2"
>>>>>>> e1730a16
_PACKAGED_VERSION = "@@PACKAGED_VERSION@@"

FEATURES = [
    # supports network config version 1
    "NETWORK_CONFIG_V1",
    # supports network config version 2 (netplan)
    "NETWORK_CONFIG_V2",
]


def version_string():
    """Extract a version string from cloud-init."""
    if not _PACKAGED_VERSION.startswith("@@"):
        return _PACKAGED_VERSION
    return __VERSION__<|MERGE_RESOLUTION|>--- conflicted
+++ resolved
@@ -4,11 +4,7 @@
 #
 # This file is part of cloud-init. See LICENSE file for license information.
 
-<<<<<<< HEAD
-__VERSION__ = "25.1.1"
-=======
 __VERSION__ = "25.1.2"
->>>>>>> e1730a16
 _PACKAGED_VERSION = "@@PACKAGED_VERSION@@"
 
 FEATURES = [
