--- conflicted
+++ resolved
@@ -3,12 +3,8 @@
 # Author: Joshua Harlow <harlowja@yahoo-inc.com>
 #
 # This file is part of cloud-init. See LICENSE file for license information.
-<<<<<<< HEAD
-__VERSION__ = "23.2.2"
-=======
 
 __VERSION__ = "23.3.3"
->>>>>>> c4409b69
 _PACKAGED_VERSION = "@@PACKAGED_VERSION@@"
 
 FEATURES = [
