# Copyright (C) 2015 Canonical Ltd.
#
# This file is part of cloud-init. See LICENSE file for license information.

"""
events for reporting.

The events here are designed to be used with reporting.
They can be published to registered handlers with report_event.
"""
import base64
import os.path
import time

from . import instantiated_handler_registry, available_handlers

FINISH_EVENT_TYPE = 'finish'
START_EVENT_TYPE = 'start'

DEFAULT_EVENT_ORIGIN = 'cloudinit'


class _nameset(set):
    def __getattr__(self, name):
        if name in self:
            return name
        raise AttributeError("%s not a valid value" % name)


status = _nameset(("SUCCESS", "WARN", "FAIL"))


class ReportingEvent(object):
    """Encapsulation of event formatting."""

    def __init__(self, event_type, name, description,
                 origin=DEFAULT_EVENT_ORIGIN, timestamp=None):
        self.event_type = event_type
        self.name = name
        self.description = description
        self.origin = origin
        if timestamp is None:
            timestamp = time.time()
        self.timestamp = timestamp

    def as_string(self):
        """The event represented as a string."""
        return '{0}: {1}: {2}'.format(
            self.event_type, self.name, self.description)

    def as_dict(self):
        """The event represented as a dictionary."""
        return {'name': self.name, 'description': self.description,
                'event_type': self.event_type, 'origin': self.origin,
                'timestamp': self.timestamp}


class FinishReportingEvent(ReportingEvent):

    def __init__(self, name, description, result=status.SUCCESS,
                 post_files=None):
        super(FinishReportingEvent, self).__init__(
            FINISH_EVENT_TYPE, name, description)
        self.result = result
        if post_files is None:
            post_files = []
        self.post_files = post_files
        if result not in status:
            raise ValueError("Invalid result: %s" % result)

    def as_string(self):
        return '{0}: {1}: {2}: {3}'.format(
            self.event_type, self.name, self.result, self.description)

    def as_dict(self):
        """The event represented as json friendly."""
        data = super(FinishReportingEvent, self).as_dict()
        data['result'] = self.result
        if self.post_files:
            data['files'] = _collect_file_info(self.post_files)
        return data


def report_event(event, excluded_handler_types=None):
    """Report an event to all registered event handlers
    except those whose type is in excluded_handler_types.

    This should generally be called via one of the other functions in
    the reporting module.

    :param excluded_handler_types:
         List of handlers types to exclude from reporting the event to.
    :param event_type:
        The type of the event; this should be a constant from the
        reporting module.
    """

    if not excluded_handler_types:
        excluded_handler_types = {}
    excluded_handler_classes = {
        hndl_cls
        for hndl_type, hndl_cls in available_handlers.registered_items.items()
        if hndl_type in excluded_handler_types
    }
    handlers = instantiated_handler_registry.registered_items.items()
<<<<<<< HEAD
    for _, handler in handlers:
        if type(handler) in excluded_handler_classes:
            continue
=======
    for handler_key, handler in handlers:
        if excluded_handlers and handler_key in excluded_handlers:
            continue    # skip this excluded handler
>>>>>>> 9d49d2bb
        handler.publish_event(event)


def report_finish_event(event_name, event_description,
                        result=status.SUCCESS, post_files=None):
    """Report a "finish" event.

    See :py:func:`.report_event` for parameter details.
    """
    event = FinishReportingEvent(event_name, event_description, result,
                                 post_files=post_files)
    return report_event(event)


def report_start_event(event_name, event_description):
    """Report a "start" event.

    :param event_name:
        The name of the event; this should be a topic which events would
        share (e.g. it will be the same for start and finish events).

    :param event_description:
        A human-readable description of the event that has occurred.
    """
    event = ReportingEvent(START_EVENT_TYPE, event_name, event_description)
    return report_event(event)


class ReportEventStack(object):
    """Context Manager for using :py:func:`report_event`

    This enables calling :py:func:`report_start_event` and
    :py:func:`report_finish_event` through a context manager.

    :param name:
        the name of the event

    :param description:
        the event's description, passed on to :py:func:`report_start_event`

    :param message:
        the description to use for the finish event. defaults to
        :param:description.

    :param parent:
    :type parent: :py:class:ReportEventStack or None
        The parent of this event.  The parent is populated with
        results of all its children.  The name used in reporting
        is <parent.name>/<name>

    :param reporting_enabled:
        Indicates if reporting events should be generated.
        If not provided, defaults to the parent's value, or True if no parent
        is provided.

    :param result_on_exception:
        The result value to set if an exception is caught. default
        value is FAIL.
    """
    def __init__(self, name, description, message=None, parent=None,
                 reporting_enabled=None, result_on_exception=status.FAIL,
                 post_files=None):
        self.parent = parent
        self.name = name
        self.description = description
        self.message = message
        self.result_on_exception = result_on_exception
        self.result = status.SUCCESS
        if post_files is None:
            post_files = []
        self.post_files = post_files

        # use parents reporting value if not provided
        if reporting_enabled is None:
            if parent:
                reporting_enabled = parent.reporting_enabled
            else:
                reporting_enabled = True
        self.reporting_enabled = reporting_enabled

        if parent:
            self.fullname = '/'.join((parent.fullname, name,))
        else:
            self.fullname = self.name
        self.children = {}

    def __repr__(self):
        return ("ReportEventStack(%s, %s, reporting_enabled=%s)" %
                (self.name, self.description, self.reporting_enabled))

    def __enter__(self):
        self.result = status.SUCCESS
        if self.reporting_enabled:
            report_start_event(self.fullname, self.description)
        if self.parent:
            self.parent.children[self.name] = (None, None)
        return self

    def _childrens_finish_info(self):
        for cand_result in (status.FAIL, status.WARN):
            for _name, (value, _msg) in self.children.items():
                if value == cand_result:
                    return (value, self.message)
        return (self.result, self.message)

    @property
    def result(self):
        return self._result

    @result.setter
    def result(self, value):
        if value not in status:
            raise ValueError("'%s' not a valid result" % value)
        self._result = value

    @property
    def message(self):
        if self._message is not None:
            return self._message
        return self.description

    @message.setter
    def message(self, value):
        self._message = value

    def _finish_info(self, exc):
        # return tuple of description, and value
        if exc:
            return (self.result_on_exception, self.message)
        return self._childrens_finish_info()

    def __exit__(self, exc_type, exc_value, traceback):
        (result, msg) = self._finish_info(exc_value)
        if self.parent:
            self.parent.children[self.name] = (result, msg)
        if self.reporting_enabled:
            report_finish_event(self.fullname, msg, result,
                                post_files=self.post_files)


def _collect_file_info(files):
    if not files:
        return None
    ret = []
    for fname in files:
        if not os.path.isfile(fname):
            content = None
        else:
            with open(fname, "rb") as fp:
                content = base64.b64encode(fp.read()).decode()
        ret.append({'path': fname, 'content': content,
                    'encoding': 'base64'})
    return ret

# vi: ts=4 expandtab<|MERGE_RESOLUTION|>--- conflicted
+++ resolved
@@ -102,16 +102,11 @@
         for hndl_type, hndl_cls in available_handlers.registered_items.items()
         if hndl_type in excluded_handler_types
     }
+
     handlers = instantiated_handler_registry.registered_items.items()
-<<<<<<< HEAD
     for _, handler in handlers:
         if type(handler) in excluded_handler_classes:
-            continue
-=======
-    for handler_key, handler in handlers:
-        if excluded_handlers and handler_key in excluded_handlers:
-            continue    # skip this excluded handler
->>>>>>> 9d49d2bb
+            continue # skip this excluded handler
         handler.publish_event(event)
 
 
