--- conflicted
+++ resolved
@@ -45,13 +45,9 @@
     "arch": ["arch"],
     "debian": ["debian", "ubuntu"],
     "freebsd": ["freebsd", "dragonfly"],
-<<<<<<< HEAD
     "gentoo": ["gentoo", "cos"],
-=======
-    "gentoo": ["gentoo"],
     "netbsd": ["netbsd"],
     "openbsd": ["openbsd"],
->>>>>>> 1483b478
     "redhat": [
         "almalinux",
         "amazon",
