# vi: ts=4 expandtab
#
#    Copyright (C) 2012 Canonical Ltd.
#    Copyright (C) 2012 Hewlett-Packard Development Company, L.P.
#    Copyright (C) 2012 Yahoo! Inc.
#
#    Author: Scott Moser <scott.moser@canonical.com>
#    Author: Juerg Haefliger <juerg.haefliger@hp.com>
#    Author: Joshua Harlow <harlowja@yahoo-inc.com>
#    Author: Ben Howard <ben.howard@canonical.com>
#
#    This program is free software: you can redistribute it and/or modify
#    it under the terms of the GNU General Public License version 3, as
#    published by the Free Software Foundation.
#
#    This program is distributed in the hope that it will be useful,
#    but WITHOUT ANY WARRANTY; without even the implied warranty of
#    MERCHANTABILITY or FITNESS FOR A PARTICULAR PURPOSE.  See the
#    GNU General Public License for more details.
#
#    You should have received a copy of the GNU General Public License
#    along with this program.  If not, see <http://www.gnu.org/licenses/>.

from StringIO import StringIO

import abc
import itertools
import os
import re

from cloudinit import importer
from cloudinit import log as logging
from cloudinit import ssh_util
from cloudinit import util

<<<<<<< HEAD
=======
from cloudinit.distros import helpers

# TODO(harlowja): Make this via config??
IFACE_ACTIONS = {
    'up': ['ifup', '--all'],
    'down': ['ifdown', '--all'],
}

>>>>>>> e85e4a46
LOG = logging.getLogger(__name__)


class Distro(object):

    __metaclass__ = abc.ABCMeta
    default_user = None
    default_user_groups = None

    def __init__(self, name, cfg, paths):
        self._paths = paths
        self._cfg = cfg
        self.name = name

    @abc.abstractmethod
    def install_packages(self, pkglist):
        raise NotImplementedError()

    @abc.abstractmethod
    def _write_network(self, settings):
        # In the future use the http://fedorahosted.org/netcf/
        # to write this blob out in a distro format
        raise NotImplementedError()

    def get_option(self, opt_name, default=None):
        return self._cfg.get(opt_name, default)

    @abc.abstractmethod
    def set_hostname(self, hostname):
        raise NotImplementedError()

    @abc.abstractmethod
    def update_hostname(self, hostname, prev_hostname_fn):
        raise NotImplementedError()

    @abc.abstractmethod
    def package_command(self, cmd, args=None):
        raise NotImplementedError()

    @abc.abstractmethod
    def update_package_sources(self):
        raise NotImplementedError()

    def get_primary_arch(self):
        arch = os.uname[4]
        if arch in ("i386", "i486", "i586", "i686"):
            return "i386"
        return arch

    def _get_arch_package_mirror_info(self, arch=None):
        mirror_info = self.get_option("package_mirrors", [])
        if arch == None:
            arch = self.get_primary_arch()
        return _get_arch_package_mirror_info(mirror_info, arch)

    def get_package_mirror_info(self, arch=None,
                                availability_zone=None):
        # this resolves the package_mirrors config option
        # down to a single dict of {mirror_name: mirror_url}
        arch_info = self._get_arch_package_mirror_info(arch)
        return _get_package_mirror_info(availability_zone=availability_zone,
                                        mirror_info=arch_info)

    def apply_network(self, settings, bring_up=True):
        # Write it out
        dev_names = self._write_network(settings)
        # Now try to bring them up
        if bring_up:
            return self._bring_up_interfaces(dev_names)
        return False

    @abc.abstractmethod
    def apply_locale(self, locale, out_fn=None):
        raise NotImplementedError()

    @abc.abstractmethod
    def set_timezone(self, tz):
        raise NotImplementedError()

    def _get_localhost_ip(self):
        return "127.0.0.1"

    def update_etc_hosts(self, hostname, fqdn):
        header = ''
        if os.path.exists('/etc/hosts'):
            eh = helpers.HostsConf(util.load_file("/etc/hosts"))
        else:
            eh = helpers.HostsConf('')
            header = "# Added by cloud-init"
            header = "%s on %s" % (header, util.time_rfc2822())
        local_ip = self._get_localhost_ip()
        prev_info = eh.get_entry(local_ip)
        need_change = False
        if not prev_info:
            eh.add_entry(local_ip, fqdn, hostname)
            need_change = True
        else:
            need_change = True
            for entry in prev_info:
                if sorted(entry) == sorted([fqdn, hostname]):
                    # Exists already, leave it be
                    need_change = False
                    break
            if need_change:
                # Doesn't exist, change the first
                # entry to be this entry
                new_entries = list(prev_info)
                new_entries[0] = [fqdn, hostname]
                eh.del_entries(local_ip)
                for entry in new_entries:
                    if len(entry) == 1:
                        eh.add_entry(local_ip, entry[0])
                    elif len(entry) >= 2:
                        eh.add_entry(local_ip, *entry)
        if need_change:
            contents = StringIO()
            if header:
                contents.write("%s\n" % (header))
            contents.write("%s\n" % (eh))
            util.write_file("/etc/hosts", contents.getvalue(), mode=0644)

    def _bring_up_interface(self, device_name):
        cmd = ['ifup', device_name]
        LOG.debug("Attempting to run bring up interface %s using command %s",
                   device_name, cmd)
        try:
            (_out, err) = util.subp(cmd)
            if len(err):
                LOG.warn("Running %s resulted in stderr output: %s", cmd, err)
            return True
        except util.ProcessExecutionError:
            util.logexc(LOG, "Running interface command %s failed", cmd)
            return False

    def _bring_up_interfaces(self, device_names):
        am_failed = 0
        for d in device_names:
            if not self._bring_up_interface(d):
                am_failed += 1
        if am_failed == 0:
            return True
        return False

    def get_default_user(self):
        if not self.default_user:
            return None
        user_cfg = {
            'name': self.default_user,
            'plain_text_passwd': self.default_user,
            'home': "/home/%s" % (self.default_user),
            'shell': "/bin/bash",
            'lock_passwd': True,
            'gecos': "%s" % (self.default_user.title()),
            'sudo': "ALL=(ALL) NOPASSWD:ALL",
        }
        def_groups = self.default_user_groups
        if not def_groups:
            def_groups = []
        user_cfg['groups'] = util.uniq_merge_sorted(def_groups)
        return user_cfg

    def create_user(self, name, **kwargs):
        """
            Creates users for the system using the GNU passwd tools. This
            will work on an GNU system. This should be overriden on
            distros where useradd is not desirable or not available.
        """

        adduser_cmd = ['useradd', name]
        x_adduser_cmd = ['useradd', name]

        # Since we are creating users, we want to carefully validate the
        # inputs. If something goes wrong, we can end up with a system
        # that nobody can login to.
        adduser_opts = {
                "gecos": '--comment',
                "homedir": '--home',
                "primary_group": '--gid',
                "groups": '--groups',
                "passwd": '--password',
                "shell": '--shell',
                "expiredate": '--expiredate',
                "inactive": '--inactive',
                "selinux_user": '--selinux-user',
                }

        adduser_opts_flags = {
                "no_user_group": '--no-user-group',
                "system": '--system',
                "no_log_init": '--no-log-init',
                "no_create_home": "-M",
                }

        # Now check the value and create the command
        for option in kwargs:
            value = kwargs[option]
            if option in adduser_opts and value \
                and isinstance(value, str):
                adduser_cmd.extend([adduser_opts[option], value])

                # Redact the password field from the logs
                if option != "password":
                    x_adduser_cmd.extend([adduser_opts[option], value])
                else:
                    x_adduser_cmd.extend([adduser_opts[option], 'REDACTED'])

            elif option in adduser_opts_flags and value:
                adduser_cmd.append(adduser_opts_flags[option])
                x_adduser_cmd.append(adduser_opts_flags[option])

        # Default to creating home directory unless otherwise directed
        #  Also, we do not create home directories for system users.
        if "no_create_home" not in kwargs and "system" not in kwargs:
            adduser_cmd.append('-m')

        # Create the user
        if util.is_user(name):
            LOG.warn("User %s already exists, skipping." % name)
        else:
            LOG.debug("Creating name %s" % name)
            try:
                util.subp(adduser_cmd, logstring=x_adduser_cmd)
            except Exception as e:
                util.logexc(LOG, "Failed to create user %s due to error.", e)
                raise e

        # Set password if plain-text password provided
        if 'plain_text_passwd' in kwargs and kwargs['plain_text_passwd']:
            self.set_passwd(name, kwargs['plain_text_passwd'])

        # Default locking down the account.
        if ('lock_passwd' not in kwargs and
            ('lock_passwd' in kwargs and kwargs['lock_passwd']) or
            'system' not in kwargs):
            try:
                util.subp(['passwd', '--lock', name])
            except Exception as e:
                util.logexc(LOG, ("Failed to disable password logins for"
                            "user %s" % name), e)
                raise e

        # Configure sudo access
        if 'sudo' in kwargs:
            self.write_sudo_rules(name, kwargs['sudo'])

        # Import SSH keys
        if 'ssh_authorized_keys' in kwargs:
            keys = set(kwargs['ssh_authorized_keys']) or []
            ssh_util.setup_user_keys(keys, name, None, self._paths)

        return True

    def set_passwd(self, user, passwd, hashed=False):
        pass_string = '%s:%s' % (user, passwd)
        cmd = ['chpasswd']

        if hashed:
            cmd.append('--encrypted')

        try:
            util.subp(cmd, pass_string, logstring="chpasswd for %s" % user)
        except Exception as e:
            util.logexc(LOG, "Failed to set password for %s" % user)
            raise e

        return True

    def write_sudo_rules(self,
        user,
        rules,
        sudo_file="/etc/sudoers.d/90-cloud-init-users",
        ):

        content_header = "# user rules for %s" % user
        content = "%s\n%s %s\n\n" % (content_header, user, rules)

        if isinstance(rules, list):
            content = "%s\n" % content_header
            for rule in rules:
                content += "%s %s\n" % (user, rule)
            content += "\n"

        if not os.path.exists(sudo_file):
            util.write_file(sudo_file, content, 0440)

        else:
            try:
                with open(sudo_file, 'a') as f:
                    f.write(content)
            except IOError as e:
                util.logexc(LOG, "Failed to write %s" % sudo_file, e)
                raise e

    def create_group(self, name, members):
        group_add_cmd = ['groupadd', name]

        # Check if group exists, and then add it doesn't
        if util.is_group(name):
            LOG.warn("Skipping creation of existing group '%s'" % name)
        else:
            try:
                util.subp(group_add_cmd)
                LOG.info("Created new group %s" % name)
            except Exception as e:
                util.logexc("Failed to create group %s" % name, e)

        # Add members to the group, if so defined
        if len(members) > 0:
            for member in members:
                if not util.is_user(member):
                    LOG.warn("Unable to add group member '%s' to group '%s'"
                            "; user does not exist." % (member, name))
                    continue

                util.subp(['usermod', '-a', '-G', name, member])
                LOG.info("Added user '%s' to group '%s'" % (member, name))


def _get_package_mirror_info(mirror_info, availability_zone=None,
                             mirror_filter=util.search_for_mirror):
    # given a arch specific 'mirror_info' entry (from package_mirrors)
    # search through the 'search' entries, and fallback appropriately
    # return a dict with only {name: mirror} entries.
    if not mirror_info:
        mirror_info = {}

    ec2_az_re = ("^[a-z][a-z]-(%s)-[1-9][0-9]*[a-z]$" %
        "north|northeast|east|southeast|south|southwest|west|northwest")

    subst = {}
    if availability_zone:
        subst['availability_zone'] = availability_zone

    if availability_zone and re.match(ec2_az_re, availability_zone):
        subst['ec2_region'] = "%s" % availability_zone[0:-1]

    results = {}
    for (name, mirror) in mirror_info.get('failsafe', {}).iteritems():
        results[name] = mirror

    for (name, searchlist) in mirror_info.get('search', {}).iteritems():
        mirrors = []
        for tmpl in searchlist:
            try:
                mirrors.append(tmpl % subst)
            except KeyError:
                pass

        found = mirror_filter(mirrors)
        if found:
            results[name] = found

    LOG.debug("filtered distro mirror info: %s" % results)

    return results


def _get_arch_package_mirror_info(package_mirrors, arch):
    # pull out the specific arch from a 'package_mirrors' config option
    default = None
    for item in package_mirrors:
        arches = item.get("arches")
        if arch in arches:
            return item
        if "default" in arches:
            default = item
    return default


# Normalizes a input group configuration
# which can be a comma seperated list of
# group names, or a list of group names
# or a python dictionary of group names
# to a list of members of that group.
#
# The output is a dictionary of group
# names => members of that group which
# is the standard form used in the rest
# of cloud-init
def _normalize_groups(grp_cfg):
    if isinstance(grp_cfg, (str, basestring, list)):
        c_grp_cfg = {}
        for i in util.uniq_merge(grp_cfg):
            c_grp_cfg[i] = []
        grp_cfg = c_grp_cfg

    groups = {}
    if isinstance(grp_cfg, (dict)):
        for (grp_name, grp_members) in grp_cfg.items():
            groups[grp_name] = util.uniq_merge_sorted(grp_members)
    else:
        raise TypeError(("Group config must be list, dict "
                         " or string types only and not %s") %
                        util.obj_name(grp_cfg))
    return groups


# Normalizes a input group configuration
# which can be a comma seperated list of
# user names, or a list of string user names
# or a list of dictionaries with components
# that define the user config + 'name' (if
# a 'name' field does not exist then the
# default user is assumed to 'own' that
# configuration.
#
# The output is a dictionary of user
# names => user config which is the standard 
# form used in the rest of cloud-init. Note
# the default user will have a special config
# entry 'default' which will be marked as true
# all other users will be marked as false.
def _normalize_users(u_cfg, def_user_cfg=None):
    if isinstance(u_cfg, (dict)):
        ad_ucfg = []
        for (k, v) in u_cfg.items():
            if isinstance(v, (bool, int, basestring, str, float)):
                if util.is_true(v):
                    ad_ucfg.append(str(k))
            elif isinstance(v, (dict)):
                v['name'] = k
                ad_ucfg.append(v)
            else:
                raise TypeError(("Unmappable user value type %s"
                                 " for key %s") % (util.obj_name(v), k))
        u_cfg = ad_ucfg
    elif isinstance(u_cfg, (str, basestring)):
        u_cfg = util.uniq_merge_sorted(u_cfg)

    users = {}
    for user_config in u_cfg:
        if isinstance(user_config, (str, basestring, list)):
            for u in util.uniq_merge(user_config):
                if u and u not in users:
                    users[u] = {}
        elif isinstance(user_config, (dict)):
            if 'name' in user_config:
                n = user_config.pop('name')
                prev_config = users.get(n) or {}
                users[n] = util.mergemanydict([prev_config,
                                               user_config])
            else:
                # Assume the default user then
                prev_config = users.get('default') or {}
                users['default'] = util.mergemanydict([prev_config,
                                                       user_config])
        else:
            raise TypeError(("User config must be dictionary/list "
                             " or string types only and not %s") %
                            util.obj_name(user_config))

    # Ensure user options are in the right python friendly format
    if users:
        c_users = {}
        for (uname, uconfig) in users.items():
            c_uconfig = {}
            for (k, v) in uconfig.items():
                k = k.replace('-', '_').strip()
                if k:
                    c_uconfig[k] = v
            c_users[uname] = c_uconfig
        users = c_users

    # Fixup the default user into the real
    # default user name and replace it...
    def_user = None
    if users and 'default' in users:
        def_config = users.pop('default')
        if def_user_cfg:
            # Pickup what the default 'real name' is
            # and any groups that are provided by the
            # default config
            def_user = def_user_cfg.pop('name')
            def_groups = def_user_cfg.pop('groups', [])
            # Pickup any config + groups for that user name
            # that we may have previously extracted
            parsed_config = users.pop(def_user, {})
            parsed_groups = parsed_config.get('groups', [])
            # Now merge our extracted groups with
            # anything the default config provided
            users_groups = util.uniq_merge_sorted(parsed_groups, def_groups)
            parsed_config['groups'] = ",".join(users_groups)
            # The real config for the default user is the
            # combination of the default user config provided
            # by the distro, the default user config provided
            # by the above merging for the user 'default' and
            # then the parsed config from the user's 'real name'
            # which does not have to be 'default' (but could be)
            users[def_user] = util.mergemanydict([def_user_cfg,
                                                  def_config,
                                                  parsed_config])

    # Ensure that only the default user that we
    # found (if any) is actually marked as being
    # the default user
    if users:
        for (uname, uconfig) in users.items():
            if def_user and uname == def_user:
                uconfig['default'] = True
            else:
                uconfig['default'] = False

    return users


# Normalizes a set of user/users and group
# dictionary configuration into a useable
# format that the rest of cloud-init can
# understand using the default user
# provided by the input distrobution (if any)
# to allow for mapping of the 'default' user.
#
# Output is a dictionary of group names -> [member] (list)
# and a dictionary of user names -> user configuration (dict)
#
# If 'user' exists it will override
# the 'users'[0] entry (if a list) otherwise it will
# just become an entry in the returned dictionary (no override)
def normalize_users_groups(cfg, distro):
    if not cfg:
        cfg = {}
    users = {}
    groups = {}
    if 'groups' in cfg:
        groups = _normalize_groups(cfg['groups'])

    # Handle the previous style of doing this...
    old_user = None
    if 'user' in cfg and cfg['user']:
        old_user = str(cfg['user'])
        if not 'users' in cfg:
            cfg['users'] = old_user
            old_user = None
    if 'users' in cfg:
        default_user_config = None
        try:
            default_user_config = distro.get_default_user()
        except NotImplementedError:
            LOG.warn(("Distro has not implemented default user "
                      "access. No default user will be normalized."))
        base_users = cfg['users']
        if old_user:
            if isinstance(base_users, (list)):
                if len(base_users):
                    # The old user replaces user[0]
                    base_users[0] = {'name': old_user}
                else:
                    # Just add it on at the end...
                    base_users.append({'name': old_user})
            elif isinstance(base_users, (dict)):
                if old_user not in base_users:
                    base_users[old_user] = True
            elif isinstance(base_users, (str, basestring)):
                # Just append it on to be re-parsed later
                base_users += ",%s" % (old_user)
        users = _normalize_users(base_users, default_user_config)
    return (users, groups)


# Given a user dictionary config it will
# extract the default user name and user config
# from that list and return that tuple or
# return (None, None) if no default user is
# found in the given input
def extract_default(users, default_name=None, default_config=None):
    if not users:
        users = {}

    def safe_find(entry):
        config = entry[1]
        if not config or 'default' not in config:
            return False
        else:
            return config['default']

    tmp_users = users.items()
    tmp_users = dict(itertools.ifilter(safe_find, tmp_users))
    if not tmp_users:
        return (default_name, default_config)
    else:
        name = tmp_users.keys()[0]
        config = tmp_users[name]
        config.pop('default', None)
        return (name, config)


def fetch(name):
    locs = importer.find_module(name,
                                ['', __name__],
                                ['Distro'])
    if not locs:
        raise ImportError("No distribution found for distro %s"
                           % (name))
    mod = importer.import_module(locs[0])
    cls = getattr(mod, 'Distro')
    return cls<|MERGE_RESOLUTION|>--- conflicted
+++ resolved
@@ -33,17 +33,8 @@
 from cloudinit import ssh_util
 from cloudinit import util
 
-<<<<<<< HEAD
-=======
 from cloudinit.distros import helpers
 
-# TODO(harlowja): Make this via config??
-IFACE_ACTIONS = {
-    'up': ['ifup', '--all'],
-    'down': ['ifdown', '--all'],
-}
-
->>>>>>> e85e4a46
 LOG = logging.getLogger(__name__)
 
 
