--- conflicted
+++ resolved
@@ -29,17 +29,14 @@
     network_script_tpl = "/etc/sysconfig/network-scripts/ifcfg-%s"
     tz_local_fn = "/etc/localtime"
     usr_lib_exec = "/usr/libexec"
-<<<<<<< HEAD
 
     update_initramfs_cmd = []  # TODO(dracut support to regen initramfs)
-=======
     # RHEL and derivatives use NetworkManager DHCP client by default.
     # But if NM is configured with using dhclient ("dhcp=dhclient" statement)
     # then the following location is used:
     # /var/lib/NetworkManager/dhclient-<uuid>-<network_interface>.lease
     dhclient_lease_directory = "/var/lib/NetworkManager"
     dhclient_lease_file_regex = r"dhclient-[\w-]+\.lease"
->>>>>>> 180da9ba
     renderer_configs = {
         "sysconfig": {
             "control": "etc/sysconfig/network",
