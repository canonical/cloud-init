--- conflicted
+++ resolved
@@ -28,8 +28,4 @@
 
 
 class Distro(rhel.Distro):
-<<<<<<< HEAD
-    default_user = 'ec2-user'
-=======
-    pass
->>>>>>> 0049b6e7
+    pass