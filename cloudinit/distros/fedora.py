--- conflicted
+++ resolved
@@ -28,8 +28,4 @@
 
 
 class Distro(rhel.Distro):
-<<<<<<< HEAD
-    distro_name = 'fedora'
-=======
->>>>>>> b4477695
     default_user = 'ec2-user'