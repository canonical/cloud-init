--- conflicted
+++ resolved
@@ -1391,52 +1391,22 @@
 
         self.bounce_network_with_azure_hostname()
 
-<<<<<<< HEAD
-            pubkey_info = None
-            ssh_keys_and_source = self._get_public_ssh_keys_and_source()
-
-            if not ssh_keys_and_source.keys_from_imds:
-                pubkey_info = self.cfg.get('_pubkeys', None)
-                log_msg = 'Retrieved {} fingerprints from OVF'.format(
-                    len(pubkey_info)
-                    if pubkey_info is not None
-                    else 0
-                )
-                report_diagnostic_event(log_msg, logger_func=LOG.debug)
-
-            metadata_func = partial(get_metadata_from_fabric,
-                                    fallback_lease_file=self.
-                                    dhclient_lease_file,
-                                    pubkey_info=pubkey_info)
-        else:
-            metadata_func = self.get_metadata_from_agent
-=======
         pubkey_info = None
-        try:
-            raise KeyError(
-                "Not using public SSH keys from IMDS"
-            )
-            # pylint:disable=unreachable
-            public_keys = self.metadata['imds']['compute']['publicKeys']
-            LOG.debug(
-                'Successfully retrieved %s key(s) from IMDS',
-                len(public_keys)
-                if public_keys is not None
+        ssh_keys_and_source = self._get_public_ssh_keys_and_source()
+
+        if not ssh_keys_and_source.keys_from_imds:
+            pubkey_info = self.cfg.get('_pubkeys', None)
+            log_msg = 'Retrieved {} fingerprints from OVF'.format(
+                len(pubkey_info)
+                if pubkey_info is not None
                 else 0
             )
-        except KeyError:
-            LOG.debug(
-                'Unable to retrieve SSH keys from IMDS during '
-                'negotiation, falling back to OVF'
-            )
-            pubkey_info = self.cfg.get('_pubkeys', None)
+            report_diagnostic_event(log_msg, logger_func=LOG.debug)
 
         metadata_func = partial(get_metadata_from_fabric,
                                 fallback_lease_file=self.
                                 dhclient_lease_file,
-                                pubkey_info=pubkey_info,
-                                iso_dev=self.iso_dev)
->>>>>>> d5cca27a
+                                pubkey_info=pubkey_info)
 
         LOG.debug("negotiating with fabric via agent command %s",
                   self.ds_cfg['agent_command'])
