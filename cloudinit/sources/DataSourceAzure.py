# Copyright (C) 2013 Canonical Ltd.
#
# Author: Scott Moser <scott.moser@canonical.com>
#
# This file is part of cloud-init. See LICENSE file for license information.

import base64
import contextlib
import crypt
from functools import partial
import os
import os.path
import re
from time import time
from xml.dom import minidom
import xml.etree.ElementTree as ET

from cloudinit import log as logging
from cloudinit import net
from cloudinit.event import EventType
from cloudinit.net import device_driver
from cloudinit.net.dhcp import EphemeralDHCPv4
from cloudinit import sources
from cloudinit.sources.helpers import netlink
from cloudinit import subp
from cloudinit.url_helper import UrlError, readurl, retry_on_url_exc
from cloudinit import util
from cloudinit.reporting import events

from cloudinit.sources.helpers.azure import (
    DEFAULT_REPORT_FAILURE_USER_VISIBLE_MESSAGE,
    azure_ds_reporter,
    azure_ds_telemetry_reporter,
    get_metadata_from_fabric,
    get_boot_telemetry,
    get_system_info,
    report_diagnostic_event,
    EphemeralDHCPv4WithReporting,
    is_byte_swapped,
    dhcp_log_cb,
    push_log_to_kvp,
    report_failure_to_fabric)

LOG = logging.getLogger(__name__)

DS_NAME = 'Azure'
DEFAULT_METADATA = {"instance-id": "iid-AZURE-NODE"}
AGENT_START = ['service', 'walinuxagent', 'start']
AGENT_START_BUILTIN = "__builtin__"
BOUNCE_COMMAND_IFUP = [
    'sh', '-xc',
    "i=$interface; x=0; ifdown $i || x=$?; ifup $i || x=$?; exit $x"
]
BOUNCE_COMMAND_FREEBSD = [
    'sh', '-xc',
    ("i=$interface; x=0; ifconfig down $i || x=$?; "
     "ifconfig up $i || x=$?; exit $x")
]

# azure systems will always have a resource disk, and 66-azure-ephemeral.rules
# ensures that it gets linked to this path.
RESOURCE_DISK_PATH = '/dev/disk/cloud/azure_resource'
DEFAULT_PRIMARY_NIC = 'eth0'
LEASE_FILE = '/var/lib/dhcp/dhclient.eth0.leases'
DEFAULT_FS = 'ext4'
# DMI chassis-asset-tag is set static for all azure instances
AZURE_CHASSIS_ASSET_TAG = '7783-7084-3265-9085-8269-3286-77'
REPROVISION_MARKER_FILE = "/var/lib/cloud/data/poll_imds"
REPORTED_READY_MARKER_FILE = "/var/lib/cloud/data/reported_ready"
AGENT_SEED_DIR = '/var/lib/waagent'

# In the event where the IMDS primary server is not
# available, it takes 1s to fallback to the secondary one
IMDS_TIMEOUT_IN_SECONDS = 2
IMDS_URL = "http://169.254.169.254/metadata/"

PLATFORM_ENTROPY_SOURCE = "/sys/firmware/acpi/tables/OEM0"

# List of static scripts and network config artifacts created by
# stock ubuntu suported images.
UBUNTU_EXTENDED_NETWORK_SCRIPTS = [
    '/etc/netplan/90-hotplug-azure.yaml',
    '/usr/local/sbin/ephemeral_eth.sh',
    '/etc/udev/rules.d/10-net-device-added.rules',
    '/run/network/interfaces.ephemeral.d',
]

# This list is used to blacklist devices that will be considered
# for renaming or fallback interfaces.
#
# On Azure network devices using these drivers are automatically
# configured by the platform and should not be configured by
# cloud-init's network configuration.
#
# Note:
# Azure Dv4 and Ev4 series VMs always have mlx5 hardware.
# https://docs.microsoft.com/en-us/azure/virtual-machines/dv4-dsv4-series
# https://docs.microsoft.com/en-us/azure/virtual-machines/ev4-esv4-series
# Earlier D and E series VMs (such as Dv2, Dv3, and Ev3 series VMs)
# can have either mlx4 or mlx5 hardware, with the older series VMs
# having a higher chance of coming with mlx4 hardware.
# https://docs.microsoft.com/en-us/azure/virtual-machines/dv2-dsv2-series
# https://docs.microsoft.com/en-us/azure/virtual-machines/dv3-dsv3-series
# https://docs.microsoft.com/en-us/azure/virtual-machines/ev3-esv3-series
BLACKLIST_DRIVERS = ['mlx4_core', 'mlx5_core']


def find_storvscid_from_sysctl_pnpinfo(sysctl_out, deviceid):
    # extract the 'X' from dev.storvsc.X. if deviceid matches
    """
    dev.storvsc.1.%pnpinfo:
        classid=32412632-86cb-44a2-9b5c-50d1417354f5
        deviceid=00000000-0001-8899-0000-000000000000
    """
    for line in sysctl_out.splitlines():
        if re.search(r"pnpinfo", line):
            fields = line.split()
            if len(fields) >= 3:
                columns = fields[2].split('=')
                if (len(columns) >= 2 and
                        columns[0] == "deviceid" and
                        columns[1].startswith(deviceid)):
                    comps = fields[0].split('.')
                    return comps[2]
    return None


def find_busdev_from_disk(camcontrol_out, disk_drv):
    # find the scbusX from 'camcontrol devlist -b' output
    # if disk_drv matches the specified disk driver, i.e. blkvsc1
    """
    scbus0 on ata0 bus 0
    scbus1 on ata1 bus 0
    scbus2 on blkvsc0 bus 0
    scbus3 on blkvsc1 bus 0
    scbus4 on storvsc2 bus 0
    scbus5 on storvsc3 bus 0
    scbus-1 on xpt0 bus 0
    """
    for line in camcontrol_out.splitlines():
        if re.search(disk_drv, line):
            items = line.split()
            return items[0]
    return None


def find_dev_from_busdev(camcontrol_out, busdev):
    # find the daX from 'camcontrol devlist' output
    # if busdev matches the specified value, i.e. 'scbus2'
    """
    <Msft Virtual CD/ROM 1.0>          at scbus1 target 0 lun 0 (cd0,pass0)
    <Msft Virtual Disk 1.0>            at scbus2 target 0 lun 0 (da0,pass1)
    <Msft Virtual Disk 1.0>            at scbus3 target 1 lun 0 (da1,pass2)
    """
    for line in camcontrol_out.splitlines():
        if re.search(busdev, line):
            items = line.split('(')
            if len(items) == 2:
                dev_pass = items[1].split(',')
                return dev_pass[0]
    return None


def execute_or_debug(cmd, fail_ret=None):
    try:
        return subp.subp(cmd)[0]
    except subp.ProcessExecutionError:
        LOG.debug("Failed to execute: %s", ' '.join(cmd))
        return fail_ret


def get_dev_storvsc_sysctl():
    return execute_or_debug(["sysctl", "dev.storvsc"], fail_ret="")


def get_camcontrol_dev_bus():
    return execute_or_debug(['camcontrol', 'devlist', '-b'])


def get_camcontrol_dev():
    return execute_or_debug(['camcontrol', 'devlist'])


def get_resource_disk_on_freebsd(port_id):
    g0 = "00000000"
    if port_id > 1:
        g0 = "00000001"
        port_id = port_id - 2
    g1 = "000" + str(port_id)
    g0g1 = "{0}-{1}".format(g0, g1)

    # search 'X' from
    #  'dev.storvsc.X.%pnpinfo:
    #      classid=32412632-86cb-44a2-9b5c-50d1417354f5
    #      deviceid=00000000-0001-8899-0000-000000000000'
    sysctl_out = get_dev_storvsc_sysctl()

    storvscid = find_storvscid_from_sysctl_pnpinfo(sysctl_out, g0g1)
    if not storvscid:
        LOG.debug("Fail to find storvsc id from sysctl")
        return None

    camcontrol_b_out = get_camcontrol_dev_bus()
    camcontrol_out = get_camcontrol_dev()
    # try to find /dev/XX from 'blkvsc' device
    blkvsc = "blkvsc{0}".format(storvscid)
    scbusx = find_busdev_from_disk(camcontrol_b_out, blkvsc)
    if scbusx:
        devname = find_dev_from_busdev(camcontrol_out, scbusx)
        if devname is None:
            LOG.debug("Fail to find /dev/daX")
            return None
        return devname
    # try to find /dev/XX from 'storvsc' device
    storvsc = "storvsc{0}".format(storvscid)
    scbusx = find_busdev_from_disk(camcontrol_b_out, storvsc)
    if scbusx:
        devname = find_dev_from_busdev(camcontrol_out, scbusx)
        if devname is None:
            LOG.debug("Fail to find /dev/daX")
            return None
        return devname
    return None


# update the FreeBSD specific information
if util.is_FreeBSD():
    DEFAULT_PRIMARY_NIC = 'hn0'
    LEASE_FILE = '/var/db/dhclient.leases.hn0'
    DEFAULT_FS = 'freebsd-ufs'
    res_disk = get_resource_disk_on_freebsd(1)
    if res_disk is not None:
        LOG.debug("resource disk is not None")
        RESOURCE_DISK_PATH = "/dev/" + res_disk
    else:
        LOG.debug("resource disk is None")
    # TODO Find where platform entropy data is surfaced
    PLATFORM_ENTROPY_SOURCE = None

BUILTIN_DS_CONFIG = {
    'agent_command': AGENT_START_BUILTIN,
    'data_dir': AGENT_SEED_DIR,
    'set_hostname': True,
    'hostname_bounce': {
        'interface': DEFAULT_PRIMARY_NIC,
        'policy': True,
        'command': 'builtin',
        'hostname_command': 'hostname',
    },
    'disk_aliases': {'ephemeral0': RESOURCE_DISK_PATH},
    'dhclient_lease_file': LEASE_FILE,
    'apply_network_config': True,  # Use IMDS published network configuration
}
# RELEASE_BLOCKER: Xenial and earlier apply_network_config default is False

BUILTIN_CLOUD_CONFIG = {
    'disk_setup': {
        'ephemeral0': {'table_type': 'gpt',
                       'layout': [100],
                       'overwrite': True},
    },
    'fs_setup': [{'filesystem': DEFAULT_FS,
                  'device': 'ephemeral0.1'}],
}

DS_CFG_PATH = ['datasource', DS_NAME]
DS_CFG_KEY_PRESERVE_NTFS = 'never_destroy_ntfs'
DEF_EPHEMERAL_LABEL = 'Temporary Storage'

# The redacted password fails to meet password complexity requirements
# so we can safely use this to mask/redact the password in the ovf-env.xml
DEF_PASSWD_REDACTION = 'REDACTED'


def get_hostname(hostname_command='hostname'):
    if not isinstance(hostname_command, (list, tuple)):
        hostname_command = (hostname_command,)
    return subp.subp(hostname_command, capture=True)[0].strip()


def set_hostname(hostname, hostname_command='hostname'):
    subp.subp([hostname_command, hostname])


@azure_ds_telemetry_reporter
@contextlib.contextmanager
def temporary_hostname(temp_hostname, cfg, hostname_command='hostname'):
    """
    Set a temporary hostname, restoring the previous hostname on exit.

    Will have the value of the previous hostname when used as a context
    manager, or None if the hostname was not changed.
    """
    policy = cfg['hostname_bounce']['policy']
    previous_hostname = get_hostname(hostname_command)
    if (not util.is_true(cfg.get('set_hostname')) or
       util.is_false(policy) or
       (previous_hostname == temp_hostname and policy != 'force')):
        yield None
        return
    try:
        set_hostname(temp_hostname, hostname_command)
    except Exception as e:
        report_diagnostic_event(
            'Failed setting temporary hostname: %s' % e,
            logger_func=LOG.warning)
        yield None
        return
    try:
        yield previous_hostname
    finally:
        set_hostname(previous_hostname, hostname_command)


class DataSourceAzure(sources.DataSource):

    dsname = 'Azure'
    _negotiated = False
    _metadata_imds = sources.UNSET

    def __init__(self, sys_cfg, distro, paths):
        sources.DataSource.__init__(self, sys_cfg, distro, paths)
        self.seed_dir = os.path.join(paths.seed_dir, 'azure')
        self.cfg = {}
        self.seed = None
        self.ds_cfg = util.mergemanydict([
            util.get_cfg_by_path(sys_cfg, DS_CFG_PATH, {}),
            BUILTIN_DS_CONFIG])
        self.dhclient_lease_file = self.ds_cfg.get('dhclient_lease_file')
        self._network_config = None
        # Regenerate network config new_instance boot and every boot
        self.update_events['network'].add(EventType.BOOT)
        self._ephemeral_dhcp_ctx = None

    def __str__(self):
        root = sources.DataSource.__str__(self)
        return "%s [seed=%s]" % (root, self.seed)

    @azure_ds_telemetry_reporter
    def bounce_network_with_azure_hostname(self):
        # When using cloud-init to provision, we have to set the hostname from
        # the metadata and "bounce" the network to force DDNS to update via
        # dhclient
        azure_hostname = self.metadata.get('local-hostname')
        LOG.debug("Hostname in metadata is %s", azure_hostname)
        hostname_command = self.ds_cfg['hostname_bounce']['hostname_command']

        with temporary_hostname(azure_hostname, self.ds_cfg,
                                hostname_command=hostname_command) \
                as previous_hn:
            if (previous_hn is not None and
                    util.is_true(self.ds_cfg.get('set_hostname'))):
                cfg = self.ds_cfg['hostname_bounce']

                # "Bouncing" the network
                try:
                    return perform_hostname_bounce(hostname=azure_hostname,
                                                   cfg=cfg,
                                                   prev_hostname=previous_hn)
                except Exception as e:
                    report_diagnostic_event(
                        "Failed publishing hostname: %s" % e,
                        logger_func=LOG.warning)
                    util.logexc(LOG, "handling set_hostname failed")
        return False

    @azure_ds_telemetry_reporter
    def get_metadata_from_agent(self):
        temp_hostname = self.metadata.get('local-hostname')
        agent_cmd = self.ds_cfg['agent_command']
        LOG.debug("Getting metadata via agent.  hostname=%s cmd=%s",
                  temp_hostname, agent_cmd)

        self.bounce_network_with_azure_hostname()

        try:
            invoke_agent(agent_cmd)
        except subp.ProcessExecutionError:
            # claim the datasource even if the command failed
            util.logexc(LOG, "agent command '%s' failed.",
                        self.ds_cfg['agent_command'])

        ddir = self.ds_cfg['data_dir']

        fp_files = []
        key_value = None
        for pk in self.cfg.get('_pubkeys', []):
            if pk.get('value', None):
                key_value = pk['value']
                LOG.debug("SSH authentication: using value from fabric")
            else:
                bname = str(pk['fingerprint'] + ".crt")
                fp_files += [os.path.join(ddir, bname)]
                LOG.debug("SSH authentication: "
                          "using fingerprint from fabric")

        with events.ReportEventStack(
                name="waiting-for-ssh-public-key",
                description="wait for agents to retrieve SSH keys",
                parent=azure_ds_reporter):
            # wait very long for public SSH keys to arrive
            # https://bugs.launchpad.net/cloud-init/+bug/1717611
            missing = util.log_time(logfunc=LOG.debug,
                                    msg="waiting for SSH public key files",
                                    func=util.wait_for_files,
                                    args=(fp_files, 900))
            if len(missing):
                LOG.warning("Did not find files, but going on: %s", missing)

        metadata = {}
        metadata['public-keys'] = key_value or pubkeys_from_crt_files(fp_files)
        return metadata

    def _get_subplatform(self):
        """Return the subplatform metadata source details."""
        if self.seed.startswith('/dev'):
            subplatform_type = 'config-disk'
        else:
            subplatform_type = 'seed-dir'
        return '%s (%s)' % (subplatform_type, self.seed)

    @azure_ds_telemetry_reporter
    def crawl_metadata(self):
        """Walk all instance metadata sources returning a dict on success.

        @return: A dictionary of any metadata content for this instance.
        @raise: InvalidMetaDataException when the expected metadata service is
            unavailable, broken or disabled.
        """
        crawled_data = {}
        # azure removes/ejects the cdrom containing the ovf-env.xml
        # file on reboot.  So, in order to successfully reboot we
        # need to look in the datadir and consider that valid
        ddir = self.ds_cfg['data_dir']

        candidates = [self.seed_dir]
        if os.path.isfile(REPROVISION_MARKER_FILE):
            candidates.insert(0, "IMDS")
        candidates.extend(list_possible_azure_ds_devs())
        if ddir:
            candidates.append(ddir)

        found = None
        reprovision = False
        for cdev in candidates:
            try:
                if cdev == "IMDS":
                    ret = None
                    reprovision = True
                elif cdev.startswith("/dev/"):
                    if util.is_FreeBSD():
                        ret = util.mount_cb(cdev, load_azure_ds_dir,
                                            mtype="udf")
                    else:
                        ret = util.mount_cb(cdev, load_azure_ds_dir)
                else:
                    ret = load_azure_ds_dir(cdev)

            except NonAzureDataSource:
                report_diagnostic_event(
                    "Did not find Azure data source in %s" % cdev,
                    logger_func=LOG.debug)
                continue
            except BrokenAzureDataSource as exc:
                msg = 'BrokenAzureDataSource: %s' % exc
                report_diagnostic_event(msg, logger_func=LOG.error)
                raise sources.InvalidMetaDataException(msg)
            except util.MountFailedError:
                report_diagnostic_event(
                    '%s was not mountable' % cdev, logger_func=LOG.warning)
                continue

            perform_reprovision = reprovision or self._should_reprovision(ret)
            if perform_reprovision:
                if util.is_FreeBSD():
                    msg = "Free BSD is not supported for PPS VMs"
                    report_diagnostic_event(msg, logger_func=LOG.error)
                    raise sources.InvalidMetaDataException(msg)
                ret = self._reprovision()
            imds_md = get_metadata_from_imds(
                self.fallback_interface, retries=10)
            (md, userdata_raw, cfg, files) = ret
            self.seed = cdev
            crawled_data.update({
                'cfg': cfg,
                'files': files,
                'metadata': util.mergemanydict(
                    [md, {'imds': imds_md}]),
                'userdata_raw': userdata_raw})
            found = cdev

            report_diagnostic_event(
                'found datasource in %s' % cdev, logger_func=LOG.debug)
            break

        if not found:
            msg = 'No Azure metadata found'
            report_diagnostic_event(msg, logger_func=LOG.error)
            raise sources.InvalidMetaDataException(msg)

        if found == ddir:
            report_diagnostic_event(
                "using files cached in %s" % ddir, logger_func=LOG.debug)

        seed = _get_random_seed()
        if seed:
            crawled_data['metadata']['random_seed'] = seed
        crawled_data['metadata']['instance-id'] = self._iid()

        if perform_reprovision:
            LOG.info("Reporting ready to Azure after getting ReprovisionData")
            use_cached_ephemeral = (net.is_up(self.fallback_interface) and
                                    getattr(self, '_ephemeral_dhcp_ctx', None))
            if use_cached_ephemeral:
                self._report_ready(lease=self._ephemeral_dhcp_ctx.lease)
                self._ephemeral_dhcp_ctx.clean_network()  # Teardown ephemeral
            else:
                try:
                    with EphemeralDHCPv4WithReporting(
                            azure_ds_reporter) as lease:
                        self._report_ready(lease=lease)
                except Exception as e:
                    report_diagnostic_event(
                        "exception while reporting ready: %s" % e,
                        logger_func=LOG.error)
                    raise
        return crawled_data

    def _is_platform_viable(self):
        """Check platform environment to report if this datasource may run."""
        return _is_platform_viable(self.seed_dir)

    def clear_cached_attrs(self, attr_defaults=()):
        """Reset any cached class attributes to defaults."""
        super(DataSourceAzure, self).clear_cached_attrs(attr_defaults)
        self._metadata_imds = sources.UNSET

    @azure_ds_telemetry_reporter
    def _get_data(self):
        """Crawl and process datasource metadata caching metadata as attrs.

        @return: True on success, False on error, invalid or disabled
            datasource.
        """
        if not self._is_platform_viable():
            return False
        try:
            get_boot_telemetry()
        except Exception as e:
            LOG.warning("Failed to get boot telemetry: %s", e)

        try:
            get_system_info()
        except Exception as e:
            LOG.warning("Failed to get system information: %s", e)

        self.distro.networking.blacklist_drivers = BLACKLIST_DRIVERS

        try:
            crawled_data = util.log_time(
                logfunc=LOG.debug, msg='Crawl of metadata service',
                func=self.crawl_metadata
            )
        except Exception as e:
            report_diagnostic_event(
                'Could not crawl Azure metadata: %s' % e,
                logger_func=LOG.error)
            try:
                self._report_failure(
                    description=DEFAULT_REPORT_FAILURE_USER_VISIBLE_MESSAGE)
            except Exception as inner_e:
                report_diagnostic_event(
                    'Failed to report failure to Azure: %s' % inner_e,
                    logger_func=LOG.error)
            return False
        if (self.distro and self.distro.name == 'ubuntu' and
                self.ds_cfg.get('apply_network_config')):
            maybe_remove_ubuntu_network_config_scripts()

        # Process crawled data and augment with various config defaults
        self.cfg = util.mergemanydict(
            [crawled_data['cfg'], BUILTIN_CLOUD_CONFIG])
        self._metadata_imds = crawled_data['metadata']['imds']
        self.metadata = util.mergemanydict(
            [crawled_data['metadata'], DEFAULT_METADATA])
        self.userdata_raw = crawled_data['userdata_raw']

        user_ds_cfg = util.get_cfg_by_path(self.cfg, DS_CFG_PATH, {})
        self.ds_cfg = util.mergemanydict([user_ds_cfg, self.ds_cfg])

        # walinux agent writes files world readable, but expects
        # the directory to be protected.
        write_files(
            self.ds_cfg['data_dir'], crawled_data['files'], dirmode=0o700)
        return True

    def device_name_to_device(self, name):
        return self.ds_cfg['disk_aliases'].get(name)

    @azure_ds_telemetry_reporter
    def get_public_ssh_keys(self):
        """
        Try to get the ssh keys from IMDS first, and if that fails
        (i.e. IMDS is unavailable) then fallback to getting the ssh
        keys from OVF.

        The benefit to getting keys from IMDS is a large performance
        advantage, so this is a strong preference. But we must keep
        OVF as a second option for environments that don't have IMDS.
        """
        LOG.debug('Retrieving public SSH keys')
        ssh_keys = []
        try:
            ssh_keys = [
                public_key['keyData']
                for public_key
                in self.metadata['imds']['compute']['publicKeys']
            ]
            LOG.debug('Retrieved SSH keys from IMDS')
        except KeyError:
            log_msg = 'Unable to get keys from IMDS, falling back to OVF'
            LOG.debug(log_msg)
            report_diagnostic_event(log_msg, logger_func=LOG.debug)
            try:
                ssh_keys = self.metadata['public-keys']
                LOG.debug('Retrieved keys from OVF')
            except KeyError:
                log_msg = 'No keys available from OVF'
                LOG.debug(log_msg)
                report_diagnostic_event(log_msg, logger_func=LOG.debug)

        return ssh_keys

    def get_config_obj(self):
        return self.cfg

    def check_instance_id(self, sys_cfg):
        # quickly (local check only) if self.instance_id is still valid
        return sources.instance_id_matches_system_uuid(self.get_instance_id())

    def _iid(self, previous=None):
        prev_iid_path = os.path.join(
            self.paths.get_cpath('data'), 'instance-id')
        iid = util.read_dmi_data('system-uuid')
        if os.path.exists(prev_iid_path):
            previous = util.load_file(prev_iid_path).strip()
            if is_byte_swapped(previous, iid):
                return previous
        return iid

    @azure_ds_telemetry_reporter
    def setup(self, is_new_instance):
        if self._negotiated is False:
            LOG.debug("negotiating for %s (new_instance=%s)",
                      self.get_instance_id(), is_new_instance)
            fabric_data = self._negotiate()
            LOG.debug("negotiating returned %s", fabric_data)
            if fabric_data:
                self.metadata.update(fabric_data)
            self._negotiated = True
        else:
            LOG.debug("negotiating already done for %s",
                      self.get_instance_id())

    def _poll_imds(self):
        """Poll IMDS for the new provisioning data until we get a valid
        response. Then return the returned JSON object."""
        url = IMDS_URL + "reprovisiondata?api-version=2017-04-02"
        headers = {"Metadata": "true"}
        nl_sock = None
        report_ready = bool(not os.path.isfile(REPORTED_READY_MARKER_FILE))
        self.imds_logging_threshold = 1
        self.imds_poll_counter = 1
        dhcp_attempts = 0
        vnet_switched = False
        return_val = None

        def exc_cb(msg, exception):
            if isinstance(exception, UrlError):
                if exception.code in (404, 410):
                    if self.imds_poll_counter == self.imds_logging_threshold:
                        # Reducing the logging frequency as we are polling IMDS
                        self.imds_logging_threshold *= 2
                        LOG.debug("Backing off logging threshold for the same "
                                  "exception to %d",
                                  self.imds_logging_threshold)
                        report_diagnostic_event("poll IMDS with %s failed. "
                                                "Exception: %s and code: %s" %
                                                (msg, exception.cause,
                                                 exception.code),
                                                logger_func=LOG.debug)
                    self.imds_poll_counter += 1
                    return True
                else:
                    # If we get an exception while trying to call IMDS, we call
                    # DHCP and setup the ephemeral network to acquire a new IP.
                    report_diagnostic_event("poll IMDS with %s failed. "
                                            "Exception: %s and code: %s" %
                                            (msg, exception.cause,
                                             exception.code),
                                            logger_func=LOG.warning)
                    return False

            report_diagnostic_event(
                "poll IMDS failed with an "
                "unexpected exception: %s" % exception,
                logger_func=LOG.warning)
            return False

        LOG.debug("Wait for vnetswitch to happen")
        while True:
            try:
                # Save our EphemeralDHCPv4 context to avoid repeated dhcp
                with events.ReportEventStack(
                        name="obtain-dhcp-lease",
                        description="obtain dhcp lease",
                        parent=azure_ds_reporter):
                    self._ephemeral_dhcp_ctx = EphemeralDHCPv4(
                        dhcp_log_func=dhcp_log_cb)
                    lease = self._ephemeral_dhcp_ctx.obtain_lease()

                if vnet_switched:
                    dhcp_attempts += 1
                if report_ready:
                    try:
                        nl_sock = netlink.create_bound_netlink_socket()
                    except netlink.NetlinkCreateSocketError as e:
                        report_diagnostic_event(
                            'Failed to create bound netlink socket: %s' % e,
                            logger_func=LOG.warning)
                        self._ephemeral_dhcp_ctx.clean_network()
                        break

                    report_ready_succeeded = self._report_ready(lease=lease)
                    if not report_ready_succeeded:
                        msg = ('Failed reporting ready while in '
                               'the preprovisioning pool.')
                        report_diagnostic_event(msg, logger_func=LOG.error)
                        self._ephemeral_dhcp_ctx.clean_network()
                        raise sources.InvalidMetaDataException(msg)

                    path = REPORTED_READY_MARKER_FILE
                    LOG.info(
                        "Creating a marker file to report ready: %s", path)
                    util.write_file(path, "{pid}: {time}\n".format(
                        pid=os.getpid(), time=time()))
                    report_diagnostic_event(
                        'Successfully created reported ready marker file '
                        'while in the preprovisioning pool.',
                        logger_func=LOG.debug)
                    report_ready = False

                    with events.ReportEventStack(
                            name="wait-for-media-disconnect-connect",
                            description="wait for vnet switch",
                            parent=azure_ds_reporter):
                        try:
                            netlink.wait_for_media_disconnect_connect(
                                nl_sock, lease['interface'])
                        except AssertionError as e:
                            report_diagnostic_event(
                                'Error while waiting for vnet switch: %s' % e,
                                logger_func=LOG.error)
                            break

                    vnet_switched = True
                    self._ephemeral_dhcp_ctx.clean_network()
                else:
                    with events.ReportEventStack(
                            name="get-reprovision-data-from-imds",
                            description="get reprovision data from imds",
                            parent=azure_ds_reporter):
                        return_val = readurl(url,
                                             timeout=IMDS_TIMEOUT_IN_SECONDS,
                                             headers=headers,
                                             exception_cb=exc_cb,
                                             infinite=True,
                                             log_req_resp=False).contents
                    break
            except UrlError:
                # Teardown our EphemeralDHCPv4 context on failure as we retry
                self._ephemeral_dhcp_ctx.clean_network()
            finally:
                if nl_sock:
                    nl_sock.close()

        if vnet_switched:
            report_diagnostic_event("attempted dhcp %d times after reuse" %
                                    dhcp_attempts,
                                    logger_func=LOG.debug)
            report_diagnostic_event("polled imds %d times after reuse" %
                                    self.imds_poll_counter,
                                    logger_func=LOG.debug)

        return return_val

    @azure_ds_telemetry_reporter
<<<<<<< HEAD
    def _report_failure(self, description=None):
        try:
            report_diagnostic_event(
                'Using ephemeral dhcp to report failure to Azure.',
                logger_func=LOG.debug)
            with EphemeralDHCPv4WithReporting(azure_ds_reporter) as lease:
                report_failure_to_fabric(
                    fallback_lease_file=self.dhclient_lease_file,
                    dhcp_opts=lease['unknown-245'],
                    description=description)
        except Exception as e:
            report_diagnostic_event(
                'Failed using ephemeral dhcp to report failure: %s. '
                'Using fallback lease to report failure to Azure.' % e,
                logger_func=LOG.debug)
            report_failure_to_fabric(
                fallback_lease_file=self.dhclient_lease_file,
                description=description)

    @azure_ds_telemetry_reporter
    def _report_ready(self, lease):
        """Tells the fabric provisioning has completed """
=======
    def _report_ready(self, lease: dict) -> bool:
        """Tells the fabric provisioning has completed.

        @param lease: dhcp lease to use for sending the ready signal.
        @return: The success status of sending the ready signal.
        """
>>>>>>> 8766784f
        try:
            get_metadata_from_fabric(None, lease['unknown-245'])
            return True
        except Exception as e:
            report_diagnostic_event(
                "Error communicating with Azure fabric; You may experience "
                "connectivity issues: %s" % e, logger_func=LOG.warning)
            return False

    def _should_reprovision(self, ret):
        """Whether or not we should poll IMDS for reprovisioning data.
        Also sets a marker file to poll IMDS.

        The marker file is used for the following scenario: the VM boots into
        this polling loop, which we expect to be proceeding infinitely until
        the VM is picked. If for whatever reason the platform moves us to a
        new host (for instance a hardware issue), we need to keep polling.
        However, since the VM reports ready to the Fabric, we will not attach
        the ISO, thus cloud-init needs to have a way of knowing that it should
        jump back into the polling loop in order to retrieve the ovf_env."""
        if not ret:
            return False
        (_md, _userdata_raw, cfg, _files) = ret
        path = REPROVISION_MARKER_FILE
        if (cfg.get('PreprovisionedVm') is True or
                os.path.isfile(path)):
            if not os.path.isfile(path):
                LOG.info("Creating a marker file to poll imds: %s",
                         path)
                util.write_file(path, "{pid}: {time}\n".format(
                    pid=os.getpid(), time=time()))
            return True
        return False

    def _reprovision(self):
        """Initiate the reprovisioning workflow."""
        contents = self._poll_imds()
        with events.ReportEventStack(
                name="reprovisioning-read-azure-ovf",
                description="read azure ovf during reprovisioning",
                parent=azure_ds_reporter):
            md, ud, cfg = read_azure_ovf(contents)
            return (md, ud, cfg, {'ovf-env.xml': contents})

    @azure_ds_telemetry_reporter
    def _negotiate(self):
        """Negotiate with fabric and return data from it.

           On success, returns a dictionary including 'public_keys'.
           On failure, returns False.
        """

        if self.ds_cfg['agent_command'] == AGENT_START_BUILTIN:
            self.bounce_network_with_azure_hostname()

            pubkey_info = None
            try:
                public_keys = self.metadata['imds']['compute']['publicKeys']
                LOG.debug(
                    'Successfully retrieved %s key(s) from IMDS',
                    len(public_keys)
                    if public_keys is not None
                    else 0
                )
            except KeyError:
                LOG.debug(
                    'Unable to retrieve SSH keys from IMDS during '
                    'negotiation, falling back to OVF'
                )
                pubkey_info = self.cfg.get('_pubkeys', None)

            metadata_func = partial(get_metadata_from_fabric,
                                    fallback_lease_file=self.
                                    dhclient_lease_file,
                                    pubkey_info=pubkey_info)
        else:
            metadata_func = self.get_metadata_from_agent

        LOG.debug("negotiating with fabric via agent command %s",
                  self.ds_cfg['agent_command'])
        try:
            fabric_data = metadata_func()
        except Exception as e:
            report_diagnostic_event(
                "Error communicating with Azure fabric; You may experience "
                "connectivity issues: %s" % e, logger_func=LOG.warning)
            return False

        util.del_file(REPORTED_READY_MARKER_FILE)
        util.del_file(REPROVISION_MARKER_FILE)
        return fabric_data

    @azure_ds_telemetry_reporter
    def activate(self, cfg, is_new_instance):
        try:
            address_ephemeral_resize(is_new_instance=is_new_instance,
                                     preserve_ntfs=self.ds_cfg.get(
                                         DS_CFG_KEY_PRESERVE_NTFS, False))
        finally:
            push_log_to_kvp(self.sys_cfg['def_log_file'])
        return

    @property
    def availability_zone(self):
        return self.metadata.get(
            'imds', {}).get('compute', {}).get('platformFaultDomain')

    @property
    def network_config(self):
        """Generate a network config like net.generate_fallback_network() with
           the following exceptions.

           1. Probe the drivers of the net-devices present and inject them in
              the network configuration under params: driver: <driver> value
           2. Generate a fallback network config that does not include any of
              the blacklisted devices.
        """
        if not self._network_config or self._network_config == sources.UNSET:
            if self.ds_cfg.get('apply_network_config'):
                nc_src = self._metadata_imds
            else:
                nc_src = None
            self._network_config = parse_network_config(nc_src)
        return self._network_config

    @property
    def region(self):
        return self.metadata.get('imds', {}).get('compute', {}).get('location')


def _partitions_on_device(devpath, maxnum=16):
    # return a list of tuples (ptnum, path) for each part on devpath
    for suff in ("-part", "p", ""):
        found = []
        for pnum in range(1, maxnum):
            ppath = devpath + suff + str(pnum)
            if os.path.exists(ppath):
                found.append((pnum, os.path.realpath(ppath)))
        if found:
            return found
    return []


@azure_ds_telemetry_reporter
def _has_ntfs_filesystem(devpath):
    ntfs_devices = util.find_devs_with("TYPE=ntfs", no_cache=True)
    LOG.debug('ntfs_devices found = %s', ntfs_devices)
    return os.path.realpath(devpath) in ntfs_devices


@azure_ds_telemetry_reporter
def can_dev_be_reformatted(devpath, preserve_ntfs):
    """Determine if the ephemeral drive at devpath should be reformatted.

    A fresh ephemeral disk is formatted by Azure and will:
      a.) have a partition table (dos or gpt)
      b.) have 1 partition that is ntfs formatted, or
          have 2 partitions with the second partition ntfs formatted.
          (larger instances with >2TB ephemeral disk have gpt, and will
           have a microsoft reserved partition as part 1.  LP: #1686514)
      c.) the ntfs partition will have no files other than possibly
          'dataloss_warning_readme.txt'

    User can indicate that NTFS should never be destroyed by setting
    DS_CFG_KEY_PRESERVE_NTFS in dscfg.
    If data is found on NTFS, user is warned to set DS_CFG_KEY_PRESERVE_NTFS
    to make sure cloud-init does not accidentally wipe their data.
    If cloud-init cannot mount the disk to check for data, destruction
    will be allowed, unless the dscfg key is set."""
    if preserve_ntfs:
        msg = ('config says to never destroy NTFS (%s.%s), skipping checks' %
               (".".join(DS_CFG_PATH), DS_CFG_KEY_PRESERVE_NTFS))
        return False, msg

    if not os.path.exists(devpath):
        return False, 'device %s does not exist' % devpath

    LOG.debug('Resolving realpath of %s -> %s', devpath,
              os.path.realpath(devpath))

    # devpath of /dev/sd[a-z] or /dev/disk/cloud/azure_resource
    # where partitions are "<devpath>1" or "<devpath>-part1" or "<devpath>p1"
    partitions = _partitions_on_device(devpath)
    if len(partitions) == 0:
        return False, 'device %s was not partitioned' % devpath
    elif len(partitions) > 2:
        msg = ('device %s had 3 or more partitions: %s' %
               (devpath, ' '.join([p[1] for p in partitions])))
        return False, msg
    elif len(partitions) == 2:
        cand_part, cand_path = partitions[1]
    else:
        cand_part, cand_path = partitions[0]

    if not _has_ntfs_filesystem(cand_path):
        msg = ('partition %s (%s) on device %s was not ntfs formatted' %
               (cand_part, cand_path, devpath))
        return False, msg

    @azure_ds_telemetry_reporter
    def count_files(mp):
        ignored = set(['dataloss_warning_readme.txt'])
        return len([f for f in os.listdir(mp) if f.lower() not in ignored])

    bmsg = ('partition %s (%s) on device %s was ntfs formatted' %
            (cand_part, cand_path, devpath))

    with events.ReportEventStack(
        name="mount-ntfs-and-count",
        description="mount-ntfs-and-count",
        parent=azure_ds_reporter
    ) as evt:
        try:
            file_count = util.mount_cb(cand_path, count_files, mtype="ntfs",
                                       update_env_for_mount={'LANG': 'C'})
        except util.MountFailedError as e:
            evt.description = "cannot mount ntfs"
            if "unknown filesystem type 'ntfs'" in str(e):
                return True, (bmsg + ' but this system cannot mount NTFS,'
                              ' assuming there are no important files.'
                              ' Formatting allowed.')
            return False, bmsg + ' but mount of %s failed: %s' % (cand_part, e)

        if file_count != 0:
            evt.description = "mounted and counted %d files" % file_count
            LOG.warning("it looks like you're using NTFS on the ephemeral"
                        " disk, to ensure that filesystem does not get wiped,"
                        " set %s.%s in config", '.'.join(DS_CFG_PATH),
                        DS_CFG_KEY_PRESERVE_NTFS)
            return False, bmsg + ' but had %d files on it.' % file_count

    return True, bmsg + ' and had no important files. Safe for reformatting.'


@azure_ds_telemetry_reporter
def address_ephemeral_resize(devpath=RESOURCE_DISK_PATH, maxwait=120,
                             is_new_instance=False, preserve_ntfs=False):
    # wait for ephemeral disk to come up
    naplen = .2
    with events.ReportEventStack(
        name="wait-for-ephemeral-disk",
        description="wait for ephemeral disk",
        parent=azure_ds_reporter
    ):
        missing = util.wait_for_files([devpath],
                                      maxwait=maxwait,
                                      naplen=naplen,
                                      log_pre="Azure ephemeral disk: ")

        if missing:
            report_diagnostic_event(
                "ephemeral device '%s' did not appear after %d seconds." %
                (devpath, maxwait),
                logger_func=LOG.warning)
            return

    result = False
    msg = None
    if is_new_instance:
        result, msg = (True, "First instance boot.")
    else:
        result, msg = can_dev_be_reformatted(devpath, preserve_ntfs)

    LOG.debug("reformattable=%s: %s", result, msg)
    if not result:
        return

    for mod in ['disk_setup', 'mounts']:
        sempath = '/var/lib/cloud/instance/sem/config_' + mod
        bmsg = 'Marker "%s" for module "%s"' % (sempath, mod)
        if os.path.exists(sempath):
            try:
                os.unlink(sempath)
                LOG.debug('%s removed.', bmsg)
            except Exception as e:
                # python3 throws FileNotFoundError, python2 throws OSError
                LOG.warning('%s: remove failed! (%s)', bmsg, e)
        else:
            LOG.debug('%s did not exist.', bmsg)
    return


@azure_ds_telemetry_reporter
def perform_hostname_bounce(hostname, cfg, prev_hostname):
    # set the hostname to 'hostname' if it is not already set to that.
    # then, if policy is not off, bounce the interface using command
    # Returns True if the network was bounced, False otherwise.
    command = cfg['command']
    interface = cfg['interface']
    policy = cfg['policy']

    msg = ("hostname=%s policy=%s interface=%s" %
           (hostname, policy, interface))
    env = os.environ.copy()
    env['interface'] = interface
    env['hostname'] = hostname
    env['old_hostname'] = prev_hostname

    if command == "builtin":
        if util.is_FreeBSD():
            command = BOUNCE_COMMAND_FREEBSD
        elif subp.which('ifup'):
            command = BOUNCE_COMMAND_IFUP
        else:
            LOG.debug(
                "Skipping network bounce: ifupdown utils aren't present.")
            # Don't bounce as networkd handles hostname DDNS updates
            return False
    LOG.debug("pubhname: publishing hostname [%s]", msg)
    shell = not isinstance(command, (list, tuple))
    # capture=False, see comments in bug 1202758 and bug 1206164.
    util.log_time(logfunc=LOG.debug, msg="publishing hostname",
                  get_uptime=True, func=subp.subp,
                  kwargs={'args': command, 'shell': shell, 'capture': False,
                          'env': env})
    return True


@azure_ds_telemetry_reporter
def crtfile_to_pubkey(fname, data=None):
    pipeline = ('openssl x509 -noout -pubkey < "$0" |'
                'ssh-keygen -i -m PKCS8 -f /dev/stdin')
    (out, _err) = subp.subp(['sh', '-c', pipeline, fname],
                            capture=True, data=data)
    return out.rstrip()


@azure_ds_telemetry_reporter
def pubkeys_from_crt_files(flist):
    pubkeys = []
    errors = []
    for fname in flist:
        try:
            pubkeys.append(crtfile_to_pubkey(fname))
        except subp.ProcessExecutionError:
            errors.append(fname)

    if errors:
        report_diagnostic_event(
            "failed to convert the crt files to pubkey: %s" % errors,
            logger_func=LOG.warning)

    return pubkeys


@azure_ds_telemetry_reporter
def write_files(datadir, files, dirmode=None):

    def _redact_password(cnt, fname):
        """Azure provides the UserPassword in plain text. So we redact it"""
        try:
            root = ET.fromstring(cnt)
            for elem in root.iter():
                if ('UserPassword' in elem.tag and
                   elem.text != DEF_PASSWD_REDACTION):
                    elem.text = DEF_PASSWD_REDACTION
            return ET.tostring(root)
        except Exception:
            LOG.critical("failed to redact userpassword in %s", fname)
            return cnt

    if not datadir:
        return
    if not files:
        files = {}
    util.ensure_dir(datadir, dirmode)
    for (name, content) in files.items():
        fname = os.path.join(datadir, name)
        if 'ovf-env.xml' in name:
            content = _redact_password(content, fname)
        util.write_file(filename=fname, content=content, mode=0o600)


@azure_ds_telemetry_reporter
def invoke_agent(cmd):
    # this is a function itself to simplify patching it for test
    if cmd:
        LOG.debug("invoking agent: %s", cmd)
        subp.subp(cmd, shell=(not isinstance(cmd, list)))
    else:
        LOG.debug("not invoking agent")


def find_child(node, filter_func):
    ret = []
    if not node.hasChildNodes():
        return ret
    for child in node.childNodes:
        if filter_func(child):
            ret.append(child)
    return ret


@azure_ds_telemetry_reporter
def load_azure_ovf_pubkeys(sshnode):
    # This parses a 'SSH' node formatted like below, and returns
    # an array of dicts.
    #  [{'fingerprint': '6BE7A7C3C8A8F4B123CCA5D0C2F1BE4CA7B63ED7',
    #    'path': '/where/to/go'}]
    #
    # <SSH><PublicKeys>
    #   <PublicKey><Fingerprint>ABC</FingerPrint><Path>/x/y/z</Path>
    #   ...
    # </PublicKeys></SSH>
    # Under some circumstances, there may be a <Value> element along with the
    # Fingerprint and Path. Pass those along if they appear.
    results = find_child(sshnode, lambda n: n.localName == "PublicKeys")
    if len(results) == 0:
        return []
    if len(results) > 1:
        raise BrokenAzureDataSource("Multiple 'PublicKeys'(%s) in SSH node" %
                                    len(results))

    pubkeys_node = results[0]
    pubkeys = find_child(pubkeys_node, lambda n: n.localName == "PublicKey")

    if len(pubkeys) == 0:
        return []

    found = []
    text_node = minidom.Document.TEXT_NODE

    for pk_node in pubkeys:
        if not pk_node.hasChildNodes():
            continue

        cur = {'fingerprint': "", 'path': "", 'value': ""}
        for child in pk_node.childNodes:
            if child.nodeType == text_node or not child.localName:
                continue

            name = child.localName.lower()

            if name not in cur.keys():
                continue

            if (len(child.childNodes) != 1 or
                    child.childNodes[0].nodeType != text_node):
                continue

            cur[name] = child.childNodes[0].wholeText.strip()
        found.append(cur)

    return found


@azure_ds_telemetry_reporter
def read_azure_ovf(contents):
    try:
        dom = minidom.parseString(contents)
    except Exception as e:
        error_str = "Invalid ovf-env.xml: %s" % e
        report_diagnostic_event(error_str, logger_func=LOG.warning)
        raise BrokenAzureDataSource(error_str) from e

    results = find_child(dom.documentElement,
                         lambda n: n.localName == "ProvisioningSection")

    if len(results) == 0:
        raise NonAzureDataSource("No ProvisioningSection")
    if len(results) > 1:
        raise BrokenAzureDataSource("found '%d' ProvisioningSection items" %
                                    len(results))
    provSection = results[0]

    lpcs_nodes = find_child(provSection,
                            lambda n:
                            n.localName == "LinuxProvisioningConfigurationSet")

    if len(lpcs_nodes) == 0:
        raise NonAzureDataSource("No LinuxProvisioningConfigurationSet")
    if len(lpcs_nodes) > 1:
        raise BrokenAzureDataSource("found '%d' %ss" %
                                    (len(lpcs_nodes),
                                     "LinuxProvisioningConfigurationSet"))
    lpcs = lpcs_nodes[0]

    if not lpcs.hasChildNodes():
        raise BrokenAzureDataSource("no child nodes of configuration set")

    md_props = 'seedfrom'
    md = {'azure_data': {}}
    cfg = {}
    ud = ""
    password = None
    username = None

    for child in lpcs.childNodes:
        if child.nodeType == dom.TEXT_NODE or not child.localName:
            continue

        name = child.localName.lower()

        simple = False
        value = ""
        if (len(child.childNodes) == 1 and
                child.childNodes[0].nodeType == dom.TEXT_NODE):
            simple = True
            value = child.childNodes[0].wholeText

        attrs = dict([(k, v) for k, v in child.attributes.items()])

        # we accept either UserData or CustomData.  If both are present
        # then behavior is undefined.
        if name == "userdata" or name == "customdata":
            if attrs.get('encoding') in (None, "base64"):
                ud = base64.b64decode(''.join(value.split()))
            else:
                ud = value
        elif name == "username":
            username = value
        elif name == "userpassword":
            password = value
        elif name == "hostname":
            md['local-hostname'] = value
        elif name == "dscfg":
            if attrs.get('encoding') in (None, "base64"):
                dscfg = base64.b64decode(''.join(value.split()))
            else:
                dscfg = value
            cfg['datasource'] = {DS_NAME: util.load_yaml(dscfg, default={})}
        elif name == "ssh":
            cfg['_pubkeys'] = load_azure_ovf_pubkeys(child)
        elif name == "disablesshpasswordauthentication":
            cfg['ssh_pwauth'] = util.is_false(value)
        elif simple:
            if name in md_props:
                md[name] = value
            else:
                md['azure_data'][name] = value

    defuser = {}
    if username:
        defuser['name'] = username
    if password:
        defuser['lock_passwd'] = False
        if DEF_PASSWD_REDACTION != password:
            defuser['passwd'] = encrypt_pass(password)

    if defuser:
        cfg['system_info'] = {'default_user': defuser}

    if 'ssh_pwauth' not in cfg and password:
        cfg['ssh_pwauth'] = True

    cfg['PreprovisionedVm'] = _extract_preprovisioned_vm_setting(dom)

    return (md, ud, cfg)


@azure_ds_telemetry_reporter
def _extract_preprovisioned_vm_setting(dom):
    """Read the preprovision flag from the ovf. It should not
       exist unless true."""
    platform_settings_section = find_child(
        dom.documentElement,
        lambda n: n.localName == "PlatformSettingsSection")
    if not platform_settings_section or len(platform_settings_section) == 0:
        LOG.debug("PlatformSettingsSection not found")
        return False
    platform_settings = find_child(
        platform_settings_section[0],
        lambda n: n.localName == "PlatformSettings")
    if not platform_settings or len(platform_settings) == 0:
        LOG.debug("PlatformSettings not found")
        return False
    preprovisionedVm = find_child(
        platform_settings[0],
        lambda n: n.localName == "PreprovisionedVm")
    if not preprovisionedVm or len(preprovisionedVm) == 0:
        LOG.debug("PreprovisionedVm not found")
        return False
    return util.translate_bool(preprovisionedVm[0].firstChild.nodeValue)


def encrypt_pass(password, salt_id="$6$"):
    return crypt.crypt(password, salt_id + util.rand_str(strlen=16))


@azure_ds_telemetry_reporter
def _check_freebsd_cdrom(cdrom_dev):
    """Return boolean indicating path to cdrom device has content."""
    try:
        with open(cdrom_dev) as fp:
            fp.read(1024)
            return True
    except IOError:
        LOG.debug("cdrom (%s) is not configured", cdrom_dev)
    return False


@azure_ds_telemetry_reporter
def _get_random_seed(source=PLATFORM_ENTROPY_SOURCE):
    """Return content random seed file if available, otherwise,
       return None."""
    # azure / hyper-v provides random data here
    # now update ds_cfg to reflect contents pass in config
    if source is None:
        return None
    seed = util.load_file(source, quiet=True, decode=False)

    # The seed generally contains non-Unicode characters. load_file puts
    # them into a str (in python 2) or bytes (in python 3). In python 2,
    # bad octets in a str cause util.json_dumps() to throw an exception. In
    # python 3, bytes is a non-serializable type, and the handler load_file
    # uses applies b64 encoding *again* to handle it. The simplest solution
    # is to just b64encode the data and then decode it to a serializable
    # string. Same number of bits of entropy, just with 25% more zeroes.
    # There's no need to undo this base64-encoding when the random seed is
    # actually used in cc_seed_random.py.
    seed = base64.b64encode(seed).decode()

    return seed


@azure_ds_telemetry_reporter
def list_possible_azure_ds_devs():
    devlist = []
    if util.is_FreeBSD():
        cdrom_dev = "/dev/cd0"
        if _check_freebsd_cdrom(cdrom_dev):
            return [cdrom_dev]
    else:
        for fstype in ("iso9660", "udf"):
            devlist.extend(util.find_devs_with("TYPE=%s" % fstype))

    devlist.sort(reverse=True)
    return devlist


@azure_ds_telemetry_reporter
def load_azure_ds_dir(source_dir):
    ovf_file = os.path.join(source_dir, "ovf-env.xml")

    if not os.path.isfile(ovf_file):
        raise NonAzureDataSource("No ovf-env file found")

    with open(ovf_file, "rb") as fp:
        contents = fp.read()

    md, ud, cfg = read_azure_ovf(contents)
    return (md, ud, cfg, {'ovf-env.xml': contents})


@azure_ds_telemetry_reporter
def parse_network_config(imds_metadata) -> dict:
    """Convert imds_metadata dictionary to network v2 configuration.
    Parses network configuration from imds metadata if present or generate
    fallback network config excluding mlx4_core devices.

    @param: imds_metadata: Dict of content read from IMDS network service.
    @return: Dictionary containing network version 2 standard configuration.
    """
    if imds_metadata != sources.UNSET and imds_metadata:
        try:
            return _generate_network_config_from_imds_metadata(imds_metadata)
        except Exception as e:
            LOG.error(
                'Failed generating network config '
                'from IMDS network metadata: %s', str(e))
    try:
        return _generate_network_config_from_fallback_config()
    except Exception as e:
        LOG.error('Failed generating fallback network config: %s', str(e))
    return {}


@azure_ds_telemetry_reporter
def _generate_network_config_from_imds_metadata(imds_metadata) -> dict:
    """Convert imds_metadata dictionary to network v2 configuration.
    Parses network configuration from imds metadata.

    @param: imds_metadata: Dict of content read from IMDS network service.
    @return: Dictionary containing network version 2 standard configuration.
    """
    netconfig = {'version': 2, 'ethernets': {}}
    network_metadata = imds_metadata['network']
    for idx, intf in enumerate(network_metadata['interface']):
        # First IPv4 and/or IPv6 address will be obtained via DHCP.
        # Any additional IPs of each type will be set as static
        # addresses.
        nicname = 'eth{idx}'.format(idx=idx)
        dhcp_override = {'route-metric': (idx + 1) * 100}
        dev_config = {'dhcp4': True, 'dhcp4-overrides': dhcp_override,
                      'dhcp6': False}
        for addr_type in ('ipv4', 'ipv6'):
            addresses = intf.get(addr_type, {}).get('ipAddress', [])
            if addr_type == 'ipv4':
                default_prefix = '24'
            else:
                default_prefix = '128'
                if addresses:
                    dev_config['dhcp6'] = True
                    # non-primary interfaces should have a higher
                    # route-metric (cost) so default routes prefer
                    # primary nic due to lower route-metric value
                    dev_config['dhcp6-overrides'] = dhcp_override
            for addr in addresses[1:]:
                # Append static address config for ip > 1
                netPrefix = intf[addr_type]['subnet'][0].get(
                    'prefix', default_prefix)
                privateIp = addr['privateIpAddress']
                if not dev_config.get('addresses'):
                    dev_config['addresses'] = []
                dev_config['addresses'].append(
                    '{ip}/{prefix}'.format(
                        ip=privateIp, prefix=netPrefix))
        if dev_config:
            mac = ':'.join(re.findall(r'..', intf['macAddress']))
            dev_config.update({
                'match': {'macaddress': mac.lower()},
                'set-name': nicname
            })
            # With netvsc, we can get two interfaces that
            # share the same MAC, so we need to make sure
            # our match condition also contains the driver
            driver = device_driver(nicname)
            if driver and driver == 'hv_netvsc':
                dev_config['match']['driver'] = driver
            netconfig['ethernets'][nicname] = dev_config
    return netconfig


@azure_ds_telemetry_reporter
def _generate_network_config_from_fallback_config() -> dict:
    """Generate fallback network config excluding blacklisted devices.

    @return: Dictionary containing network version 2 standard configuration.
    """
    return net.generate_fallback_config(
        blacklist_drivers=BLACKLIST_DRIVERS, config_driver=True)


@azure_ds_telemetry_reporter
def get_metadata_from_imds(fallback_nic, retries):
    """Query Azure's network metadata service, returning a dictionary.

    If network is not up, setup ephemeral dhcp on fallback_nic to talk to the
    IMDS. For more info on IMDS:
        https://docs.microsoft.com/en-us/azure/virtual-machines/windows/instance-metadata-service

    @param fallback_nic: String. The name of the nic which requires active
        network in order to query IMDS.
    @param retries: The number of retries of the IMDS_URL.

    @return: A dict of instance metadata containing compute and network
        info.
    """
    kwargs = {'logfunc': LOG.debug,
              'msg': 'Crawl of Azure Instance Metadata Service (IMDS)',
              'func': _get_metadata_from_imds, 'args': (retries,)}
    if net.is_up(fallback_nic):
        return util.log_time(**kwargs)
    else:
        try:
            with EphemeralDHCPv4WithReporting(
                    azure_ds_reporter, fallback_nic):
                return util.log_time(**kwargs)
        except Exception as e:
            report_diagnostic_event(
                "exception while getting metadata: %s" % e,
                logger_func=LOG.warning)
            raise


@azure_ds_telemetry_reporter
def _get_metadata_from_imds(retries):

    url = IMDS_URL + "instance?api-version=2019-06-01"
    headers = {"Metadata": "true"}
    try:
        response = readurl(
            url, timeout=IMDS_TIMEOUT_IN_SECONDS, headers=headers,
            retries=retries, exception_cb=retry_on_url_exc)
    except Exception as e:
        report_diagnostic_event(
            'Ignoring IMDS instance metadata. '
            'Get metadata from IMDS failed: %s' % e,
            logger_func=LOG.warning)
        return {}
    try:
        from json.decoder import JSONDecodeError
        json_decode_error = JSONDecodeError
    except ImportError:
        json_decode_error = ValueError

    try:
        return util.load_json(str(response))
    except json_decode_error as e:
        report_diagnostic_event(
            'Ignoring non-json IMDS instance metadata response: %s. '
            'Loading non-json IMDS response failed: %s' % (str(response), e),
            logger_func=LOG.warning)
    return {}


@azure_ds_telemetry_reporter
def maybe_remove_ubuntu_network_config_scripts(paths=None):
    """Remove Azure-specific ubuntu network config for non-primary nics.

    @param paths: List of networking scripts or directories to remove when
        present.

    In certain supported ubuntu images, static udev rules or netplan yaml
    config is delivered in the base ubuntu image to support dhcp on any
    additional interfaces which get attached by a customer at some point
    after initial boot. Since the Azure datasource can now regenerate
    network configuration as metadata reports these new devices, we no longer
    want the udev rules or netplan's 90-hotplug-azure.yaml to configure
    networking on eth1 or greater as it might collide with cloud-init's
    configuration.

    Remove the any existing extended network scripts if the datasource is
    enabled to write network per-boot.
    """
    if not paths:
        paths = UBUNTU_EXTENDED_NETWORK_SCRIPTS
    logged = False
    for path in paths:
        if os.path.exists(path):
            if not logged:
                LOG.info(
                    'Removing Ubuntu extended network scripts because'
                    ' cloud-init updates Azure network configuration on the'
                    ' following event: %s.',
                    EventType.BOOT)
                logged = True
            if os.path.isdir(path):
                util.del_dir(path)
            else:
                util.del_file(path)


def _is_platform_viable(seed_dir):
    """Check platform environment to report if this datasource may run."""
    with events.ReportEventStack(
        name="check-platform-viability",
        description="found azure asset tag",
        parent=azure_ds_reporter
    ) as evt:
        asset_tag = util.read_dmi_data('chassis-asset-tag')
        if asset_tag == AZURE_CHASSIS_ASSET_TAG:
            return True
        msg = "Non-Azure DMI asset tag '%s' discovered." % asset_tag
        evt.description = msg
        report_diagnostic_event(msg, logger_func=LOG.debug)
        if os.path.exists(os.path.join(seed_dir, 'ovf-env.xml')):
            return True
        return False


class BrokenAzureDataSource(Exception):
    pass


class NonAzureDataSource(Exception):
    pass


# Legacy: Must be present in case we load an old pkl object
DataSourceAzureNet = DataSourceAzure

# Used to match classes to dependencies
datasources = [
    (DataSourceAzure, (sources.DEP_FILESYSTEM, )),
]


# Return a list of data sources that match this set of dependencies
def get_datasource_list(depends):
    return sources.list_from_depends(depends, datasources)

# vi: ts=4 expandtab<|MERGE_RESOLUTION|>--- conflicted
+++ resolved
@@ -795,7 +795,6 @@
         return return_val
 
     @azure_ds_telemetry_reporter
-<<<<<<< HEAD
     def _report_failure(self, description=None):
         try:
             report_diagnostic_event(
@@ -815,17 +814,12 @@
                 fallback_lease_file=self.dhclient_lease_file,
                 description=description)
 
-    @azure_ds_telemetry_reporter
-    def _report_ready(self, lease):
-        """Tells the fabric provisioning has completed """
-=======
     def _report_ready(self, lease: dict) -> bool:
         """Tells the fabric provisioning has completed.
 
         @param lease: dhcp lease to use for sending the ready signal.
         @return: The success status of sending the ready signal.
         """
->>>>>>> 8766784f
         try:
             get_metadata_from_fabric(None, lease['unknown-245'])
             return True
