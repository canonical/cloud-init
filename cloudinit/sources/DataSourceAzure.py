# Copyright (C) 2013 Canonical Ltd.
#
# Author: Scott Moser <scott.moser@canonical.com>
#
# This file is part of cloud-init. See LICENSE file for license information.

import base64
import contextlib
import crypt
from functools import partial
import os
import os.path
import re
from time import time
from xml.dom import minidom
import xml.etree.ElementTree as ET

from cloudinit import log as logging
from cloudinit import net
from cloudinit.event import EventType
from cloudinit.net import device_driver
from cloudinit.net.dhcp import EphemeralDHCPv4
from cloudinit import sources
from cloudinit.sources.helpers import netlink
from cloudinit import subp
from cloudinit.url_helper import UrlError, readurl, retry_on_url_exc
from cloudinit import util
from cloudinit.reporting import events

from cloudinit.sources.helpers.azure import (
    azure_ds_reporter,
    azure_ds_telemetry_reporter,
    get_metadata_from_fabric,
    get_boot_telemetry,
    get_system_info,
    report_diagnostic_event,
    EphemeralDHCPv4WithReporting,
    is_byte_swapped,
    dhcp_log_cb,
    push_log_to_kvp)

LOG = logging.getLogger(__name__)

DS_NAME = 'Azure'
DEFAULT_METADATA = {"instance-id": "iid-AZURE-NODE"}
AGENT_START = ['service', 'walinuxagent', 'start']
AGENT_START_BUILTIN = "__builtin__"
BOUNCE_COMMAND_IFUP = [
    'sh', '-xc',
    "i=$interface; x=0; ifdown $i || x=$?; ifup $i || x=$?; exit $x"
]
BOUNCE_COMMAND_FREEBSD = [
    'sh', '-xc',
    ("i=$interface; x=0; ifconfig down $i || x=$?; "
     "ifconfig up $i || x=$?; exit $x")
]

# azure systems will always have a resource disk, and 66-azure-ephemeral.rules
# ensures that it gets linked to this path.
RESOURCE_DISK_PATH = '/dev/disk/cloud/azure_resource'
DEFAULT_PRIMARY_NIC = 'eth0'
LEASE_FILE = '/var/lib/dhcp/dhclient.eth0.leases'
DEFAULT_FS = 'ext4'
# DMI chassis-asset-tag is set static for all azure instances
AZURE_CHASSIS_ASSET_TAG = '7783-7084-3265-9085-8269-3286-77'
REPROVISION_MARKER_FILE = "/var/lib/cloud/data/poll_imds"
REPORTED_READY_MARKER_FILE = "/var/lib/cloud/data/reported_ready"
AGENT_SEED_DIR = '/var/lib/waagent'

# In the event where the IMDS primary server is not
# available, it takes 1s to fallback to the secondary one
IMDS_TIMEOUT_IN_SECONDS = 2
IMDS_URL = "http://169.254.169.254/metadata/"

PLATFORM_ENTROPY_SOURCE = "/sys/firmware/acpi/tables/OEM0"

# List of static scripts and network config artifacts created by
# stock ubuntu suported images.
UBUNTU_EXTENDED_NETWORK_SCRIPTS = [
    '/etc/netplan/90-hotplug-azure.yaml',
    '/usr/local/sbin/ephemeral_eth.sh',
    '/etc/udev/rules.d/10-net-device-added.rules',
    '/run/network/interfaces.ephemeral.d',
]

# This list is used to blacklist devices that will be considered
# for renaming or fallback interfaces.
#
# On Azure network devices using these drivers are automatically
# configured by the platform and should not be configured by
# cloud-init's network configuration.
#
# Note:
# Azure Dv4 and Ev4 series VMs always have mlx5 hardware.
# https://docs.microsoft.com/en-us/azure/virtual-machines/dv4-dsv4-series
# https://docs.microsoft.com/en-us/azure/virtual-machines/ev4-esv4-series
# Earlier D and E series VMs (such as Dv2, Dv3, and Ev3 series VMs)
# can have either mlx4 or mlx5 hardware, with the older series VMs
# having a higher chance of coming with mlx4 hardware.
# https://docs.microsoft.com/en-us/azure/virtual-machines/dv2-dsv2-series
# https://docs.microsoft.com/en-us/azure/virtual-machines/dv3-dsv3-series
# https://docs.microsoft.com/en-us/azure/virtual-machines/ev3-esv3-series
BLACKLIST_DRIVERS = ['mlx4_core', 'mlx5_core']


def find_storvscid_from_sysctl_pnpinfo(sysctl_out, deviceid):
    # extract the 'X' from dev.storvsc.X. if deviceid matches
    """
    dev.storvsc.1.%pnpinfo:
        classid=32412632-86cb-44a2-9b5c-50d1417354f5
        deviceid=00000000-0001-8899-0000-000000000000
    """
    for line in sysctl_out.splitlines():
        if re.search(r"pnpinfo", line):
            fields = line.split()
            if len(fields) >= 3:
                columns = fields[2].split('=')
                if (len(columns) >= 2 and
                        columns[0] == "deviceid" and
                        columns[1].startswith(deviceid)):
                    comps = fields[0].split('.')
                    return comps[2]
    return None


def find_busdev_from_disk(camcontrol_out, disk_drv):
    # find the scbusX from 'camcontrol devlist -b' output
    # if disk_drv matches the specified disk driver, i.e. blkvsc1
    """
    scbus0 on ata0 bus 0
    scbus1 on ata1 bus 0
    scbus2 on blkvsc0 bus 0
    scbus3 on blkvsc1 bus 0
    scbus4 on storvsc2 bus 0
    scbus5 on storvsc3 bus 0
    scbus-1 on xpt0 bus 0
    """
    for line in camcontrol_out.splitlines():
        if re.search(disk_drv, line):
            items = line.split()
            return items[0]
    return None


def find_dev_from_busdev(camcontrol_out, busdev):
    # find the daX from 'camcontrol devlist' output
    # if busdev matches the specified value, i.e. 'scbus2'
    """
    <Msft Virtual CD/ROM 1.0>          at scbus1 target 0 lun 0 (cd0,pass0)
    <Msft Virtual Disk 1.0>            at scbus2 target 0 lun 0 (da0,pass1)
    <Msft Virtual Disk 1.0>            at scbus3 target 1 lun 0 (da1,pass2)
    """
    for line in camcontrol_out.splitlines():
        if re.search(busdev, line):
            items = line.split('(')
            if len(items) == 2:
                dev_pass = items[1].split(',')
                return dev_pass[0]
    return None


def execute_or_debug(cmd, fail_ret=None):
    try:
        return subp.subp(cmd)[0]
    except subp.ProcessExecutionError:
        LOG.debug("Failed to execute: %s", ' '.join(cmd))
        return fail_ret


def get_dev_storvsc_sysctl():
    return execute_or_debug(["sysctl", "dev.storvsc"], fail_ret="")


def get_camcontrol_dev_bus():
    return execute_or_debug(['camcontrol', 'devlist', '-b'])


def get_camcontrol_dev():
    return execute_or_debug(['camcontrol', 'devlist'])


def get_resource_disk_on_freebsd(port_id):
    g0 = "00000000"
    if port_id > 1:
        g0 = "00000001"
        port_id = port_id - 2
    g1 = "000" + str(port_id)
    g0g1 = "{0}-{1}".format(g0, g1)

    # search 'X' from
    #  'dev.storvsc.X.%pnpinfo:
    #      classid=32412632-86cb-44a2-9b5c-50d1417354f5
    #      deviceid=00000000-0001-8899-0000-000000000000'
    sysctl_out = get_dev_storvsc_sysctl()

    storvscid = find_storvscid_from_sysctl_pnpinfo(sysctl_out, g0g1)
    if not storvscid:
        LOG.debug("Fail to find storvsc id from sysctl")
        return None

    camcontrol_b_out = get_camcontrol_dev_bus()
    camcontrol_out = get_camcontrol_dev()
    # try to find /dev/XX from 'blkvsc' device
    blkvsc = "blkvsc{0}".format(storvscid)
    scbusx = find_busdev_from_disk(camcontrol_b_out, blkvsc)
    if scbusx:
        devname = find_dev_from_busdev(camcontrol_out, scbusx)
        if devname is None:
            LOG.debug("Fail to find /dev/daX")
            return None
        return devname
    # try to find /dev/XX from 'storvsc' device
    storvsc = "storvsc{0}".format(storvscid)
    scbusx = find_busdev_from_disk(camcontrol_b_out, storvsc)
    if scbusx:
        devname = find_dev_from_busdev(camcontrol_out, scbusx)
        if devname is None:
            LOG.debug("Fail to find /dev/daX")
            return None
        return devname
    return None


# update the FreeBSD specific information
if util.is_FreeBSD():
    DEFAULT_PRIMARY_NIC = 'hn0'
    LEASE_FILE = '/var/db/dhclient.leases.hn0'
    DEFAULT_FS = 'freebsd-ufs'
    res_disk = get_resource_disk_on_freebsd(1)
    if res_disk is not None:
        LOG.debug("resource disk is not None")
        RESOURCE_DISK_PATH = "/dev/" + res_disk
    else:
        LOG.debug("resource disk is None")
    # TODO Find where platform entropy data is surfaced
    PLATFORM_ENTROPY_SOURCE = None

BUILTIN_DS_CONFIG = {
    'agent_command': AGENT_START_BUILTIN,
    'data_dir': AGENT_SEED_DIR,
    'set_hostname': True,
    'hostname_bounce': {
        'interface': DEFAULT_PRIMARY_NIC,
        'policy': True,
        'command': 'builtin',
        'hostname_command': 'hostname',
    },
    'disk_aliases': {'ephemeral0': RESOURCE_DISK_PATH},
    'dhclient_lease_file': LEASE_FILE,
    'apply_network_config': True,  # Use IMDS published network configuration
}
# RELEASE_BLOCKER: Xenial and earlier apply_network_config default is False

BUILTIN_CLOUD_CONFIG = {
    'disk_setup': {
        'ephemeral0': {'table_type': 'gpt',
                       'layout': [100],
                       'overwrite': True},
    },
    'fs_setup': [{'filesystem': DEFAULT_FS,
                  'device': 'ephemeral0.1'}],
}

DS_CFG_PATH = ['datasource', DS_NAME]
DS_CFG_KEY_PRESERVE_NTFS = 'never_destroy_ntfs'
DEF_EPHEMERAL_LABEL = 'Temporary Storage'

# The redacted password fails to meet password complexity requirements
# so we can safely use this to mask/redact the password in the ovf-env.xml
DEF_PASSWD_REDACTION = 'REDACTED'


def get_hostname(hostname_command='hostname'):
    if not isinstance(hostname_command, (list, tuple)):
        hostname_command = (hostname_command,)
    return subp.subp(hostname_command, capture=True)[0].strip()


def set_hostname(hostname, hostname_command='hostname'):
    subp.subp([hostname_command, hostname])


@azure_ds_telemetry_reporter
@contextlib.contextmanager
def temporary_hostname(temp_hostname, cfg, hostname_command='hostname'):
    """
    Set a temporary hostname, restoring the previous hostname on exit.

    Will have the value of the previous hostname when used as a context
    manager, or None if the hostname was not changed.
    """
    policy = cfg['hostname_bounce']['policy']
    previous_hostname = get_hostname(hostname_command)
    if (not util.is_true(cfg.get('set_hostname')) or
       util.is_false(policy) or
       (previous_hostname == temp_hostname and policy != 'force')):
        yield None
        return
    try:
        set_hostname(temp_hostname, hostname_command)
    except Exception as e:
        report_diagnostic_event(
            'Failed setting temporary hostname: %s' % e,
            logger_func=LOG.warning)
        yield None
        return
    try:
        yield previous_hostname
    finally:
        set_hostname(previous_hostname, hostname_command)


class DataSourceAzure(sources.DataSource):

    dsname = 'Azure'
    _negotiated = False
    _metadata_imds = sources.UNSET

    def __init__(self, sys_cfg, distro, paths):
        sources.DataSource.__init__(self, sys_cfg, distro, paths)
        self.seed_dir = os.path.join(paths.seed_dir, 'azure')
        self.cfg = {}
        self.seed = None
        self.ds_cfg = util.mergemanydict([
            util.get_cfg_by_path(sys_cfg, DS_CFG_PATH, {}),
            BUILTIN_DS_CONFIG])
        self.dhclient_lease_file = self.ds_cfg.get('dhclient_lease_file')
        self._network_config = None
        # Regenerate network config new_instance boot and every boot
        self.update_events['network'].add(EventType.BOOT)
        self._ephemeral_dhcp_ctx = None

    def __str__(self):
        root = sources.DataSource.__str__(self)
        return "%s [seed=%s]" % (root, self.seed)

    @azure_ds_telemetry_reporter
    def bounce_network_with_azure_hostname(self):
        # When using cloud-init to provision, we have to set the hostname from
        # the metadata and "bounce" the network to force DDNS to update via
        # dhclient
        azure_hostname = self.metadata.get('local-hostname')
        LOG.debug("Hostname in metadata is %s", azure_hostname)
        hostname_command = self.ds_cfg['hostname_bounce']['hostname_command']

        with temporary_hostname(azure_hostname, self.ds_cfg,
                                hostname_command=hostname_command) \
                as previous_hn:
            if (previous_hn is not None and
                    util.is_true(self.ds_cfg.get('set_hostname'))):
                cfg = self.ds_cfg['hostname_bounce']

                # "Bouncing" the network
                try:
                    return perform_hostname_bounce(hostname=azure_hostname,
                                                   cfg=cfg,
                                                   prev_hostname=previous_hn)
                except Exception as e:
                    report_diagnostic_event(
                        "Failed publishing hostname: %s" % e,
                        logger_func=LOG.warning)
                    util.logexc(LOG, "handling set_hostname failed")
        return False

    @azure_ds_telemetry_reporter
    def get_metadata_from_agent(self):
        temp_hostname = self.metadata.get('local-hostname')
        agent_cmd = self.ds_cfg['agent_command']
        LOG.debug("Getting metadata via agent.  hostname=%s cmd=%s",
                  temp_hostname, agent_cmd)

        self.bounce_network_with_azure_hostname()

        try:
            invoke_agent(agent_cmd)
        except subp.ProcessExecutionError:
            # claim the datasource even if the command failed
            util.logexc(LOG, "agent command '%s' failed.",
                        self.ds_cfg['agent_command'])

        ddir = self.ds_cfg['data_dir']

        fp_files = []
        key_value = None
        for pk in self.cfg.get('_pubkeys', []):
            if pk.get('value', None):
                key_value = pk['value']
                LOG.debug("SSH authentication: using value from fabric")
            else:
                bname = str(pk['fingerprint'] + ".crt")
                fp_files += [os.path.join(ddir, bname)]
                LOG.debug("SSH authentication: "
                          "using fingerprint from fabric")

        with events.ReportEventStack(
                name="waiting-for-ssh-public-key",
                description="wait for agents to retrieve SSH keys",
                parent=azure_ds_reporter):
            # wait very long for public SSH keys to arrive
            # https://bugs.launchpad.net/cloud-init/+bug/1717611
            missing = util.log_time(logfunc=LOG.debug,
                                    msg="waiting for SSH public key files",
                                    func=util.wait_for_files,
                                    args=(fp_files, 900))
            if len(missing):
                LOG.warning("Did not find files, but going on: %s", missing)

        metadata = {}
        metadata['public-keys'] = key_value or pubkeys_from_crt_files(fp_files)
        return metadata

    def _get_subplatform(self):
        """Return the subplatform metadata source details."""
        if self.seed.startswith('/dev'):
            subplatform_type = 'config-disk'
        else:
            subplatform_type = 'seed-dir'
        return '%s (%s)' % (subplatform_type, self.seed)

    @azure_ds_telemetry_reporter
    def crawl_metadata(self):
        """Walk all instance metadata sources returning a dict on success.

        @return: A dictionary of any metadata content for this instance.
        @raise: InvalidMetaDataException when the expected metadata service is
            unavailable, broken or disabled.
        """
        crawled_data = {}
        # azure removes/ejects the cdrom containing the ovf-env.xml
        # file on reboot.  So, in order to successfully reboot we
        # need to look in the datadir and consider that valid
        ddir = self.ds_cfg['data_dir']

        candidates = [self.seed_dir]
        if os.path.isfile(REPROVISION_MARKER_FILE):
            candidates.insert(0, "IMDS")
        candidates.extend(list_possible_azure_ds_devs())
        if ddir:
            candidates.append(ddir)

        found = None
        reprovision = False
        for cdev in candidates:
            try:
                if cdev == "IMDS":
                    ret = None
                    reprovision = True
                elif cdev.startswith("/dev/"):
                    if util.is_FreeBSD():
                        ret = util.mount_cb(cdev, load_azure_ds_dir,
                                            mtype="udf")
                    else:
                        ret = util.mount_cb(cdev, load_azure_ds_dir)
                else:
                    ret = load_azure_ds_dir(cdev)

            except NonAzureDataSource:
                report_diagnostic_event(
                    "Did not find Azure data source in %s" % cdev,
                    logger_func=LOG.debug)
                continue
            except BrokenAzureDataSource as exc:
                msg = 'BrokenAzureDataSource: %s' % exc
                report_diagnostic_event(msg, logger_func=LOG.error)
                raise sources.InvalidMetaDataException(msg)
            except util.MountFailedError:
                report_diagnostic_event(
                    '%s was not mountable' % cdev, logger_func=LOG.warning)
                continue

            perform_reprovision = reprovision or self._should_reprovision(ret)
            if perform_reprovision:
                if util.is_FreeBSD():
                    msg = "Free BSD is not supported for PPS VMs"
                    report_diagnostic_event(msg, logger_func=LOG.error)
                    raise sources.InvalidMetaDataException(msg)
                ret = self._reprovision()
            imds_md = get_metadata_from_imds(
                self.fallback_interface, retries=10)
            (md, userdata_raw, cfg, files) = ret
            self.seed = cdev
            crawled_data.update({
                'cfg': cfg,
                'files': files,
                'metadata': util.mergemanydict(
                    [md, {'imds': imds_md}]),
                'userdata_raw': userdata_raw})
            found = cdev

            report_diagnostic_event(
                'found datasource in %s' % cdev, logger_func=LOG.debug)
            break

        if not found:
            msg = 'No Azure metadata found'
            report_diagnostic_event(msg, logger_func=LOG.error)
            raise sources.InvalidMetaDataException(msg)

        if found == ddir:
            report_diagnostic_event(
                "using files cached in %s" % ddir, logger_func=LOG.debug)

        seed = _get_random_seed()
        if seed:
            crawled_data['metadata']['random_seed'] = seed
        crawled_data['metadata']['instance-id'] = self._iid()

        if perform_reprovision:
            LOG.info("Reporting ready to Azure after getting ReprovisionData")
            use_cached_ephemeral = (net.is_up(self.fallback_interface) and
                                    getattr(self, '_ephemeral_dhcp_ctx', None))
            if use_cached_ephemeral:
                self._report_ready(lease=self._ephemeral_dhcp_ctx.lease)
                self._ephemeral_dhcp_ctx.clean_network()  # Teardown ephemeral
            else:
                try:
                    with EphemeralDHCPv4WithReporting(
                            azure_ds_reporter) as lease:
                        self._report_ready(lease=lease)
                except Exception as e:
                    report_diagnostic_event(
                        "exception while reporting ready: %s" % e,
                        logger_func=LOG.error)
                    raise
        return crawled_data

    def _is_platform_viable(self):
        """Check platform environment to report if this datasource may run."""
        return _is_platform_viable(self.seed_dir)

    def clear_cached_attrs(self, attr_defaults=()):
        """Reset any cached class attributes to defaults."""
        super(DataSourceAzure, self).clear_cached_attrs(attr_defaults)
        self._metadata_imds = sources.UNSET

    @azure_ds_telemetry_reporter
    def _get_data(self):
        """Crawl and process datasource metadata caching metadata as attrs.

        @return: True on success, False on error, invalid or disabled
            datasource.
        """
        if not self._is_platform_viable():
            return False
        try:
            get_boot_telemetry()
        except Exception as e:
            LOG.warning("Failed to get boot telemetry: %s", e)

        try:
            get_system_info()
        except Exception as e:
            LOG.warning("Failed to get system information: %s", e)

        self.distro.networking.blacklist_drivers = BLACKLIST_DRIVERS

        try:
            crawled_data = util.log_time(
                logfunc=LOG.debug, msg='Crawl of metadata service',
                func=self.crawl_metadata
            )
        except sources.InvalidMetaDataException as e:
            LOG.warning('Could not crawl Azure metadata: %s', e)
            return False
        if (self.distro and self.distro.name == 'ubuntu' and
                self.ds_cfg.get('apply_network_config')):
            maybe_remove_ubuntu_network_config_scripts()

        # Process crawled data and augment with various config defaults
        self.cfg = util.mergemanydict(
            [crawled_data['cfg'], BUILTIN_CLOUD_CONFIG])
        self._metadata_imds = crawled_data['metadata']['imds']
        self.metadata = util.mergemanydict(
            [crawled_data['metadata'], DEFAULT_METADATA])
        self.userdata_raw = crawled_data['userdata_raw']

        user_ds_cfg = util.get_cfg_by_path(self.cfg, DS_CFG_PATH, {})
        self.ds_cfg = util.mergemanydict([user_ds_cfg, self.ds_cfg])

        # walinux agent writes files world readable, but expects
        # the directory to be protected.
        write_files(
            self.ds_cfg['data_dir'], crawled_data['files'], dirmode=0o700)
        return True

    def device_name_to_device(self, name):
        return self.ds_cfg['disk_aliases'].get(name)

    @azure_ds_telemetry_reporter
    def get_public_ssh_keys(self):
        """
        Try to get the ssh keys from IMDS first, and if that fails
        (i.e. IMDS is unavailable) then fallback to getting the ssh
        keys from OVF.

        The benefit to getting keys from IMDS is a large performance
        advantage, so this is a strong preference. But we must keep
        OVF as a second option for environments that don't have IMDS.
        """
        LOG.debug('Retrieving public SSH keys')
        ssh_keys = []
        try:
            ssh_keys = [
                public_key['keyData']
                for public_key
                in self.metadata['imds']['compute']['publicKeys']
            ]
            LOG.debug('Retrieved SSH keys from IMDS')
        except KeyError:
            log_msg = 'Unable to get keys from IMDS, falling back to OVF'
            LOG.debug(log_msg)
            report_diagnostic_event(log_msg, logger_func=LOG.debug)
            try:
                ssh_keys = self.metadata['public-keys']
                LOG.debug('Retrieved keys from OVF')
            except KeyError:
                log_msg = 'No keys available from OVF'
                LOG.debug(log_msg)
                report_diagnostic_event(log_msg, logger_func=LOG.debug)

        return ssh_keys

    def get_config_obj(self):
        return self.cfg

    def check_instance_id(self, sys_cfg):
        # quickly (local check only) if self.instance_id is still valid
        return sources.instance_id_matches_system_uuid(self.get_instance_id())

    def _iid(self, previous=None):
        prev_iid_path = os.path.join(
            self.paths.get_cpath('data'), 'instance-id')
        iid = util.read_dmi_data('system-uuid')
        if os.path.exists(prev_iid_path):
            previous = util.load_file(prev_iid_path).strip()
            if is_byte_swapped(previous, iid):
                return previous
        return iid

    @azure_ds_telemetry_reporter
    def setup(self, is_new_instance):
        if self._negotiated is False:
            LOG.debug("negotiating for %s (new_instance=%s)",
                      self.get_instance_id(), is_new_instance)
            fabric_data = self._negotiate()
            LOG.debug("negotiating returned %s", fabric_data)
            if fabric_data:
                self.metadata.update(fabric_data)
            self._negotiated = True
        else:
            LOG.debug("negotiating already done for %s",
                      self.get_instance_id())

    def _poll_imds(self):
        """Poll IMDS for the new provisioning data until we get a valid
        response. Then return the returned JSON object."""
        url = IMDS_URL + "reprovisiondata?api-version=2017-04-02"
        headers = {"Metadata": "true"}
        nl_sock = None
        report_ready = bool(not os.path.isfile(REPORTED_READY_MARKER_FILE))
        self.imds_logging_threshold = 1
        self.imds_poll_counter = 1
        dhcp_attempts = 0
        vnet_switched = False
        return_val = None

        def exc_cb(msg, exception):
            if isinstance(exception, UrlError):
                if exception.code in (404, 410):
                    if self.imds_poll_counter == self.imds_logging_threshold:
                        # Reducing the logging frequency as we are polling IMDS
                        self.imds_logging_threshold *= 2
                        LOG.debug("Backing off logging threshold for the same "
                                  "exception to %d",
                                  self.imds_logging_threshold)
                        report_diagnostic_event("poll IMDS with %s failed. "
                                                "Exception: %s and code: %s" %
                                                (msg, exception.cause,
                                                 exception.code),
                                                logger_func=LOG.debug)
                    self.imds_poll_counter += 1
                    return True
                else:
                    # If we get an exception while trying to call IMDS, we call
                    # DHCP and setup the ephemeral network to acquire a new IP.
                    report_diagnostic_event("poll IMDS with %s failed. "
                                            "Exception: %s and code: %s" %
                                            (msg, exception.cause,
                                             exception.code),
                                            logger_func=LOG.warning)
                    return False

            report_diagnostic_event(
                "poll IMDS failed with an "
                "unexpected exception: %s" % exception,
                logger_func=LOG.warning)
            return False

        LOG.debug("Wait for vnetswitch to happen")
        while True:
            try:
                # Save our EphemeralDHCPv4 context to avoid repeated dhcp
                with events.ReportEventStack(
                        name="obtain-dhcp-lease",
                        description="obtain dhcp lease",
                        parent=azure_ds_reporter):
                    self._ephemeral_dhcp_ctx = EphemeralDHCPv4(
                        dhcp_log_func=dhcp_log_cb)
                    lease = self._ephemeral_dhcp_ctx.obtain_lease()

                if vnet_switched:
                    dhcp_attempts += 1
                if report_ready:
                    try:
                        nl_sock = netlink.create_bound_netlink_socket()
                    except netlink.NetlinkCreateSocketError as e:
                        report_diagnostic_event(
                            'Failed to create bound netlink socket: %s' % e,
                            logger_func=LOG.warning)
                        self._ephemeral_dhcp_ctx.clean_network()
                        break

                    report_ready_succeeded = self._report_ready(lease=lease)
                    if not report_ready_succeeded:
                        msg = ('Failed reporting ready while in '
                               'the preprovisioning pool.')
                        report_diagnostic_event(msg)
                        self._ephemeral_dhcp_ctx.clean_network()
                        raise sources.InvalidMetaDataException(msg)

                    path = REPORTED_READY_MARKER_FILE
                    LOG.info(
                        "Creating a marker file to report ready: %s", path)
                    util.write_file(path, "{pid}: {time}\n".format(
                        pid=os.getpid(), time=time()))
                    report_diagnostic_event(
                        'Successfully created reported ready marker file '
                        'while in the preprovisioning pool.')
                    report_ready = False

                    with events.ReportEventStack(
                            name="wait-for-media-disconnect-connect",
                            description="wait for vnet switch",
                            parent=azure_ds_reporter):
                        try:
                            netlink.wait_for_media_disconnect_connect(
                                nl_sock, lease['interface'])
                        except AssertionError as e:
                            report_diagnostic_event(
                                'Error while waiting for vnet switch: %s' % e,
                                logger_func=LOG.error)
                            break

                    vnet_switched = True
                    self._ephemeral_dhcp_ctx.clean_network()
                else:
                    with events.ReportEventStack(
                            name="get-reprovision-data-from-imds",
                            description="get reprovision data from imds",
                            parent=azure_ds_reporter):
                        return_val = readurl(url,
                                             timeout=IMDS_TIMEOUT_IN_SECONDS,
                                             headers=headers,
                                             exception_cb=exc_cb,
                                             infinite=True,
                                             log_req_resp=False).contents
                    break
            except UrlError:
                # Teardown our EphemeralDHCPv4 context on failure as we retry
                self._ephemeral_dhcp_ctx.clean_network()
            finally:
                if nl_sock:
                    nl_sock.close()

        if vnet_switched:
            report_diagnostic_event("attempted dhcp %d times after reuse" %
                                    dhcp_attempts,
                                    logger_func=LOG.debug)
            report_diagnostic_event("polled imds %d times after reuse" %
                                    self.imds_poll_counter,
                                    logger_func=LOG.debug)

        return return_val

    @azure_ds_telemetry_reporter
    def _report_ready(self, lease: dict) -> bool:
        """Tells the fabric provisioning has completed.

        @param lease: dhcp lease to use for sending the ready signal.
        @return: The success status of sending the ready signal.
        """
        try:
            get_metadata_from_fabric(None, lease['unknown-245'])
<<<<<<< HEAD
            return True
        except Exception:
            LOG.warning(
                "Error communicating with Azure fabric; You may experience."
                "connectivity issues.", exc_info=True)
            return False
=======
        except Exception as e:
            report_diagnostic_event(
                "Error communicating with Azure fabric; You may experience "
                "connectivity issues: %s" % e, logger_func=LOG.warning)
>>>>>>> e559dc1f

    def _should_reprovision(self, ret):
        """Whether or not we should poll IMDS for reprovisioning data.
        Also sets a marker file to poll IMDS.

        The marker file is used for the following scenario: the VM boots into
        this polling loop, which we expect to be proceeding infinitely until
        the VM is picked. If for whatever reason the platform moves us to a
        new host (for instance a hardware issue), we need to keep polling.
        However, since the VM reports ready to the Fabric, we will not attach
        the ISO, thus cloud-init needs to have a way of knowing that it should
        jump back into the polling loop in order to retrieve the ovf_env."""
        if not ret:
            return False
        (_md, _userdata_raw, cfg, _files) = ret
        path = REPROVISION_MARKER_FILE
        if (cfg.get('PreprovisionedVm') is True or
                os.path.isfile(path)):
            if not os.path.isfile(path):
                LOG.info("Creating a marker file to poll imds: %s",
                         path)
                util.write_file(path, "{pid}: {time}\n".format(
                    pid=os.getpid(), time=time()))
            return True
        return False

    def _reprovision(self):
        """Initiate the reprovisioning workflow."""
        contents = self._poll_imds()
        with events.ReportEventStack(
                name="reprovisioning-read-azure-ovf",
                description="read azure ovf during reprovisioning",
                parent=azure_ds_reporter):
            md, ud, cfg = read_azure_ovf(contents)
            return (md, ud, cfg, {'ovf-env.xml': contents})

    @azure_ds_telemetry_reporter
    def _negotiate(self):
        """Negotiate with fabric and return data from it.

           On success, returns a dictionary including 'public_keys'.
           On failure, returns False.
        """

        if self.ds_cfg['agent_command'] == AGENT_START_BUILTIN:
            self.bounce_network_with_azure_hostname()

            pubkey_info = None
            try:
                public_keys = self.metadata['imds']['compute']['publicKeys']
                LOG.debug(
                    'Successfully retrieved %s key(s) from IMDS',
                    len(public_keys)
                    if public_keys is not None
                    else 0
                )
            except KeyError:
                LOG.debug(
                    'Unable to retrieve SSH keys from IMDS during '
                    'negotiation, falling back to OVF'
                )
                pubkey_info = self.cfg.get('_pubkeys', None)

            metadata_func = partial(get_metadata_from_fabric,
                                    fallback_lease_file=self.
                                    dhclient_lease_file,
                                    pubkey_info=pubkey_info)
        else:
            metadata_func = self.get_metadata_from_agent

        LOG.debug("negotiating with fabric via agent command %s",
                  self.ds_cfg['agent_command'])
        try:
            fabric_data = metadata_func()
        except Exception as e:
            report_diagnostic_event(
                "Error communicating with Azure fabric; You may experience "
                "connectivity issues: %s" % e, logger_func=LOG.warning)
            return False

        util.del_file(REPORTED_READY_MARKER_FILE)
        util.del_file(REPROVISION_MARKER_FILE)
        return fabric_data

    @azure_ds_telemetry_reporter
    def activate(self, cfg, is_new_instance):
        try:
            address_ephemeral_resize(is_new_instance=is_new_instance,
                                     preserve_ntfs=self.ds_cfg.get(
                                         DS_CFG_KEY_PRESERVE_NTFS, False))
        finally:
            push_log_to_kvp(self.sys_cfg['def_log_file'])
        return

    @property
    def availability_zone(self):
        return self.metadata.get(
            'imds', {}).get('compute', {}).get('platformFaultDomain')

    @property
    def network_config(self):
        """Generate a network config like net.generate_fallback_network() with
           the following exceptions.

           1. Probe the drivers of the net-devices present and inject them in
              the network configuration under params: driver: <driver> value
           2. Generate a fallback network config that does not include any of
              the blacklisted devices.
        """
        if not self._network_config or self._network_config == sources.UNSET:
            if self.ds_cfg.get('apply_network_config'):
                nc_src = self._metadata_imds
            else:
                nc_src = None
            self._network_config = parse_network_config(nc_src)
        return self._network_config

    @property
    def region(self):
        return self.metadata.get('imds', {}).get('compute', {}).get('location')


def _partitions_on_device(devpath, maxnum=16):
    # return a list of tuples (ptnum, path) for each part on devpath
    for suff in ("-part", "p", ""):
        found = []
        for pnum in range(1, maxnum):
            ppath = devpath + suff + str(pnum)
            if os.path.exists(ppath):
                found.append((pnum, os.path.realpath(ppath)))
        if found:
            return found
    return []


@azure_ds_telemetry_reporter
def _has_ntfs_filesystem(devpath):
    ntfs_devices = util.find_devs_with("TYPE=ntfs", no_cache=True)
    LOG.debug('ntfs_devices found = %s', ntfs_devices)
    return os.path.realpath(devpath) in ntfs_devices


@azure_ds_telemetry_reporter
def can_dev_be_reformatted(devpath, preserve_ntfs):
    """Determine if the ephemeral drive at devpath should be reformatted.

    A fresh ephemeral disk is formatted by Azure and will:
      a.) have a partition table (dos or gpt)
      b.) have 1 partition that is ntfs formatted, or
          have 2 partitions with the second partition ntfs formatted.
          (larger instances with >2TB ephemeral disk have gpt, and will
           have a microsoft reserved partition as part 1.  LP: #1686514)
      c.) the ntfs partition will have no files other than possibly
          'dataloss_warning_readme.txt'

    User can indicate that NTFS should never be destroyed by setting
    DS_CFG_KEY_PRESERVE_NTFS in dscfg.
    If data is found on NTFS, user is warned to set DS_CFG_KEY_PRESERVE_NTFS
    to make sure cloud-init does not accidentally wipe their data.
    If cloud-init cannot mount the disk to check for data, destruction
    will be allowed, unless the dscfg key is set."""
    if preserve_ntfs:
        msg = ('config says to never destroy NTFS (%s.%s), skipping checks' %
               (".".join(DS_CFG_PATH), DS_CFG_KEY_PRESERVE_NTFS))
        return False, msg

    if not os.path.exists(devpath):
        return False, 'device %s does not exist' % devpath

    LOG.debug('Resolving realpath of %s -> %s', devpath,
              os.path.realpath(devpath))

    # devpath of /dev/sd[a-z] or /dev/disk/cloud/azure_resource
    # where partitions are "<devpath>1" or "<devpath>-part1" or "<devpath>p1"
    partitions = _partitions_on_device(devpath)
    if len(partitions) == 0:
        return False, 'device %s was not partitioned' % devpath
    elif len(partitions) > 2:
        msg = ('device %s had 3 or more partitions: %s' %
               (devpath, ' '.join([p[1] for p in partitions])))
        return False, msg
    elif len(partitions) == 2:
        cand_part, cand_path = partitions[1]
    else:
        cand_part, cand_path = partitions[0]

    if not _has_ntfs_filesystem(cand_path):
        msg = ('partition %s (%s) on device %s was not ntfs formatted' %
               (cand_part, cand_path, devpath))
        return False, msg

    @azure_ds_telemetry_reporter
    def count_files(mp):
        ignored = set(['dataloss_warning_readme.txt'])
        return len([f for f in os.listdir(mp) if f.lower() not in ignored])

    bmsg = ('partition %s (%s) on device %s was ntfs formatted' %
            (cand_part, cand_path, devpath))

    with events.ReportEventStack(
        name="mount-ntfs-and-count",
        description="mount-ntfs-and-count",
        parent=azure_ds_reporter
    ) as evt:
        try:
            file_count = util.mount_cb(cand_path, count_files, mtype="ntfs",
                                       update_env_for_mount={'LANG': 'C'})
        except util.MountFailedError as e:
            evt.description = "cannot mount ntfs"
            if "unknown filesystem type 'ntfs'" in str(e):
                return True, (bmsg + ' but this system cannot mount NTFS,'
                              ' assuming there are no important files.'
                              ' Formatting allowed.')
            return False, bmsg + ' but mount of %s failed: %s' % (cand_part, e)

        if file_count != 0:
            evt.description = "mounted and counted %d files" % file_count
            LOG.warning("it looks like you're using NTFS on the ephemeral"
                        " disk, to ensure that filesystem does not get wiped,"
                        " set %s.%s in config", '.'.join(DS_CFG_PATH),
                        DS_CFG_KEY_PRESERVE_NTFS)
            return False, bmsg + ' but had %d files on it.' % file_count

    return True, bmsg + ' and had no important files. Safe for reformatting.'


@azure_ds_telemetry_reporter
def address_ephemeral_resize(devpath=RESOURCE_DISK_PATH, maxwait=120,
                             is_new_instance=False, preserve_ntfs=False):
    # wait for ephemeral disk to come up
    naplen = .2
    with events.ReportEventStack(
        name="wait-for-ephemeral-disk",
        description="wait for ephemeral disk",
        parent=azure_ds_reporter
    ):
        missing = util.wait_for_files([devpath],
                                      maxwait=maxwait,
                                      naplen=naplen,
                                      log_pre="Azure ephemeral disk: ")

        if missing:
            report_diagnostic_event(
                "ephemeral device '%s' did not appear after %d seconds." %
                (devpath, maxwait),
                logger_func=LOG.warning)
            return

    result = False
    msg = None
    if is_new_instance:
        result, msg = (True, "First instance boot.")
    else:
        result, msg = can_dev_be_reformatted(devpath, preserve_ntfs)

    LOG.debug("reformattable=%s: %s", result, msg)
    if not result:
        return

    for mod in ['disk_setup', 'mounts']:
        sempath = '/var/lib/cloud/instance/sem/config_' + mod
        bmsg = 'Marker "%s" for module "%s"' % (sempath, mod)
        if os.path.exists(sempath):
            try:
                os.unlink(sempath)
                LOG.debug('%s removed.', bmsg)
            except Exception as e:
                # python3 throws FileNotFoundError, python2 throws OSError
                LOG.warning('%s: remove failed! (%s)', bmsg, e)
        else:
            LOG.debug('%s did not exist.', bmsg)
    return


@azure_ds_telemetry_reporter
def perform_hostname_bounce(hostname, cfg, prev_hostname):
    # set the hostname to 'hostname' if it is not already set to that.
    # then, if policy is not off, bounce the interface using command
    # Returns True if the network was bounced, False otherwise.
    command = cfg['command']
    interface = cfg['interface']
    policy = cfg['policy']

    msg = ("hostname=%s policy=%s interface=%s" %
           (hostname, policy, interface))
    env = os.environ.copy()
    env['interface'] = interface
    env['hostname'] = hostname
    env['old_hostname'] = prev_hostname

    if command == "builtin":
        if util.is_FreeBSD():
            command = BOUNCE_COMMAND_FREEBSD
        elif subp.which('ifup'):
            command = BOUNCE_COMMAND_IFUP
        else:
            LOG.debug(
                "Skipping network bounce: ifupdown utils aren't present.")
            # Don't bounce as networkd handles hostname DDNS updates
            return False
    LOG.debug("pubhname: publishing hostname [%s]", msg)
    shell = not isinstance(command, (list, tuple))
    # capture=False, see comments in bug 1202758 and bug 1206164.
    util.log_time(logfunc=LOG.debug, msg="publishing hostname",
                  get_uptime=True, func=subp.subp,
                  kwargs={'args': command, 'shell': shell, 'capture': False,
                          'env': env})
    return True


@azure_ds_telemetry_reporter
def crtfile_to_pubkey(fname, data=None):
    pipeline = ('openssl x509 -noout -pubkey < "$0" |'
                'ssh-keygen -i -m PKCS8 -f /dev/stdin')
    (out, _err) = subp.subp(['sh', '-c', pipeline, fname],
                            capture=True, data=data)
    return out.rstrip()


@azure_ds_telemetry_reporter
def pubkeys_from_crt_files(flist):
    pubkeys = []
    errors = []
    for fname in flist:
        try:
            pubkeys.append(crtfile_to_pubkey(fname))
        except subp.ProcessExecutionError:
            errors.append(fname)

    if errors:
        report_diagnostic_event(
            "failed to convert the crt files to pubkey: %s" % errors,
            logger_func=LOG.warning)

    return pubkeys


@azure_ds_telemetry_reporter
def write_files(datadir, files, dirmode=None):

    def _redact_password(cnt, fname):
        """Azure provides the UserPassword in plain text. So we redact it"""
        try:
            root = ET.fromstring(cnt)
            for elem in root.iter():
                if ('UserPassword' in elem.tag and
                   elem.text != DEF_PASSWD_REDACTION):
                    elem.text = DEF_PASSWD_REDACTION
            return ET.tostring(root)
        except Exception:
            LOG.critical("failed to redact userpassword in %s", fname)
            return cnt

    if not datadir:
        return
    if not files:
        files = {}
    util.ensure_dir(datadir, dirmode)
    for (name, content) in files.items():
        fname = os.path.join(datadir, name)
        if 'ovf-env.xml' in name:
            content = _redact_password(content, fname)
        util.write_file(filename=fname, content=content, mode=0o600)


@azure_ds_telemetry_reporter
def invoke_agent(cmd):
    # this is a function itself to simplify patching it for test
    if cmd:
        LOG.debug("invoking agent: %s", cmd)
        subp.subp(cmd, shell=(not isinstance(cmd, list)))
    else:
        LOG.debug("not invoking agent")


def find_child(node, filter_func):
    ret = []
    if not node.hasChildNodes():
        return ret
    for child in node.childNodes:
        if filter_func(child):
            ret.append(child)
    return ret


@azure_ds_telemetry_reporter
def load_azure_ovf_pubkeys(sshnode):
    # This parses a 'SSH' node formatted like below, and returns
    # an array of dicts.
    #  [{'fingerprint': '6BE7A7C3C8A8F4B123CCA5D0C2F1BE4CA7B63ED7',
    #    'path': '/where/to/go'}]
    #
    # <SSH><PublicKeys>
    #   <PublicKey><Fingerprint>ABC</FingerPrint><Path>/x/y/z</Path>
    #   ...
    # </PublicKeys></SSH>
    # Under some circumstances, there may be a <Value> element along with the
    # Fingerprint and Path. Pass those along if they appear.
    results = find_child(sshnode, lambda n: n.localName == "PublicKeys")
    if len(results) == 0:
        return []
    if len(results) > 1:
        raise BrokenAzureDataSource("Multiple 'PublicKeys'(%s) in SSH node" %
                                    len(results))

    pubkeys_node = results[0]
    pubkeys = find_child(pubkeys_node, lambda n: n.localName == "PublicKey")

    if len(pubkeys) == 0:
        return []

    found = []
    text_node = minidom.Document.TEXT_NODE

    for pk_node in pubkeys:
        if not pk_node.hasChildNodes():
            continue

        cur = {'fingerprint': "", 'path': "", 'value': ""}
        for child in pk_node.childNodes:
            if child.nodeType == text_node or not child.localName:
                continue

            name = child.localName.lower()

            if name not in cur.keys():
                continue

            if (len(child.childNodes) != 1 or
                    child.childNodes[0].nodeType != text_node):
                continue

            cur[name] = child.childNodes[0].wholeText.strip()
        found.append(cur)

    return found


@azure_ds_telemetry_reporter
def read_azure_ovf(contents):
    try:
        dom = minidom.parseString(contents)
    except Exception as e:
        error_str = "Invalid ovf-env.xml: %s" % e
        report_diagnostic_event(error_str, logger_func=LOG.warning)
        raise BrokenAzureDataSource(error_str) from e

    results = find_child(dom.documentElement,
                         lambda n: n.localName == "ProvisioningSection")

    if len(results) == 0:
        raise NonAzureDataSource("No ProvisioningSection")
    if len(results) > 1:
        raise BrokenAzureDataSource("found '%d' ProvisioningSection items" %
                                    len(results))
    provSection = results[0]

    lpcs_nodes = find_child(provSection,
                            lambda n:
                            n.localName == "LinuxProvisioningConfigurationSet")

    if len(lpcs_nodes) == 0:
        raise NonAzureDataSource("No LinuxProvisioningConfigurationSet")
    if len(lpcs_nodes) > 1:
        raise BrokenAzureDataSource("found '%d' %ss" %
                                    (len(lpcs_nodes),
                                     "LinuxProvisioningConfigurationSet"))
    lpcs = lpcs_nodes[0]

    if not lpcs.hasChildNodes():
        raise BrokenAzureDataSource("no child nodes of configuration set")

    md_props = 'seedfrom'
    md = {'azure_data': {}}
    cfg = {}
    ud = ""
    password = None
    username = None

    for child in lpcs.childNodes:
        if child.nodeType == dom.TEXT_NODE or not child.localName:
            continue

        name = child.localName.lower()

        simple = False
        value = ""
        if (len(child.childNodes) == 1 and
                child.childNodes[0].nodeType == dom.TEXT_NODE):
            simple = True
            value = child.childNodes[0].wholeText

        attrs = dict([(k, v) for k, v in child.attributes.items()])

        # we accept either UserData or CustomData.  If both are present
        # then behavior is undefined.
        if name == "userdata" or name == "customdata":
            if attrs.get('encoding') in (None, "base64"):
                ud = base64.b64decode(''.join(value.split()))
            else:
                ud = value
        elif name == "username":
            username = value
        elif name == "userpassword":
            password = value
        elif name == "hostname":
            md['local-hostname'] = value
        elif name == "dscfg":
            if attrs.get('encoding') in (None, "base64"):
                dscfg = base64.b64decode(''.join(value.split()))
            else:
                dscfg = value
            cfg['datasource'] = {DS_NAME: util.load_yaml(dscfg, default={})}
        elif name == "ssh":
            cfg['_pubkeys'] = load_azure_ovf_pubkeys(child)
        elif name == "disablesshpasswordauthentication":
            cfg['ssh_pwauth'] = util.is_false(value)
        elif simple:
            if name in md_props:
                md[name] = value
            else:
                md['azure_data'][name] = value

    defuser = {}
    if username:
        defuser['name'] = username
    if password:
        defuser['lock_passwd'] = False
        if DEF_PASSWD_REDACTION != password:
            defuser['passwd'] = encrypt_pass(password)

    if defuser:
        cfg['system_info'] = {'default_user': defuser}

    if 'ssh_pwauth' not in cfg and password:
        cfg['ssh_pwauth'] = True

    cfg['PreprovisionedVm'] = _extract_preprovisioned_vm_setting(dom)

    return (md, ud, cfg)


@azure_ds_telemetry_reporter
def _extract_preprovisioned_vm_setting(dom):
    """Read the preprovision flag from the ovf. It should not
       exist unless true."""
    platform_settings_section = find_child(
        dom.documentElement,
        lambda n: n.localName == "PlatformSettingsSection")
    if not platform_settings_section or len(platform_settings_section) == 0:
        LOG.debug("PlatformSettingsSection not found")
        return False
    platform_settings = find_child(
        platform_settings_section[0],
        lambda n: n.localName == "PlatformSettings")
    if not platform_settings or len(platform_settings) == 0:
        LOG.debug("PlatformSettings not found")
        return False
    preprovisionedVm = find_child(
        platform_settings[0],
        lambda n: n.localName == "PreprovisionedVm")
    if not preprovisionedVm or len(preprovisionedVm) == 0:
        LOG.debug("PreprovisionedVm not found")
        return False
    return util.translate_bool(preprovisionedVm[0].firstChild.nodeValue)


def encrypt_pass(password, salt_id="$6$"):
    return crypt.crypt(password, salt_id + util.rand_str(strlen=16))


@azure_ds_telemetry_reporter
def _check_freebsd_cdrom(cdrom_dev):
    """Return boolean indicating path to cdrom device has content."""
    try:
        with open(cdrom_dev) as fp:
            fp.read(1024)
            return True
    except IOError:
        LOG.debug("cdrom (%s) is not configured", cdrom_dev)
    return False


@azure_ds_telemetry_reporter
def _get_random_seed(source=PLATFORM_ENTROPY_SOURCE):
    """Return content random seed file if available, otherwise,
       return None."""
    # azure / hyper-v provides random data here
    # now update ds_cfg to reflect contents pass in config
    if source is None:
        return None
    seed = util.load_file(source, quiet=True, decode=False)

    # The seed generally contains non-Unicode characters. load_file puts
    # them into a str (in python 2) or bytes (in python 3). In python 2,
    # bad octets in a str cause util.json_dumps() to throw an exception. In
    # python 3, bytes is a non-serializable type, and the handler load_file
    # uses applies b64 encoding *again* to handle it. The simplest solution
    # is to just b64encode the data and then decode it to a serializable
    # string. Same number of bits of entropy, just with 25% more zeroes.
    # There's no need to undo this base64-encoding when the random seed is
    # actually used in cc_seed_random.py.
    seed = base64.b64encode(seed).decode()

    return seed


@azure_ds_telemetry_reporter
def list_possible_azure_ds_devs():
    devlist = []
    if util.is_FreeBSD():
        cdrom_dev = "/dev/cd0"
        if _check_freebsd_cdrom(cdrom_dev):
            return [cdrom_dev]
    else:
        for fstype in ("iso9660", "udf"):
            devlist.extend(util.find_devs_with("TYPE=%s" % fstype))

    devlist.sort(reverse=True)
    return devlist


@azure_ds_telemetry_reporter
def load_azure_ds_dir(source_dir):
    ovf_file = os.path.join(source_dir, "ovf-env.xml")

    if not os.path.isfile(ovf_file):
        raise NonAzureDataSource("No ovf-env file found")

    with open(ovf_file, "rb") as fp:
        contents = fp.read()

    md, ud, cfg = read_azure_ovf(contents)
    return (md, ud, cfg, {'ovf-env.xml': contents})


@azure_ds_telemetry_reporter
def parse_network_config(imds_metadata) -> dict:
    """Convert imds_metadata dictionary to network v2 configuration.
    Parses network configuration from imds metadata if present or generate
    fallback network config excluding mlx4_core devices.

    @param: imds_metadata: Dict of content read from IMDS network service.
    @return: Dictionary containing network version 2 standard configuration.
    """
    if imds_metadata != sources.UNSET and imds_metadata:
        try:
            return _generate_network_config_from_imds_metadata(imds_metadata)
        except Exception as e:
            LOG.error(
                'Failed generating network config '
                'from IMDS network metadata: %s', str(e))
    try:
        return _generate_network_config_from_fallback_config()
    except Exception as e:
        LOG.error('Failed generating fallback network config: %s', str(e))
    return {}


@azure_ds_telemetry_reporter
def _generate_network_config_from_imds_metadata(imds_metadata) -> dict:
    """Convert imds_metadata dictionary to network v2 configuration.
    Parses network configuration from imds metadata.

    @param: imds_metadata: Dict of content read from IMDS network service.
    @return: Dictionary containing network version 2 standard configuration.
    """
    netconfig = {'version': 2, 'ethernets': {}}
    network_metadata = imds_metadata['network']
    for idx, intf in enumerate(network_metadata['interface']):
        # First IPv4 and/or IPv6 address will be obtained via DHCP.
        # Any additional IPs of each type will be set as static
        # addresses.
        nicname = 'eth{idx}'.format(idx=idx)
        dhcp_override = {'route-metric': (idx + 1) * 100}
        dev_config = {'dhcp4': True, 'dhcp4-overrides': dhcp_override,
                      'dhcp6': False}
        for addr_type in ('ipv4', 'ipv6'):
            addresses = intf.get(addr_type, {}).get('ipAddress', [])
            if addr_type == 'ipv4':
                default_prefix = '24'
            else:
                default_prefix = '128'
                if addresses:
                    dev_config['dhcp6'] = True
                    # non-primary interfaces should have a higher
                    # route-metric (cost) so default routes prefer
                    # primary nic due to lower route-metric value
                    dev_config['dhcp6-overrides'] = dhcp_override
            for addr in addresses[1:]:
                # Append static address config for ip > 1
                netPrefix = intf[addr_type]['subnet'][0].get(
                    'prefix', default_prefix)
                privateIp = addr['privateIpAddress']
                if not dev_config.get('addresses'):
                    dev_config['addresses'] = []
                dev_config['addresses'].append(
                    '{ip}/{prefix}'.format(
                        ip=privateIp, prefix=netPrefix))
        if dev_config:
            mac = ':'.join(re.findall(r'..', intf['macAddress']))
            dev_config.update({
                'match': {'macaddress': mac.lower()},
                'set-name': nicname
            })
            # With netvsc, we can get two interfaces that
            # share the same MAC, so we need to make sure
            # our match condition also contains the driver
            driver = device_driver(nicname)
            if driver and driver == 'hv_netvsc':
                dev_config['match']['driver'] = driver
            netconfig['ethernets'][nicname] = dev_config
    return netconfig


@azure_ds_telemetry_reporter
def _generate_network_config_from_fallback_config() -> dict:
    """Generate fallback network config excluding blacklisted devices.

    @return: Dictionary containing network version 2 standard configuration.
    """
    return net.generate_fallback_config(
        blacklist_drivers=BLACKLIST_DRIVERS, config_driver=True)


@azure_ds_telemetry_reporter
def get_metadata_from_imds(fallback_nic, retries):
    """Query Azure's network metadata service, returning a dictionary.

    If network is not up, setup ephemeral dhcp on fallback_nic to talk to the
    IMDS. For more info on IMDS:
        https://docs.microsoft.com/en-us/azure/virtual-machines/windows/instance-metadata-service

    @param fallback_nic: String. The name of the nic which requires active
        network in order to query IMDS.
    @param retries: The number of retries of the IMDS_URL.

    @return: A dict of instance metadata containing compute and network
        info.
    """
    kwargs = {'logfunc': LOG.debug,
              'msg': 'Crawl of Azure Instance Metadata Service (IMDS)',
              'func': _get_metadata_from_imds, 'args': (retries,)}
    if net.is_up(fallback_nic):
        return util.log_time(**kwargs)
    else:
        try:
            with EphemeralDHCPv4WithReporting(
                    azure_ds_reporter, fallback_nic):
                return util.log_time(**kwargs)
        except Exception as e:
            report_diagnostic_event(
                "exception while getting metadata: %s" % e,
                logger_func=LOG.warning)
            raise


@azure_ds_telemetry_reporter
def _get_metadata_from_imds(retries):

    url = IMDS_URL + "instance?api-version=2019-06-01"
    headers = {"Metadata": "true"}
    try:
        response = readurl(
            url, timeout=IMDS_TIMEOUT_IN_SECONDS, headers=headers,
            retries=retries, exception_cb=retry_on_url_exc)
    except Exception as e:
        report_diagnostic_event(
            'Ignoring IMDS instance metadata. '
            'Get metadata from IMDS failed: %s' % e,
            logger_func=LOG.warning)
        return {}
    try:
        from json.decoder import JSONDecodeError
        json_decode_error = JSONDecodeError
    except ImportError:
        json_decode_error = ValueError

    try:
        return util.load_json(str(response))
    except json_decode_error as e:
        report_diagnostic_event(
            'Ignoring non-json IMDS instance metadata response: %s. '
            'Loading non-json IMDS response failed: %s' % (str(response), e),
            logger_func=LOG.warning)
    return {}


@azure_ds_telemetry_reporter
def maybe_remove_ubuntu_network_config_scripts(paths=None):
    """Remove Azure-specific ubuntu network config for non-primary nics.

    @param paths: List of networking scripts or directories to remove when
        present.

    In certain supported ubuntu images, static udev rules or netplan yaml
    config is delivered in the base ubuntu image to support dhcp on any
    additional interfaces which get attached by a customer at some point
    after initial boot. Since the Azure datasource can now regenerate
    network configuration as metadata reports these new devices, we no longer
    want the udev rules or netplan's 90-hotplug-azure.yaml to configure
    networking on eth1 or greater as it might collide with cloud-init's
    configuration.

    Remove the any existing extended network scripts if the datasource is
    enabled to write network per-boot.
    """
    if not paths:
        paths = UBUNTU_EXTENDED_NETWORK_SCRIPTS
    logged = False
    for path in paths:
        if os.path.exists(path):
            if not logged:
                LOG.info(
                    'Removing Ubuntu extended network scripts because'
                    ' cloud-init updates Azure network configuration on the'
                    ' following event: %s.',
                    EventType.BOOT)
                logged = True
            if os.path.isdir(path):
                util.del_dir(path)
            else:
                util.del_file(path)


def _is_platform_viable(seed_dir):
    """Check platform environment to report if this datasource may run."""
    with events.ReportEventStack(
        name="check-platform-viability",
        description="found azure asset tag",
        parent=azure_ds_reporter
    ) as evt:
        asset_tag = util.read_dmi_data('chassis-asset-tag')
        if asset_tag == AZURE_CHASSIS_ASSET_TAG:
            return True
        msg = "Non-Azure DMI asset tag '%s' discovered." % asset_tag
        evt.description = msg
        report_diagnostic_event(msg, logger_func=LOG.debug)
        if os.path.exists(os.path.join(seed_dir, 'ovf-env.xml')):
            return True
        return False


class BrokenAzureDataSource(Exception):
    pass


class NonAzureDataSource(Exception):
    pass


# Legacy: Must be present in case we load an old pkl object
DataSourceAzureNet = DataSourceAzure

# Used to match classes to dependencies
datasources = [
    (DataSourceAzure, (sources.DEP_FILESYSTEM, )),
]


# Return a list of data sources that match this set of dependencies
def get_datasource_list(depends):
    return sources.list_from_depends(depends, datasources)

# vi: ts=4 expandtab<|MERGE_RESOLUTION|>--- conflicted
+++ resolved
@@ -724,7 +724,7 @@
                     if not report_ready_succeeded:
                         msg = ('Failed reporting ready while in '
                                'the preprovisioning pool.')
-                        report_diagnostic_event(msg)
+                        report_diagnostic_event(msg, logger_func=LOG.error)
                         self._ephemeral_dhcp_ctx.clean_network()
                         raise sources.InvalidMetaDataException(msg)
 
@@ -735,7 +735,8 @@
                         pid=os.getpid(), time=time()))
                     report_diagnostic_event(
                         'Successfully created reported ready marker file '
-                        'while in the preprovisioning pool.')
+                        'while in the preprovisioning pool.',
+                        logger_func=LOG.debug)
                     report_ready = False
 
                     with events.ReportEventStack(
@@ -791,19 +792,13 @@
         """
         try:
             get_metadata_from_fabric(None, lease['unknown-245'])
-<<<<<<< HEAD
             return True
-        except Exception:
-            LOG.warning(
-                "Error communicating with Azure fabric; You may experience."
-                "connectivity issues.", exc_info=True)
-            return False
-=======
         except Exception as e:
             report_diagnostic_event(
                 "Error communicating with Azure fabric; You may experience "
                 "connectivity issues: %s" % e, logger_func=LOG.warning)
->>>>>>> e559dc1f
+            return False
+
 
     def _should_reprovision(self, ret):
         """Whether or not we should poll IMDS for reprovisioning data.
