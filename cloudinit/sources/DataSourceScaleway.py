--- conflicted
+++ resolved
@@ -20,13 +20,11 @@
 from cloudinit import log as logging
 from cloudinit import net, sources, url_helper, util
 from cloudinit.event import EventScope, EventType
-<<<<<<< HEAD
+
 from cloudinit.net.dhcp import NoDHCPLeaseError
 from cloudinit.net.ephemeral import EphemeralDHCPv4
-=======
-from cloudinit.net.dhcp import EphemeralDHCPv4, NoDHCPLeaseError
 from cloudinit.sources import DataSourceHostname
->>>>>>> fed5d5a3
+
 
 LOG = logging.getLogger(__name__)
 
