# This file is part of cloud-init. See LICENSE file for license information.
import base64
import json
import logging
import os
import re
import socket
import struct
import time
import textwrap
import zlib

from cloudinit.settings import CFG_BUILTIN
from cloudinit.net import dhcp
from cloudinit import stages
from cloudinit import temp_utils
from contextlib import contextmanager
from xml.etree import ElementTree

from cloudinit import subp
from cloudinit import url_helper
from cloudinit import util
from cloudinit import version
from cloudinit import distros
from cloudinit.reporting import events
from cloudinit.net.dhcp import EphemeralDHCPv4
from datetime import datetime

LOG = logging.getLogger(__name__)

# This endpoint matches the format as found in dhcp lease files, since this
# value is applied if the endpoint can't be found within a lease file
DEFAULT_WIRESERVER_ENDPOINT = "a8:3f:81:10"

BOOT_EVENT_TYPE = 'boot-telemetry'
SYSTEMINFO_EVENT_TYPE = 'system-info'
DIAGNOSTIC_EVENT_TYPE = 'diagnostic'
COMPRESSED_EVENT_TYPE = 'compressed'
# Maximum number of bytes of the cloud-init.log file that can be dumped to KVP
# at once. This number is based on the analysis done on a large sample of
# cloud-init.log files where the P95 of the file sizes was 537KB and the time
# consumed to dump 500KB file was (P95:76, P99:233, P99.9:1170) in ms
MAX_LOG_TO_KVP_LENGTH = 512000
# Marker file to indicate whether cloud-init.log is pushed to KVP
LOG_PUSHED_TO_KVP_MARKER_FILE = '/var/lib/cloud/data/log_pushed_to_kvp'
azure_ds_reporter = events.ReportEventStack(
    name="azure-ds",
    description="initialize reporter for azure ds",
    reporting_enabled=True)


def azure_ds_telemetry_reporter(func):
    def impl(*args, **kwargs):
        with events.ReportEventStack(
                name=func.__name__,
                description=func.__name__,
                parent=azure_ds_reporter):
            return func(*args, **kwargs)
    return impl


def is_byte_swapped(previous_id, current_id):
    """
    Azure stores the instance ID with an incorrect byte ordering for the
    first parts. This corrects the byte order such that it is consistent with
    that returned by the metadata service.
    """
    if previous_id == current_id:
        return False

    def swap_bytestring(s, width=2):
        dd = [byte for byte in textwrap.wrap(s, 2)]
        dd.reverse()
        return ''.join(dd)

    parts = current_id.split('-')
    swapped_id = '-'.join(
        [
            swap_bytestring(parts[0]),
            swap_bytestring(parts[1]),
            swap_bytestring(parts[2]),
            parts[3],
            parts[4]
        ]
    )

    return previous_id == swapped_id


@azure_ds_telemetry_reporter
def get_boot_telemetry():
    """Report timestamps related to kernel initialization and systemd
       activation of cloud-init"""
    if not distros.uses_systemd():
        raise RuntimeError(
            "distro not using systemd, skipping boot telemetry")

    LOG.debug("Collecting boot telemetry")
    try:
        kernel_start = float(time.time()) - float(util.uptime())
    except ValueError as e:
        raise RuntimeError(
            "Failed to determine kernel start timestamp"
        ) from e

    try:
        out, _ = subp.subp(['/bin/systemctl',
                            'show', '-p',
                            'UserspaceTimestampMonotonic'],
                           capture=True)
        tsm = None
        if out and '=' in out:
            tsm = out.split("=")[1]

        if not tsm:
            raise RuntimeError("Failed to parse "
                               "UserspaceTimestampMonotonic from systemd")

        user_start = kernel_start + (float(tsm) / 1000000)
    except subp.ProcessExecutionError as e:
        raise RuntimeError(
            "Failed to get UserspaceTimestampMonotonic: %s" % e
        ) from e
    except ValueError as e:
        raise RuntimeError(
            "Failed to parse UserspaceTimestampMonotonic from systemd: %s" % e
        ) from e

    try:
        out, _ = subp.subp(['/bin/systemctl', 'show',
                            'cloud-init-local', '-p',
                            'InactiveExitTimestampMonotonic'],
                           capture=True)
        tsm = None
        if out and '=' in out:
            tsm = out.split("=")[1]
        if not tsm:
            raise RuntimeError("Failed to parse "
                               "InactiveExitTimestampMonotonic from systemd")

        cloudinit_activation = kernel_start + (float(tsm) / 1000000)
    except subp.ProcessExecutionError as e:
        raise RuntimeError(
            "Failed to get InactiveExitTimestampMonotonic: %s" % e
        ) from e
    except ValueError as e:
        raise RuntimeError(
            "Failed to parse InactiveExitTimestampMonotonic from systemd: %s"
            % e
        ) from e

    evt = events.ReportingEvent(
        BOOT_EVENT_TYPE, 'boot-telemetry',
        "kernel_start=%s user_start=%s cloudinit_activation=%s" %
        (datetime.utcfromtimestamp(kernel_start).isoformat() + 'Z',
         datetime.utcfromtimestamp(user_start).isoformat() + 'Z',
         datetime.utcfromtimestamp(cloudinit_activation).isoformat() + 'Z'),
        events.DEFAULT_EVENT_ORIGIN)
    events.report_event(evt)

    # return the event for unit testing purpose
    return evt


@azure_ds_telemetry_reporter
def get_system_info():
    """Collect and report system information"""
    info = util.system_info()
    evt = events.ReportingEvent(
        SYSTEMINFO_EVENT_TYPE, 'system information',
        "cloudinit_version=%s, kernel_version=%s, variant=%s, "
        "distro_name=%s, distro_version=%s, flavor=%s, "
        "python_version=%s" %
        (version.version_string(), info['release'], info['variant'],
         info['dist'][0], info['dist'][1], info['dist'][2],
         info['python']), events.DEFAULT_EVENT_ORIGIN)
    events.report_event(evt)

    # return the event for unit testing purpose
    return evt


def report_diagnostic_event(str):
    """Report a diagnostic event"""
    evt = events.ReportingEvent(
        DIAGNOSTIC_EVENT_TYPE, 'diagnostic message',
        str, events.DEFAULT_EVENT_ORIGIN)
    events.report_event(evt)

    # return the event for unit testing purpose
    return evt


def report_compressed_event(event_name, event_content):
    """Report a compressed event"""
    compressed_data = base64.encodebytes(zlib.compress(event_content))
    event_data = {"encoding": "gz+b64",
                  "data": compressed_data.decode('ascii')}
    evt = events.ReportingEvent(
        COMPRESSED_EVENT_TYPE, event_name,
        json.dumps(event_data),
        events.DEFAULT_EVENT_ORIGIN)
    events.report_event(evt,
                        excluded_handler_types={"log", "print", "webhook"})

    # return the event for unit testing purpose
    return evt


@azure_ds_telemetry_reporter
def push_log_to_kvp(file_name=CFG_BUILTIN['def_log_file']):
    """Push a portion of cloud-init.log file or the whole file to KVP
    based on the file size.
    If called more than once, it skips pushing the log file to KVP again."""

    log_pushed_to_kvp = bool(os.path.isfile(LOG_PUSHED_TO_KVP_MARKER_FILE))
    if log_pushed_to_kvp:
        report_diagnostic_event("cloud-init.log is already pushed to KVP")
        return

    LOG.debug("Dumping cloud-init.log file to KVP")
    try:
        with open(file_name, "rb") as f:
            f.seek(0, os.SEEK_END)
            seek_index = max(f.tell() - MAX_LOG_TO_KVP_LENGTH, 0)
            report_diagnostic_event(
                "Dumping last {} bytes of cloud-init.log file to KVP".format(
                    f.tell() - seek_index))
            f.seek(seek_index, os.SEEK_SET)
            report_compressed_event("cloud-init.log", f.read())
        util.write_file(LOG_PUSHED_TO_KVP_MARKER_FILE, '')
    except Exception as ex:
        report_diagnostic_event("Exception when dumping log file: %s" %
                                repr(ex))


@contextmanager
def cd(newdir):
    prevdir = os.getcwd()
    os.chdir(os.path.expanduser(newdir))
    try:
        yield
    finally:
        os.chdir(prevdir)


def _get_dhcp_endpoint_option_name():
    if util.is_FreeBSD():
        azure_endpoint = "option-245"
    else:
        azure_endpoint = "unknown-245"
    return azure_endpoint


class AzureEndpointHttpClient:

    headers = {
        'x-ms-agent-name': 'WALinuxAgent',
        'x-ms-version': '2012-11-30',
    }

    def __init__(self, certificate):
        self.extra_secure_headers = {
            "x-ms-cipher-name": "DES_EDE3_CBC",
            "x-ms-guest-agent-public-x509-cert": certificate,
        }

    def get(self, url, secure=False):
        headers = self.headers
        if secure:
            headers = self.headers.copy()
            headers.update(self.extra_secure_headers)
        return url_helper.readurl(url, headers=headers,
                                  timeout=5, retries=10, sec_between=5)

    def post(self, url, data=None, extra_headers=None):
        headers = self.headers
        if extra_headers is not None:
            headers = self.headers.copy()
            headers.update(extra_headers)
        return url_helper.readurl(url, data=data, headers=headers,
                                  timeout=5, retries=10, sec_between=5)


class InvalidGoalStateXMLException(Exception):
    """Raised when GoalState XML is invalid or has missing data."""


class GoalState:

<<<<<<< HEAD
    def __init__(
            self,
            unparsed_xml,
            azure_endpoint_client,
            need_certificate=True):
=======
    def __init__(self, unparsed_xml: str,
                 azure_endpoint_client: AzureEndpointHttpClient) -> None:
>>>>>>> 987f89ef
        """Parses a GoalState XML string and returns a GoalState object.

        @param unparsed_xml: string representing a GoalState XML.
        @param azure_endpoint_client: instance of AzureEndpointHttpClient.
        @param need_certificate: switch to know if certificates is needed.
        @return: GoalState object representing the GoalState XML string.
        """
        self.azure_endpoint_client = azure_endpoint_client

        try:
            self.root = ElementTree.fromstring(unparsed_xml)
        except ElementTree.ParseError as e:
            msg = 'Failed to parse GoalState XML: %s'
            LOG.warning(msg, e)
            report_diagnostic_event(msg % (e,))
            raise

        self.container_id = self._text_from_xpath('./Container/ContainerId')
        self.instance_id = self._text_from_xpath(
            './Container/RoleInstanceList/RoleInstance/InstanceId')
        self.incarnation = self._text_from_xpath('./Incarnation')

        for attr in ("container_id", "instance_id", "incarnation"):
            if getattr(self, attr) is None:
                msg = 'Missing %s in GoalState XML'
                LOG.warning(msg, attr)
                report_diagnostic_event(msg % (attr,))
                raise InvalidGoalStateXMLException(msg)

        self.certificates_xml = None
        url = self._text_from_xpath(
            './Container/RoleInstanceList/RoleInstance'
            '/Configuration/Certificates')
        if url is not None and need_certificate:
            with events.ReportEventStack(
                    name="get-certificates-xml",
                    description="get certificates xml",
                    parent=azure_ds_reporter):
                self.certificates_xml = \
                    self.azure_endpoint_client.get(
                        url, secure=True).contents
                if self.certificates_xml is None:
                    raise InvalidGoalStateXMLException(
                        'Azure endpoint returned empty certificates xml.')

    def _text_from_xpath(self, xpath):
        element = self.root.find(xpath)
        if element is not None:
            return element.text
        return None


class OpenSSLManager:

    certificate_names = {
        'private_key': 'TransportPrivate.pem',
        'certificate': 'TransportCert.pem',
    }

    def __init__(self):
        self.tmpdir = temp_utils.mkdtemp()
        self.certificate = None
        self.generate_certificate()

    def clean_up(self):
        util.del_dir(self.tmpdir)

    @azure_ds_telemetry_reporter
    def generate_certificate(self):
        LOG.debug('Generating certificate for communication with fabric...')
        if self.certificate is not None:
            LOG.debug('Certificate already generated.')
            return
        with cd(self.tmpdir):
            subp.subp([
                'openssl', 'req', '-x509', '-nodes', '-subj',
                '/CN=LinuxTransport', '-days', '32768', '-newkey', 'rsa:2048',
                '-keyout', self.certificate_names['private_key'],
                '-out', self.certificate_names['certificate'],
            ])
            certificate = ''
            for line in open(self.certificate_names['certificate']):
                if "CERTIFICATE" not in line:
                    certificate += line.rstrip()
            self.certificate = certificate
        LOG.debug('New certificate generated.')

    @staticmethod
    @azure_ds_telemetry_reporter
    def _run_x509_action(action, cert):
        cmd = ['openssl', 'x509', '-noout', action]
        result, _ = subp.subp(cmd, data=cert)
        return result

    @azure_ds_telemetry_reporter
    def _get_ssh_key_from_cert(self, certificate):
        pub_key = self._run_x509_action('-pubkey', certificate)
        keygen_cmd = ['ssh-keygen', '-i', '-m', 'PKCS8', '-f', '/dev/stdin']
        ssh_key, _ = subp.subp(keygen_cmd, data=pub_key)
        return ssh_key

    @azure_ds_telemetry_reporter
    def _get_fingerprint_from_cert(self, certificate):
        """openssl x509 formats fingerprints as so:
        'SHA1 Fingerprint=07:3E:19:D1:4D:1C:79:92:24:C6:A0:FD:8D:DA:\
        B6:A8:BF:27:D4:73\n'

        Azure control plane passes that fingerprint as so:
        '073E19D14D1C799224C6A0FD8DDAB6A8BF27D473'
        """
        raw_fp = self._run_x509_action('-fingerprint', certificate)
        eq = raw_fp.find('=')
        octets = raw_fp[eq+1:-1].split(':')
        return ''.join(octets)

    @azure_ds_telemetry_reporter
    def _decrypt_certs_from_xml(self, certificates_xml):
        """Decrypt the certificates XML document using the our private key;
           return the list of certs and private keys contained in the doc.
        """
        tag = ElementTree.fromstring(certificates_xml).find('.//Data')
        certificates_content = tag.text
        lines = [
            b'MIME-Version: 1.0',
            b'Content-Disposition: attachment; filename="Certificates.p7m"',
            b'Content-Type: application/x-pkcs7-mime; name="Certificates.p7m"',
            b'Content-Transfer-Encoding: base64',
            b'',
            certificates_content.encode('utf-8'),
        ]
        with cd(self.tmpdir):
            out, _ = subp.subp(
                'openssl cms -decrypt -in /dev/stdin -inkey'
                ' {private_key} -recip {certificate} | openssl pkcs12 -nodes'
                ' -password pass:'.format(**self.certificate_names),
                shell=True, data=b'\n'.join(lines))
        return out

    @azure_ds_telemetry_reporter
    def parse_certificates(self, certificates_xml):
        """Given the Certificates XML document, return a dictionary of
           fingerprints and associated SSH keys derived from the certs."""
        out = self._decrypt_certs_from_xml(certificates_xml)
        current = []
        keys = {}
        for line in out.splitlines():
            current.append(line)
            if re.match(r'[-]+END .*?KEY[-]+$', line):
                # ignore private_keys
                current = []
            elif re.match(r'[-]+END .*?CERTIFICATE[-]+$', line):
                certificate = '\n'.join(current)
                ssh_key = self._get_ssh_key_from_cert(certificate)
                fingerprint = self._get_fingerprint_from_cert(certificate)
                keys[fingerprint] = ssh_key
                current = []
        return keys


class GoalStateHealthReporter:

    HEALTH_REPORT_XML_TEMPLATE = textwrap.dedent('''\
        <?xml version="1.0" encoding="utf-8"?>
        <Health xmlns:xsi="http://www.w3.org/2001/XMLSchema-instance"
         xmlns:xsd="http://www.w3.org/2001/XMLSchema">
          <GoalStateIncarnation>{incarnation}</GoalStateIncarnation>
          <Container>
            <ContainerId>{container_id}</ContainerId>
            <RoleInstanceList>
              <Role>
                <InstanceId>{instance_id}</InstanceId>
                <Health>
                  <State>{health_status}</State>
                  {health_detail_subsection}
                </Health>
              </Role>
            </RoleInstanceList>
          </Container>
        </Health>
        ''')

    HEALTH_DETAIL_SUBSECTION_XML_TEMPLATE = textwrap.dedent('''\
        <Details>
          <SubStatus>{health_substatus}</SubStatus>
          <Description>{health_description}</Description>
        </Details>
        ''')

    PROVISIONING_SUCCESS_STATUS = 'Ready'

    def __init__(
            self, goal_state: GoalState,
            azure_endpoint_client: AzureEndpointHttpClient,
            endpoint: str) -> None:
        """Creates instance that will report provisioning status to an endpoint

        @param goal_state: An instance of class GoalState that contains
            goal state info such as incarnation, container id, and instance id.
            These 3 values are needed when reporting the provisioning status
            to Azure
        @param azure_endpoint_client: Instance of class AzureEndpointHttpClient
        @param endpoint: Endpoint (string) where the provisioning status report
            will be sent to
        @return: Instance of class GoalStateHealthReporter
        """
        self._goal_state = goal_state
        self._azure_endpoint_client = azure_endpoint_client
        self._endpoint = endpoint

    @azure_ds_telemetry_reporter
    def send_ready_signal(self) -> None:
        document = self.build_report(
            incarnation=self._goal_state.incarnation,
            container_id=self._goal_state.container_id,
            instance_id=self._goal_state.instance_id,
            status=self.PROVISIONING_SUCCESS_STATUS)
        LOG.debug('Reporting ready to Azure fabric.')
        try:
            self._post_health_report(document=document)
        except Exception as e:
            msg = "exception while reporting ready: %s" % e
            LOG.error(msg)
            report_diagnostic_event(msg)
            raise

        LOG.info('Reported ready to Azure fabric.')

    def build_report(
            self, incarnation: str, container_id: str, instance_id: str,
            status: str, substatus=None, description=None) -> str:
        health_detail = ''
        if substatus is not None:
            health_detail = self.HEALTH_DETAIL_SUBSECTION_XML_TEMPLATE.format(
                health_substatus=substatus, health_description=description)

        health_report = self.HEALTH_REPORT_XML_TEMPLATE.format(
            incarnation=incarnation,
            container_id=container_id,
            instance_id=instance_id,
            health_status=status,
            health_detail_subsection=health_detail)

        return health_report

    @azure_ds_telemetry_reporter
    def _post_health_report(self, document: str) -> None:
        push_log_to_kvp()

        # Whenever report_diagnostic_event(diagnostic_msg) is invoked in code,
        # the diagnostic messages are written to special files
        # (/var/opt/hyperv/.kvp_pool_*) as Hyper-V KVP messages.
        # Hyper-V KVP message communication is done through these files,
        # and KVP functionality is used to communicate and share diagnostic
        # info with the Azure Host.
        # The Azure Host will collect the VM's Hyper-V KVP diagnostic messages
        # when cloud-init reports to fabric.
        # When the Azure Host receives the health report signal, it will only
        # collect and process whatever KVP diagnostic messages have been
        # written to the KVP files.
        # KVP messages that are published after the Azure Host receives the
        # signal are ignored and unprocessed, so yield this thread to the
        # Hyper-V KVP Reporting thread so that they are written.
        # time.sleep(0) is a low-cost and proven method to yield the scheduler
        # and ensure that events are flushed.
        # See HyperVKvpReportingHandler class, which is a multi-threaded
        # reporting handler that writes to the special KVP files.
        time.sleep(0)

        LOG.debug('Sending health report to Azure fabric.')
        url = "http://{}/machine?comp=health".format(self._endpoint)
        self._azure_endpoint_client.post(
            url,
            data=document,
            extra_headers={'Content-Type': 'text/xml; charset=utf-8'})
        LOG.debug('Successfully sent health report to Azure fabric')


class WALinuxAgentShim:

    def __init__(self, fallback_lease_file=None, dhcp_options=None):
        LOG.debug('WALinuxAgentShim instantiated, fallback_lease_file=%s',
                  fallback_lease_file)
        self.dhcpoptions = dhcp_options
        self._endpoint = None
        self.openssl_manager = None
        self.azure_endpoint_client = None
        self.lease_file = fallback_lease_file

    def clean_up(self):
        if self.openssl_manager is not None:
            self.openssl_manager.clean_up()

    @staticmethod
    def _get_hooks_dir():
        _paths = stages.Init()
        return os.path.join(_paths.paths.get_runpath(), "dhclient.hooks")

    @property
    def endpoint(self):
        if self._endpoint is None:
            self._endpoint = self.find_endpoint(self.lease_file,
                                                self.dhcpoptions)
        return self._endpoint

    @staticmethod
    def get_ip_from_lease_value(fallback_lease_value):
        unescaped_value = fallback_lease_value.replace('\\', '')
        if len(unescaped_value) > 4:
            hex_string = ''
            for hex_pair in unescaped_value.split(':'):
                if len(hex_pair) == 1:
                    hex_pair = '0' + hex_pair
                hex_string += hex_pair
            packed_bytes = struct.pack(
                '>L', int(hex_string.replace(':', ''), 16))
        else:
            packed_bytes = unescaped_value.encode('utf-8')
        return socket.inet_ntoa(packed_bytes)

    @staticmethod
    @azure_ds_telemetry_reporter
    def _networkd_get_value_from_leases(leases_d=None):
        return dhcp.networkd_get_option_from_leases(
            'OPTION_245', leases_d=leases_d)

    @staticmethod
    @azure_ds_telemetry_reporter
    def _get_value_from_leases_file(fallback_lease_file):
        leases = []
        try:
            content = util.load_file(fallback_lease_file)
        except IOError as ex:
            LOG.error("Failed to read %s: %s", fallback_lease_file, ex)
            return None

        LOG.debug("content is %s", content)
        option_name = _get_dhcp_endpoint_option_name()
        for line in content.splitlines():
            if option_name in line:
                # Example line from Ubuntu
                # option unknown-245 a8:3f:81:10;
                leases.append(line.strip(' ').split(' ', 2)[-1].strip(';\n"'))
        # Return the "most recent" one in the list
        if len(leases) < 1:
            return None
        else:
            return leases[-1]

    @staticmethod
    @azure_ds_telemetry_reporter
    def _load_dhclient_json():
        dhcp_options = {}
        hooks_dir = WALinuxAgentShim._get_hooks_dir()
        if not os.path.exists(hooks_dir):
            LOG.debug("%s not found.", hooks_dir)
            return None
        hook_files = [os.path.join(hooks_dir, x)
                      for x in os.listdir(hooks_dir)]
        for hook_file in hook_files:
            try:
                name = os.path.basename(hook_file).replace('.json', '')
                dhcp_options[name] = json.loads(util.load_file((hook_file)))
            except ValueError as e:
                raise ValueError(
                    '{_file} is not valid JSON data'.format(_file=hook_file)
                ) from e
        return dhcp_options

    @staticmethod
    @azure_ds_telemetry_reporter
    def _get_value_from_dhcpoptions(dhcp_options):
        if dhcp_options is None:
            return None
        # the MS endpoint server is given to us as DHPC option 245
        _value = None
        for interface in dhcp_options:
            _value = dhcp_options[interface].get('unknown_245', None)
            if _value is not None:
                LOG.debug("Endpoint server found in dhclient options")
                break
        return _value

    @staticmethod
    @azure_ds_telemetry_reporter
    def find_endpoint(fallback_lease_file=None, dhcp245=None):
        """Finds and returns the Azure endpoint using various methods.

        The Azure endpoint is searched in the following order:
        1. Endpoint from dhcp options (dhcp option 245).
        2. Endpoint from networkd.
        3. Endpoint from dhclient hook json.
        4. Endpoint from fallback lease file.
        5. The default Azure endpoint.

        @param fallback_lease_file: Fallback lease file that will be used
            during endpoint search.
        @param dhcp245: dhcp options that will be used during endpoint search.
        @return: Azure endpoint IP address.
        """
        value = None

        if dhcp245 is not None:
            value = dhcp245
            LOG.debug("Using Azure Endpoint from dhcp options")
        if value is None:
            report_diagnostic_event("No Azure endpoint from dhcp options")
            LOG.debug('Finding Azure endpoint from networkd...')
            value = WALinuxAgentShim._networkd_get_value_from_leases()
        if value is None:
            # Option-245 stored in /run/cloud-init/dhclient.hooks/<ifc>.json
            # a dhclient exit hook that calls cloud-init-dhclient-hook
            report_diagnostic_event("No Azure endpoint from networkd")
            LOG.debug('Finding Azure endpoint from hook json...')
            dhcp_options = WALinuxAgentShim._load_dhclient_json()
            value = WALinuxAgentShim._get_value_from_dhcpoptions(dhcp_options)
        if value is None:
            # Fallback and check the leases file if unsuccessful
            report_diagnostic_event("No Azure endpoint from dhclient logs")
            LOG.debug("Unable to find endpoint in dhclient logs. "
                      " Falling back to check lease files")
            if fallback_lease_file is None:
                LOG.warning("No fallback lease file was specified.")
                value = None
            else:
                LOG.debug("Looking for endpoint in lease file %s",
                          fallback_lease_file)
                value = WALinuxAgentShim._get_value_from_leases_file(
                    fallback_lease_file)
        if value is None:
            msg = "No lease found; using default endpoint"
            report_diagnostic_event(msg)
            LOG.warning(msg)
            value = DEFAULT_WIRESERVER_ENDPOINT

        endpoint_ip_address = WALinuxAgentShim.get_ip_from_lease_value(value)
        msg = 'Azure endpoint found at %s' % endpoint_ip_address
        report_diagnostic_event(msg)
        LOG.debug(msg)
        return endpoint_ip_address

    @azure_ds_telemetry_reporter
    def register_with_azure_and_fetch_data(self, pubkey_info=None) -> dict:
        """Gets the VM's GoalState from Azure, uses the GoalState information
        to report ready/send the ready signal/provisioning complete signal to
        Azure, and then uses pubkey_info to filter and obtain the user's
        pubkeys from the GoalState.

        @param pubkey_info: List of pubkey values and fingerprints which are
            used to filter and obtain the user's pubkey values from the
            GoalState.
        @return: The list of user's authorized pubkey values.
        """
        http_client_certificate = None
        if self.openssl_manager is None and pubkey_info is not None:
            self.openssl_manager = OpenSSLManager()
            http_client_certificate = self.openssl_manager.certificate
        if self.azure_endpoint_client is None:
            self.azure_endpoint_client = AzureEndpointHttpClient(
                http_client_certificate)
        goal_state = self._fetch_goal_state_from_azure(
            need_certificate=http_client_certificate is not None
        )
        ssh_keys = None
        if pubkey_info is not None:
            ssh_keys = self._get_user_pubkeys(goal_state, pubkey_info)
        health_reporter = GoalStateHealthReporter(
            goal_state, self.azure_endpoint_client, self.endpoint)
        health_reporter.send_ready_signal()
        return {'public-keys': ssh_keys}

    @azure_ds_telemetry_reporter
<<<<<<< HEAD
    def _fetch_goal_state_from_azure(self, need_certificate):
=======
    def _fetch_goal_state_from_azure(self) -> GoalState:
>>>>>>> 987f89ef
        """Fetches the GoalState XML from the Azure endpoint, parses the XML,
        and returns a GoalState object.

        @return: GoalState object representing the GoalState XML
        """
        unparsed_goal_state_xml = self._get_raw_goal_state_xml_from_azure()
        return self._parse_raw_goal_state_xml(
            unparsed_goal_state_xml,
            need_certificate
        )

    @azure_ds_telemetry_reporter
    def _get_raw_goal_state_xml_from_azure(self) -> str:
        """Fetches the GoalState XML from the Azure endpoint and returns
        the XML as a string.

        @return: GoalState XML string
        """

        LOG.info('Registering with Azure...')
        url = 'http://{}/machine/?comp=goalstate'.format(self.endpoint)
        try:
            with events.ReportEventStack(
                    name="goalstate-retrieval",
                    description="retrieve goalstate",
                    parent=azure_ds_reporter):
                response = self.azure_endpoint_client.get(url)
        except Exception as e:
            msg = 'failed to register with Azure: %s' % e
            LOG.warning(msg)
            report_diagnostic_event(msg)
            raise
        LOG.debug('Successfully fetched GoalState XML.')
        return response.contents

    @azure_ds_telemetry_reporter
    def _parse_raw_goal_state_xml(
<<<<<<< HEAD
            self,
            unparsed_goal_state_xml,
            need_certificate):
=======
            self, unparsed_goal_state_xml: str) -> GoalState:
>>>>>>> 987f89ef
        """Parses a GoalState XML string and returns a GoalState object.

        @param unparsed_goal_state_xml: GoalState XML string
        @return: GoalState object representing the GoalState XML
        """
        try:
            goal_state = GoalState(
                unparsed_goal_state_xml,
                self.azure_endpoint_client,
                need_certificate
            )
        except Exception as e:
            msg = 'Error processing GoalState XML: %s' % e
            LOG.warning(msg)
            report_diagnostic_event(msg)
            raise
        msg = ', '.join([
            'GoalState XML container id: %s' % goal_state.container_id,
            'GoalState XML instance id: %s' % goal_state.instance_id,
            'GoalState XML incarnation: %s' % goal_state.incarnation])
        LOG.debug(msg)
        report_diagnostic_event(msg)
        return goal_state

    @azure_ds_telemetry_reporter
    def _get_user_pubkeys(
            self, goal_state: GoalState, pubkey_info: list) -> list:
        """Gets and filters the VM admin user's authorized pubkeys.

        The admin user in this case is the username specified as "admin"
        when deploying VMs on Azure.
        See https://docs.microsoft.com/en-us/cli/azure/vm#az-vm-create.
        cloud-init expects a straightforward array of keys to be dropped
        into the admin user's authorized_keys file. Azure control plane exposes
        multiple public keys to the VM via wireserver. Select just the
        admin user's key(s) and return them, ignoring any other certs.

        @param goal_state: GoalState object. The GoalState object contains
            a certificate XML, which contains both the VM user's authorized
            pubkeys and other non-user pubkeys, which are used for
            MSI and protected extension handling.
        @param pubkey_info: List of VM user pubkey dicts that were previously
            obtained from provisioning data.
            Each pubkey dict in this list can either have the format
            pubkey['value'] or pubkey['fingerprint'].
            Each pubkey['fingerprint'] in the list is used to filter
            and obtain the actual pubkey value from the GoalState
            certificates XML.
            Each pubkey['value'] requires no further processing and is
            immediately added to the return list.
        @return: A list of the VM user's authorized pubkey values.
        """
        ssh_keys = []
        if goal_state.certificates_xml is not None and pubkey_info is not None:
            LOG.debug('Certificate XML found; parsing out public keys.')
            keys_by_fingerprint = self.openssl_manager.parse_certificates(
                goal_state.certificates_xml)
            ssh_keys = self._filter_pubkeys(keys_by_fingerprint, pubkey_info)
        return ssh_keys

    @staticmethod
    def _filter_pubkeys(keys_by_fingerprint: dict, pubkey_info: list) -> list:
        """ Filter and return only the user's actual pubkeys.

        @param keys_by_fingerprint: pubkey fingerprint -> pubkey value dict
            that was obtained from GoalState Certificates XML. May contain
            non-user pubkeys.
        @param pubkey_info: List of VM user pubkeys. Pubkey values are added
            to the return list without further processing. Pubkey fingerprints
            are used to filter and obtain the actual pubkey values from
            keys_by_fingerprint.
        @return: A list of the VM user's authorized pubkey values.
        """
        keys = []
        for pubkey in pubkey_info:
            if 'value' in pubkey and pubkey['value']:
                keys.append(pubkey['value'])
            elif 'fingerprint' in pubkey and pubkey['fingerprint']:
                fingerprint = pubkey['fingerprint']
                if fingerprint in keys_by_fingerprint:
                    keys.append(keys_by_fingerprint[fingerprint])
                else:
                    LOG.warning("ovf-env.xml specified PublicKey fingerprint "
                                "%s not found in goalstate XML", fingerprint)
            else:
                LOG.warning("ovf-env.xml specified PublicKey with neither "
                            "value nor fingerprint: %s", pubkey)

        return keys


@azure_ds_telemetry_reporter
def get_metadata_from_fabric(fallback_lease_file=None, dhcp_opts=None,
                             pubkey_info=None):
    shim = WALinuxAgentShim(fallback_lease_file=fallback_lease_file,
                            dhcp_options=dhcp_opts)
    try:
        return shim.register_with_azure_and_fetch_data(pubkey_info=pubkey_info)
    finally:
        shim.clean_up()


def dhcp_log_cb(out, err):
    report_diagnostic_event("dhclient output stream: %s" % out)
    report_diagnostic_event("dhclient error stream: %s" % err)


class EphemeralDHCPv4WithReporting:
    def __init__(self, reporter, nic=None):
        self.reporter = reporter
        self.ephemeralDHCPv4 = EphemeralDHCPv4(
            iface=nic, dhcp_log_func=dhcp_log_cb)

    def __enter__(self):
        with events.ReportEventStack(
                name="obtain-dhcp-lease",
                description="obtain dhcp lease",
                parent=self.reporter):
            return self.ephemeralDHCPv4.__enter__()

    def __exit__(self, excp_type, excp_value, excp_traceback):
        self.ephemeralDHCPv4.__exit__(
            excp_type, excp_value, excp_traceback)


# vi: ts=4 expandtab<|MERGE_RESOLUTION|>--- conflicted
+++ resolved
@@ -288,16 +288,11 @@
 
 class GoalState:
 
-<<<<<<< HEAD
     def __init__(
             self,
-            unparsed_xml,
-            azure_endpoint_client,
-            need_certificate=True):
-=======
-    def __init__(self, unparsed_xml: str,
-                 azure_endpoint_client: AzureEndpointHttpClient) -> None:
->>>>>>> 987f89ef
+            unparsed_xml: str,
+            azure_endpoint_client: AzureEndpointHttpClient,
+            need_certificate: bool = True) -> None:
         """Parses a GoalState XML string and returns a GoalState object.
 
         @param unparsed_xml: string representing a GoalState XML.
@@ -769,11 +764,7 @@
         return {'public-keys': ssh_keys}
 
     @azure_ds_telemetry_reporter
-<<<<<<< HEAD
-    def _fetch_goal_state_from_azure(self, need_certificate):
-=======
-    def _fetch_goal_state_from_azure(self) -> GoalState:
->>>>>>> 987f89ef
+    def _fetch_goal_state_from_azure(self, need_certificate: bool) -> GoalState:
         """Fetches the GoalState XML from the Azure endpoint, parses the XML,
         and returns a GoalState object.
 
@@ -811,13 +802,9 @@
 
     @azure_ds_telemetry_reporter
     def _parse_raw_goal_state_xml(
-<<<<<<< HEAD
             self,
-            unparsed_goal_state_xml,
-            need_certificate):
-=======
-            self, unparsed_goal_state_xml: str) -> GoalState:
->>>>>>> 987f89ef
+            unparsed_goal_state_xml: str,
+            need_certificate: bool) -> GoalState:
         """Parses a GoalState XML string and returns a GoalState object.
 
         @param unparsed_goal_state_xml: GoalState XML string
