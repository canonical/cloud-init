# Author: Eric Benner <ebenner@vultr.com>
#
# This file is part of cloud-init. See LICENSE file for license information.

import json

from cloudinit import log as log
from cloudinit import url_helper
from cloudinit import dmi
from cloudinit import util
from cloudinit import net
from cloudinit.net.dhcp import EphemeralDHCPv4, NoDHCPLeaseError
from functools import lru_cache
from os import path

# Get LOG
LOG = log.getLogger(__name__)


@lru_cache()
def get_metadata(url, timeout, retries, sec_between, agent):
    # Bring up interface
    try:
        with EphemeralDHCPv4(connectivity_url=url):
            # Fetch the metadata
            v1 = read_metadata(url, timeout, retries, sec_between, agent)
    except (NoDHCPLeaseError) as exc:
        LOG.error("Bailing, DHCP Exception: %s", exc)
        raise

    return json.loads(v1)


# Read the system information from SMBIOS
def get_sysinfo():
    return {
        'manufacturer': dmi.read_dmi_data("system-manufacturer"),
        'subid': dmi.read_dmi_data("system-serial-number")
    }


# Assumes is Vultr is already checked
def is_baremetal():
    if get_sysinfo()['manufacturer'] != "Vultr":
        return True
    return False


# Confirm is Vultr
def is_vultr():
    # VC2, VDC, and HFC use DMI
    sysinfo = get_sysinfo()

    if sysinfo['manufacturer'] == "Vultr":
        return True

    # Baremetal requires a kernel parameter
    if "vultr" in util.get_cmdline().split():
        return True

    return False


# Read Metadata endpoint
def read_metadata(url, timeout, retries, sec_between, agent):
    url = "%s/v1.json" % url

<<<<<<< HEAD
    # We need to test the user-agent for distros that need
    # special handling, such as the arch-iso
    headers = {
        'Metadata-Token': 'vultr',
=======
    # Announce os details so we can handle non Vultr origin
    # images and provide correct vendordata generation.
    headers = {
        'Metadata-Token': 'cloudinit',
>>>>>>> f085a9dd
        'User-Agent': agent
    }

    response = url_helper.readurl(url,
                                  timeout=timeout,
                                  retries=retries,
                                  headers=headers,
                                  sec_between=sec_between)

    if not response.ok():
        raise RuntimeError("Failed to connect to %s: Code: %s" %
                           url, response.code)

    return response.contents.decode()


# Wrapped for caching
@lru_cache()
def get_interface_map():
    return net.get_interfaces_by_mac()


# Convert macs to nics
def get_interface_name(mac):
    macs_to_nic = get_interface_map()

    if mac not in macs_to_nic:
        return None

    return macs_to_nic.get(mac)


# Generate network configs
def generate_network_config(interfaces):
    network = {
        "version": 1,
        "config": [
            {
                "type": "nameserver",
                "address": [
                    "108.61.10.10"
                ]
            }
        ]
    }

    # Prepare interface 0, public
    if len(interfaces) > 0:
        public = generate_public_network_interface(interfaces[0])
        network['config'].append(public)

    # Prepare additional interfaces, private
    if len(interfaces) > 1:
        for i in range(1, len(interfaces)):
            private = generate_private_network_interface(interfaces[i])
            network['config'].append(private)

    return network


# Input Metadata and generate public network config part
def generate_public_network_interface(interface):
    interface_name = get_interface_name(interface['mac'])
    if not interface_name:
        raise RuntimeError(
            "Interface: %s could not be found on the system" %
            interface['mac'])

    netcfg = {
        "name": interface_name,
        "type": "physical",
        "mac_address": interface['mac'],
        "accept-ra": 1,
        "subnets": [
            {
                "type": "dhcp",
                "control": "auto"
            },
            {
                "type": "ipv6_slaac",
                "control": "auto"
            },
        ]
    }

    # Check for additional IP's
    additional_count = len(interface['ipv4']['additional'])
    if "ipv4" in interface and additional_count > 0:
        for additional in interface['ipv4']['additional']:
            add = {
                "type": "static",
                "control": "auto",
                "address": additional['address'],
                "netmask": additional['netmask']
            }
            netcfg['subnets'].append(add)

    # Check for additional IPv6's
    additional_count = len(interface['ipv6']['additional'])
    if "ipv6" in interface and additional_count > 0:
        for additional in interface['ipv6']['additional']:
            add = {
                "type": "static6",
                "control": "auto",
                "address": additional['address'],
                "netmask": additional['netmask']
            }
            netcfg['subnets'].append(add)

    # Add config to template
    return netcfg


# Input Metadata and generate private network config part
def generate_private_network_interface(interface):
    interface_name = get_interface_name(interface['mac'])
    if not interface_name:
        raise RuntimeError(
            "Interface: %s could not be found on the system" %
            interface['mac'])

    netcfg = {
        "name": interface_name,
        "type": "physical",
        "mac_address": interface['mac'],
        "subnets": [
            {
                "type": "static",
                "control": "auto",
                "address": interface['ipv4']['address'],
                "netmask": interface['ipv4']['netmask']
            }
        ]
    }

    return netcfg


<<<<<<< HEAD
# This is for the vendor and startup scripts
def generate_user_scripts(md, network_config):
    user_scripts = []

    # Raid 1 script
    if md['vendor-data']['raid1-script']:
        user_scripts.append(md['vendor-data']['raid1-script'])

    # JBOD script
    if md['vendor-data']['jbod-script']:
        user_scripts.append(md['vendor-data']['jbod-script'])

    # Enable multi-queue on linux
    if util.is_Linux() and md['vendor-data']['ethtool-script']:
        ethtool_script = md['vendor-data']['ethtool-script']

        # Tool location
        tool = "/opt/vultr/ethtool"

        # Only if the tool exists
        if path.exists(tool):
            # Go through the interfaces
            for netcfg in network_config:
                # If the interface has a mac and is physical
                if "mac_address" in netcfg and netcfg['type'] == "physical":
                    # Set its multi-queue to num of cores as per RHEL Docs
                    name = netcfg['name']
                    command = "%s -L %s combined $(nproc --all)" % (tool, name)
                    ethtool_script = '%s\n%s' % (ethtool_script, command)

            user_scripts.append(ethtool_script)

    # This is for vendor scripts
    if md['vendor-data']['vendor-script']:
        user_scripts.append(md['vendor-data']['vendor-script'])

    # Startup script
    script = md['startup-script']
    if script and script != "echo No configured startup script":
        user_scripts.append(script)

    return user_scripts


=======
>>>>>>> f085a9dd
# vi: ts=4 expandtab<|MERGE_RESOLUTION|>--- conflicted
+++ resolved
@@ -65,17 +65,10 @@
 def read_metadata(url, timeout, retries, sec_between, agent):
     url = "%s/v1.json" % url
 
-<<<<<<< HEAD
-    # We need to test the user-agent for distros that need
-    # special handling, such as the arch-iso
-    headers = {
-        'Metadata-Token': 'vultr',
-=======
     # Announce os details so we can handle non Vultr origin
     # images and provide correct vendordata generation.
     headers = {
         'Metadata-Token': 'cloudinit',
->>>>>>> f085a9dd
         'User-Agent': agent
     }
 
@@ -214,51 +207,4 @@
     return netcfg
 
 
-<<<<<<< HEAD
-# This is for the vendor and startup scripts
-def generate_user_scripts(md, network_config):
-    user_scripts = []
-
-    # Raid 1 script
-    if md['vendor-data']['raid1-script']:
-        user_scripts.append(md['vendor-data']['raid1-script'])
-
-    # JBOD script
-    if md['vendor-data']['jbod-script']:
-        user_scripts.append(md['vendor-data']['jbod-script'])
-
-    # Enable multi-queue on linux
-    if util.is_Linux() and md['vendor-data']['ethtool-script']:
-        ethtool_script = md['vendor-data']['ethtool-script']
-
-        # Tool location
-        tool = "/opt/vultr/ethtool"
-
-        # Only if the tool exists
-        if path.exists(tool):
-            # Go through the interfaces
-            for netcfg in network_config:
-                # If the interface has a mac and is physical
-                if "mac_address" in netcfg and netcfg['type'] == "physical":
-                    # Set its multi-queue to num of cores as per RHEL Docs
-                    name = netcfg['name']
-                    command = "%s -L %s combined $(nproc --all)" % (tool, name)
-                    ethtool_script = '%s\n%s' % (ethtool_script, command)
-
-            user_scripts.append(ethtool_script)
-
-    # This is for vendor scripts
-    if md['vendor-data']['vendor-script']:
-        user_scripts.append(md['vendor-data']['vendor-script'])
-
-    # Startup script
-    script = md['startup-script']
-    if script and script != "echo No configured startup script":
-        user_scripts.append(script)
-
-    return user_scripts
-
-
-=======
->>>>>>> f085a9dd
 # vi: ts=4 expandtab