# Author: Eric Benner <ebenner@vultr.com>
#
# This file is part of cloud-init. See LICENSE file for license information.

# Vultr Metadata API:
# https://www.vultr.com/metadata/

from cloudinit import log as log
from cloudinit import sources
from cloudinit import util
from cloudinit import version

import cloudinit.sources.helpers.vultr as vultr

LOG = log.getLogger(__name__)
BUILTIN_DS_CONFIG = {
    'url': 'http://169.254.169.254',
    'retries': 30,
    'timeout': 2,
    'wait': 2,
<<<<<<< HEAD
    'user-agent': 'Cloud-Init/%s - OS: %s' % (version.version_string(),
                                              util.system_info()['variant'])
=======
    'user-agent': 'Cloud-Init/%s - OS: %s Variant: %s' %
                  (version.version_string(),
                   util.system_info()['system'],
                   util.system_info()['variant'])
>>>>>>> f085a9dd
}


class DataSourceVultr(sources.DataSource):

    dsname = 'Vultr'

    def __init__(self, sys_cfg, distro, paths):
        super(DataSourceVultr, self).__init__(sys_cfg, distro, paths)
        self.ds_cfg = util.mergemanydict([
            util.get_cfg_by_path(sys_cfg, ["datasource", "Vultr"], {}),
            BUILTIN_DS_CONFIG])

    # Initiate data and check if Vultr
    def _get_data(self):
        LOG.debug("Detecting if machine is a Vultr instance")
        if not vultr.is_vultr():
            LOG.debug("Machine is not a Vultr instance")
            return False

        LOG.debug("Machine is a Vultr instance")

        # Fetch metadata
        md = self.get_metadata()

        self.metadata_full = md
        self.metadata['instanceid'] = md['instanceid']
        self.metadata['local-hostname'] = md['hostname']
        self.metadata['public-keys'] = md["public-keys"]
        self.userdata_raw = md["user-data"]

        # Generate config and process data
        self.get_datasource_data(md)

        # Dump some data so diagnosing failures is manageable
        LOG.debug("Vultr Vendor Config:")
        LOG.debug(util.json_dumps(md['vendor-data']))
        LOG.debug("SUBID: %s", self.metadata['instanceid'])
        LOG.debug("Hostname: %s", self.metadata['local-hostname'])
        if self.userdata_raw is not None:
            LOG.debug("User-Data:")
            LOG.debug(self.userdata_raw)

        return True

    # Process metadata
    def get_datasource_data(self, md):
        # Generate network config
        self.netcfg = vultr.generate_network_config(md['interfaces'])

        # Grab vendordata
        self.vendordata_raw = md['vendor-data']

        # Default hostname is "guest" for whitelabel
        if self.metadata['local-hostname'] == "":
            self.metadata['local-hostname'] = "guest"

        self.userdata_raw = md["user-data"]
        if self.userdata_raw == "":
            self.userdata_raw = None

    # Get the metadata by flag
    def get_metadata(self):
        return vultr.get_metadata(self.ds_cfg['url'],
                                  self.ds_cfg['timeout'],
                                  self.ds_cfg['retries'],
                                  self.ds_cfg['wait'],
                                  self.ds_cfg['user-agent'])

    # Compare subid as instance id
    def check_instance_id(self, sys_cfg):
        if not vultr.is_vultr():
            return False

        # Baremetal has no way to implement this in local
        if vultr.is_baremetal():
            return False

        subid = vultr.get_sysinfo()['subid']
        return sources.instance_id_matches_system_uuid(subid)

    # Currently unsupported
    @property
    def launch_index(self):
        return None

    @property
    def network_config(self):
        return self.netcfg


# Used to match classes to dependencies
datasources = [
    (DataSourceVultr, (sources.DEP_FILESYSTEM, )),
]


# Return a list of data sources that match this set of dependencies
def get_datasource_list(depends):
    return sources.list_from_depends(depends, datasources)


if __name__ == "__main__":
    import sys

    if not vultr.is_vultr():
        print("Machine is not a Vultr instance")
        sys.exit(1)

    md = vultr.get_metadata(BUILTIN_DS_CONFIG['url'],
                            BUILTIN_DS_CONFIG['timeout'],
                            BUILTIN_DS_CONFIG['retries'],
                            BUILTIN_DS_CONFIG['wait'],
                            BUILTIN_DS_CONFIG['user-agent'])
<<<<<<< HEAD
    config = md['vendor-data']['config']
=======
    config = md['vendor-data']
>>>>>>> f085a9dd
    sysinfo = vultr.get_sysinfo()

    print(util.json_dumps(sysinfo))
    print(util.json_dumps(config))

# vi: ts=4 expandtab<|MERGE_RESOLUTION|>--- conflicted
+++ resolved
@@ -18,15 +18,10 @@
     'retries': 30,
     'timeout': 2,
     'wait': 2,
-<<<<<<< HEAD
-    'user-agent': 'Cloud-Init/%s - OS: %s' % (version.version_string(),
-                                              util.system_info()['variant'])
-=======
     'user-agent': 'Cloud-Init/%s - OS: %s Variant: %s' %
                   (version.version_string(),
                    util.system_info()['system'],
                    util.system_info()['variant'])
->>>>>>> f085a9dd
 }
 
 
@@ -141,11 +136,7 @@
                             BUILTIN_DS_CONFIG['retries'],
                             BUILTIN_DS_CONFIG['wait'],
                             BUILTIN_DS_CONFIG['user-agent'])
-<<<<<<< HEAD
-    config = md['vendor-data']['config']
-=======
     config = md['vendor-data']
->>>>>>> f085a9dd
     sysinfo = vultr.get_sysinfo()
 
     print(util.json_dumps(sysinfo))
