--- conflicted
+++ resolved
@@ -849,16 +849,10 @@
 def get_interfaces_by_mac_on_netbsd():
     ret = {}
     re_field_match = (
-<<<<<<< HEAD
         r"(?P<ifname>\w+).*address:\s"
         r"(?P<mac>([\da-f]{2}[:-]){5}([\da-f]{2})).*"
     )
-    (out, _) = util.subp(['ifconfig', '-a'])
-=======
-            r"(?P<ifname>\w+).*address:\s"
-            r"(?P<mac>([\da-f]{2}[:-]){5}([\da-f]{2})).*")
     (out, _) = subp.subp(['ifconfig', '-a'])
->>>>>>> f0830504
     if_lines = re.sub(r'\n\s+', ' ', out).splitlines()
     for line in if_lines:
         m = re.match(re_field_match, line)
