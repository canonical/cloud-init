--- conflicted
+++ resolved
@@ -31,11 +31,8 @@
     'datasource_list': [
         'NoCloud',
         'ConfigDrive',
-<<<<<<< HEAD
         'OpenNebula',
-=======
         'Azure',
->>>>>>> cecb70d5
         'AltCloud',
         'OVF',
         'MAAS',
