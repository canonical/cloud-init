# This file is part of cloud-init. See LICENSE file for license information.

"""Generate multi-part mime messages for user-data """

import argparse
import sys
from email.mime.multipart import MIMEMultipart
from email.mime.text import MIMEText

from cloudinit import log
from cloudinit.handlers import INCLUSION_TYPES_MAP

from . import addLogHandlerCLI

NAME = "make-mime"
LOG = log.getLogger(NAME)
EPILOG = (
    "Example: make-mime -a config.yaml:cloud-config "
    "-a script.sh:x-shellscript > user-data"
)


def create_mime_message(files):
    print(f'files={files}')
    print(f'len(files)={len(files)}')
    sub_messages = []
    errors = []
    for i, (fh, filename, format_type) in enumerate(files):
        print(f'files[{i}]={filename}')
        contents = fh.read()
        sub_message = MIMEText(contents, format_type, sys.getdefaultencoding())
        sub_message.add_header('Content-Disposition',
                               'attachment; filename="%s"' % (filename))
        content_type = sub_message.get_content_type().lower()
        if content_type not in get_content_types(): 
            msg = ("content type %r for attachment %s "
                   "may be incorrect!") % (content_type, i+1)
            errors.append(msg)
        sub_messages.append(sub_message)
    combined_message = MIMEMultipart()
    for msg in sub_messages:
        print('attaching message')
        combined_message.attach(msg)
    return (combined_message, errors)


def file_content_type(text):
    """Return file content type by reading the first line of the input."""
    try:
        filename, content_type = text.split(":", 1)
        return (open(filename, "r"), filename, content_type.strip())
    except ValueError as e:
        raise argparse.ArgumentError(
            text, "Invalid value for %r" % (text)
        ) from e


def get_parser(parser=None):
    """Build or extend and arg parser for make-mime utility.

    @param parser: Optional existing ArgumentParser instance representing the
        subcommand which will be extended to support the args of this utility.

    @returns: ArgumentParser with proper argument configuration.
    """
    if not parser:
        parser = argparse.ArgumentParser()
    # update the parser's doc and add an epilog to show an example
    parser.description = __doc__
    parser.epilog = EPILOG
    parser.add_argument(
        "-a",
        "--attach",
        dest="files",
        type=file_content_type,
        action="append",
        default=[],
        metavar="<file>:<content-type>",
        help="attach the given file as the specified content-type",
    )
    parser.add_argument(
        "-l",
        "--list-types",
        action="store_true",
        default=False,
        help="List support cloud-init content types.",
    )
    parser.add_argument(
        "-f",
        "--force",
        action="store_true",
        default=False,
        help="Ignore unknown content-type warnings",
    )
    return parser


def get_content_types(strip_prefix=False):
    """Return a list of cloud-init supported content types.  Optionally
    strip out the leading 'text/' of the type if strip_prefix=True.
    """
    return sorted(
        [
            ctype.replace("text/", "") if strip_prefix else ctype
            for ctype in INCLUSION_TYPES_MAP.values()
        ]
    )

def handle_args(name, args):
    """Create a multi-part MIME archive for use as user-data.  Optionally
       print out the list of supported content types of cloud-init.

    Also setup CLI log handlers to report to stderr since this is a development
    utility which should be run by a human on the CLI.

    @return 0 on success, 1 on failure.
    """
    addLogHandlerCLI(LOG, log.DEBUG if args.debug else log.WARNING)
    if args.list_types:
        print("\n".join(get_content_types(strip_prefix=True)))
        return 0

<<<<<<< HEAD
    combined_message, errors = create_mime_message(args.files)
    if errors:
        level = 'WARNING' if args.force else 'ERROR'
        for error in errors:
            sys.stderr.write(f'{level}: {error}\n')
=======
    sub_messages = []
    errors = []
    for i, (fh, filename, format_type) in enumerate(args.files):
        contents = fh.read()
        sub_message = MIMEText(contents, format_type, sys.getdefaultencoding())
        sub_message.add_header(
            "Content-Disposition", 'attachment; filename="%s"' % (filename)
        )
        content_type = sub_message.get_content_type().lower()
        if content_type not in get_content_types():
            level = "WARNING" if args.force else "ERROR"
            msg = (
                level + ": content type %r for attachment %s may be incorrect!"
            ) % (content_type, i + 1)
            sys.stderr.write(msg + "\n")
            errors.append(msg)
        sub_messages.append(sub_message)
    if len(errors) and not args.force:
>>>>>>> a97fd062
        sys.stderr.write("Invalid content-types, override with --force\n")
        if not args.force:
            return 1
    print(combined_message)
    return 0


def main():
    args = get_parser().parse_args()
    return handle_args(NAME, args)


if __name__ == "__main__":
    sys.exit(main())


# vi: ts=4 expandtab<|MERGE_RESOLUTION|>--- conflicted
+++ resolved
@@ -120,32 +120,11 @@
         print("\n".join(get_content_types(strip_prefix=True)))
         return 0
 
-<<<<<<< HEAD
     combined_message, errors = create_mime_message(args.files)
     if errors:
         level = 'WARNING' if args.force else 'ERROR'
         for error in errors:
             sys.stderr.write(f'{level}: {error}\n')
-=======
-    sub_messages = []
-    errors = []
-    for i, (fh, filename, format_type) in enumerate(args.files):
-        contents = fh.read()
-        sub_message = MIMEText(contents, format_type, sys.getdefaultencoding())
-        sub_message.add_header(
-            "Content-Disposition", 'attachment; filename="%s"' % (filename)
-        )
-        content_type = sub_message.get_content_type().lower()
-        if content_type not in get_content_types():
-            level = "WARNING" if args.force else "ERROR"
-            msg = (
-                level + ": content type %r for attachment %s may be incorrect!"
-            ) % (content_type, i + 1)
-            sys.stderr.write(msg + "\n")
-            errors.append(msg)
-        sub_messages.append(sub_message)
-    if len(errors) and not args.force:
->>>>>>> a97fd062
         sys.stderr.write("Invalid content-types, override with --force\n")
         if not args.force:
             return 1
