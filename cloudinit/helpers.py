--- conflicted
+++ resolved
@@ -12,23 +12,17 @@
 
 import contextlib
 import os
-<<<<<<< HEAD
-from configparser import NoSectionError, NoOptionError, RawConfigParser
-from io import StringIO
-=======
 import six
 
 from six import StringIO
 from six.moves.configparser import (
     NoSectionError, NoOptionError, RawConfigParser)
->>>>>>> b80fa210
 
 from cloudinit.settings import (PER_INSTANCE, PER_ALWAYS, PER_ONCE,
                                 CFG_ENV_NAME)
 
 from cloudinit import log as logging
 from cloudinit import type_utils
-from cloudinit import persistence
 from cloudinit import util
 
 LOG = logging.getLogger(__name__)
@@ -243,10 +237,6 @@
 
         cc_paths = ['cloud_config']
         if self._include_vendor:
-            # the order is important here: we want vendor2
-            #  (dynamic vendor data from OpenStack)
-            #  to override vendor (static data from OpenStack)
-            cc_paths.append('vendor2_cloud_config')
             cc_paths.append('vendor_cloud_config')
 
         for cc_p in cc_paths:
@@ -330,9 +320,7 @@
         return list(self.registered.items())
 
 
-class Paths(persistence.CloudInitPickleMixin):
-    _ci_pkl_version = 1
-
+class Paths(object):
     def __init__(self, path_cfgs, ds=None):
         self.cfgs = path_cfgs
         # Populate all the initial paths
@@ -356,30 +344,15 @@
             "obj_pkl": "obj.pkl",
             "cloud_config": "cloud-config.txt",
             "vendor_cloud_config": "vendor-cloud-config.txt",
-            "vendor2_cloud_config": "vendor2-cloud-config.txt",
             "data": "data",
             "vendordata_raw": "vendor-data.txt",
-            "vendordata2_raw": "vendor-data2.txt",
             "vendordata": "vendor-data.txt.i",
-            "vendordata2": "vendor-data2.txt.i",
             "instance_id": ".instance-id",
             "manual_clean_marker": "manual-clean",
             "warnings": "warnings",
         }
         # Set when a datasource becomes active
         self.datasource = ds
-
-    def _unpickle(self, ci_pkl_version: int) -> None:
-        """Perform deserialization fixes for Paths."""
-        if not hasattr(self, "run_dir"):
-            # On older versions of cloud-init the Paths class do not
-            # have the run_dir attribute. This is problematic because
-            # when loading the pickle object on newer versions of cloud-init
-            # we will rely on this attribute. To fix that, we are now
-            # manually adding that attribute here.
-            self.run_dir = Paths(
-                path_cfgs=self.cfgs,
-                ds=self.datasource).run_dir
 
     # get_ipath_cur: get the current instance path for an item
     def get_ipath_cur(self, name=None):
@@ -485,4 +458,8 @@
             contents = '\n'.join([header, contents, ''])
         return contents
 
+
+def identity(object):
+    return object
+
 # vi: ts=4 expandtab