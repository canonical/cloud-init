# Copyright (C) 2009-2010 Canonical Ltd.
# Copyright (C) 2012 Hewlett-Packard Development Company, L.P.
#
# Author: Scott Moser <scott.moser@canonical.com>
# Author: Juerg Haefliger <juerg.haefliger@hp.com>
#
# This file is part of cloud-init. See LICENSE file for license information.

"""Timezone: Set the system timezone"""

<<<<<<< HEAD
from os.path import exists
=======
import logging
>>>>>>> b7179409

from cloudinit import util
from cloudinit.cloud import Cloud
from cloudinit.config import Config
from cloudinit.config.schema import MetaSchema, get_meta_doc
from cloudinit.distros import ALL_DISTROS
from cloudinit.settings import PER_INSTANCE

MODULE_DESCRIPTION = """\
Sets the system timezone based on the value provided.
"""

meta: MetaSchema = {
    "id": "cc_timezone",
    "name": "Timezone",
    "title": "Set the system timezone",
    "description": MODULE_DESCRIPTION,
    "distros": [ALL_DISTROS],
    "frequency": PER_INSTANCE,
    "examples": [
        "timezone: US/Eastern",
    ],
    "activate_by_schema_keys": ["timezone"],
}

__doc__ = get_meta_doc(meta)
LOG = logging.getLogger(__name__)


def handle(name: str, cfg: Config, cloud: Cloud, args: list) -> None:
    if len(args) != 0:
        timezone = args[0]
    else:
        timezone = util.get_cfg_option_str(cfg, "timezone", False)

    if not timezone:
        LOG.debug("Skipping module named %s, no 'timezone' specified", name)
        return

    # Let the distro handle settings its timezone
    cloud.distro.set_timezone(timezone)

    if timezone == 'UTC':
        pass
    else:
        timezone = 'LOCAL'

    if exists('/etc/adjtime'):
        log.debug("/etc/adjtime exists")
        with open('/etc/adjtime', 'r') as file:
            # read a list of lines into data
            content = file.readlines()

        hwclock_tz = timezone + '\n'

        log.debug("Setting hwclock to %s", hwclock_tz)

        # now change the 3rd line
        content[2] = hwclock_tz

        # and write everything back
        with open('/etc/adjtime', 'w') as file:
            file.writelines(content)
# vi: ts=4 expandtab<|MERGE_RESOLUTION|>--- conflicted
+++ resolved
@@ -8,11 +8,8 @@
 
 """Timezone: Set the system timezone"""
 
-<<<<<<< HEAD
 from os.path import exists
-=======
 import logging
->>>>>>> b7179409
 
 from cloudinit import util
 from cloudinit.cloud import Cloud
