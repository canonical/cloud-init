# Copyright (C) 2016 Canonical Ltd.
#
# Author: Ryan Harper <ryan.harper@canonical.com>
#
# This file is part of cloud-init. See LICENSE file for license information.

"""NTP: enable and configure ntp"""

import copy
import os
import socket
from textwrap import dedent

from cloudinit import log as logging
from cloudinit import subp, temp_utils, templater, type_utils, util
from cloudinit.cloud import Cloud
from cloudinit.config import Config
from cloudinit.config.schema import MetaSchema, get_meta_doc
from cloudinit.config.schema import validate_cloudconfig_schema
from cloudinit.settings import PER_INSTANCE

LOG = logging.getLogger(__name__)

frequency = PER_INSTANCE
NTP_CONF = "/etc/ntp.conf"
NR_POOL_SERVERS = 4
distros = [
    "almalinux",
    "alpine",
    "centos",
    "cloudlinux",
    "cos",
    "debian",
    "eurolinux",
    "fedora",
    "freebsd",
    "mariner",
    "miraclelinux",
    "openbsd",
    "openEuler",
    "OpenCloudOS",
    "openmandriva",
    "opensuse",
    "opensuse-microos",
    "opensuse-tumbleweed",
    "opensuse-leap",
    "photon",
    "rhel",
    "rocky",
    "sle_hpc",
    "sle-micro",
    "sles",
    "TencentOS",
    "ubuntu",
    "virtuozzo",
]

NTP_CLIENT_CONFIG = {
    "chrony": {
        "check_exe": "chronyd",
        "confpath": "/etc/chrony.conf",
        "packages": ["chrony"],
        "service_name": "chrony",
        "template_name": "chrony.conf.{distro}",
        "template": None,
    },
    "ntp": {
        "check_exe": "ntpd",
        "confpath": NTP_CONF,
        "packages": ["ntp"],
        "service_name": "ntp",
        "template_name": "ntp.conf.{distro}",
        "template": None,
    },
    "ntpdate": {
        "check_exe": "ntpdate",
        "confpath": NTP_CONF,
        "packages": ["ntpdate"],
        "service_name": "ntpdate",
        "template_name": "ntp.conf.{distro}",
        "template": None,
    },
    "openntpd": {
        "check_exe": "ntpd",
        "confpath": "/etc/ntpd.conf",
        "packages": [],
        "service_name": "ntpd",
        "template_name": "ntpd.conf.{distro}",
        "template": None,
    },
    "systemd-timesyncd": {
        "check_exe": "/lib/systemd/systemd-timesyncd",
        "confpath": "/etc/systemd/timesyncd.conf.d/cloud-init.conf",
        "packages": [],
        "service_name": "systemd-timesyncd",
        "template_name": "timesyncd.conf",
        "template": None,
    },
}

# This is Distro-specific configuration overrides of the base config
DISTRO_CLIENT_CONFIG = {
    "alpine": {
        "chrony": {
            "confpath": "/etc/chrony/chrony.conf",
            "service_name": "chronyd",
        },
        "ntp": {
            "confpath": "/etc/ntp.conf",
            "packages": [],
            "service_name": "ntpd",
        },
    },
    "centos": {
        "ntp": {
            "service_name": "ntpd",
        },
        "chrony": {
            "service_name": "chronyd",
        },
    },
    "cos": {
        "chrony": {
            "service_name": "chronyd",
            "confpath": "/etc/chrony/chrony.conf",
        },
    },
    "debian": {
        "chrony": {
            "confpath": "/etc/chrony/chrony.conf",
        },
    },
    "freebsd": {
        "ntp": {
            "confpath": "/etc/ntp.conf",
            "service_name": "ntpd",
            "template_name": "ntp.conf.{distro}",
        },
        "chrony": {
            "confpath": "/usr/local/etc/chrony.conf",
            "packages": ["chrony"],
            "service_name": "chronyd",
            "template_name": "chrony.conf.{distro}",
        },
        "openntpd": {
            "check_exe": "/usr/local/sbin/ntpd",
            "confpath": "/usr/local/etc/ntp.conf",
            "packages": ["openntpd"],
            "service_name": "openntpd",
            "template_name": "ntpd.conf.openbsd",
        },
    },
    "mariner": {
        "chrony": {
            "service_name": "chronyd",
        },
        "systemd-timesyncd": {
            "check_exe": "/usr/lib/systemd/systemd-timesyncd",
            "confpath": "/etc/systemd/timesyncd.conf",
        },
    },
    "openbsd": {
        "openntpd": {},
    },
    "openmandriva": {
        "chrony": {
            "service_name": "chronyd",
        },
        "ntp": {
            "confpath": "/etc/ntp.conf",
            "service_name": "ntpd",
        },
        "systemd-timesyncd": {
            "check_exe": "/lib/systemd/systemd-timesyncd",
        },
    },
    "opensuse": {
        "chrony": {
            "service_name": "chronyd",
        },
        "ntp": {
            "confpath": "/etc/ntp.conf",
            "service_name": "ntpd",
        },
        "systemd-timesyncd": {
            "check_exe": "/usr/lib/systemd/systemd-timesyncd",
        },
    },
    "photon": {
        "chrony": {
            "service_name": "chronyd",
        },
        "ntp": {"service_name": "ntpd", "confpath": "/etc/ntp.conf"},
        "systemd-timesyncd": {
            "check_exe": "/usr/lib/systemd/systemd-timesyncd",
            "confpath": "/etc/systemd/timesyncd.conf",
        },
    },
    "rhel": {
        "ntp": {
            "service_name": "ntpd",
        },
        "chrony": {
            "service_name": "chronyd",
        },
    },
    "sles": {
        "chrony": {
            "service_name": "chronyd",
        },
        "ntp": {
            "confpath": "/etc/ntp.conf",
            "service_name": "ntpd",
        },
        "systemd-timesyncd": {
            "check_exe": "/usr/lib/systemd/systemd-timesyncd",
        },
    },
    "ubuntu": {
        "chrony": {
            "confpath": "/etc/chrony/chrony.conf",
        },
    },
}

for distro in ("opensuse-microos", "opensuse-tumbleweed", "opensuse-leap"):
    DISTRO_CLIENT_CONFIG[distro] = DISTRO_CLIENT_CONFIG["opensuse"]

for distro in ("sle_hpc", "sle-micro"):
    DISTRO_CLIENT_CONFIG[distro] = DISTRO_CLIENT_CONFIG["sles"]

# The schema definition for each cloud-config module is a strict contract for
# describing supported configuration parameters for each cloud-config section.
# It allows cloud-config to validate and alert users to invalid or ignored
# configuration options before actually attempting to deploy with said
# configuration.

meta: MetaSchema = {
    "id": "cc_ntp",
    "name": "NTP",
    "title": "enable and configure ntp",
    "description": dedent(
        """\
        Handle ntp configuration. If ntp is not installed on the system and
        ntp configuration is specified, ntp will be installed. If there is a
        default ntp config file in the image or one is present in the
        distro's ntp package, it will be copied to a file with ``.dist``
        appended to the filename before any changes are made. A list of ntp
        pools and ntp servers can be provided under the ``ntp`` config key.
        If no ntp ``servers`` or ``pools`` are provided, 4 pools will be used
        in the format ``{0-3}.{distro}.pool.ntp.org``."""
    ),
    "distros": distros,
    "examples": [
        dedent(
            """\
        # Override ntp with chrony configuration on Ubuntu
        ntp:
          enabled: true
          ntp_client: chrony  # Uses cloud-init default chrony configuration
        """
        ),
        dedent(
            """\
        # Provide a custom ntp client configuration
        ntp:
          enabled: true
          ntp_client: myntpclient
          config:
             confpath: /etc/myntpclient/myntpclient.conf
             check_exe: myntpclientd
             packages:
               - myntpclient
             service_name: myntpclient
             template: |
                 ## template:jinja
                 # My NTP Client config
                 {% if pools -%}# pools{% endif %}
                 {% for pool in pools -%}
                 pool {{pool}} iburst
                 {% endfor %}
                 {%- if servers %}# servers
                 {% endif %}
                 {% for server in servers -%}
                 server {{server}} iburst
                 {% endfor %}
                 {% if peers -%}# peers{% endif %}
                 {% for peer in peers -%}
                 peer {{peer}}
                 {% endfor %}
                 {% if allow -%}# allow{% endif %}
                 {% for cidr in allow -%}
                 allow {{cidr}}
                 {% endfor %}
          pools: [0.int.pool.ntp.org, 1.int.pool.ntp.org, ntp.myorg.org]
          servers:
            - ntp.server.local
            - ntp.ubuntu.com
            - 192.168.23.2
          allow:
<<<<<<< HEAD
            - 192.168.1.0/24
=======
            - 192.168.23.0/32
>>>>>>> 59fd01d6
          peers:
            - km001
            - km002"""
        ),
    ],
    "frequency": PER_INSTANCE,
    "activate_by_schema_keys": ["ntp"],
}
__doc__ = get_meta_doc(meta)


REQUIRED_NTP_CONFIG_KEYS = frozenset(
    ["check_exe", "confpath", "packages", "service_name"]
)


def distro_ntp_client_configs(distro):
    """Construct a distro-specific ntp client config dictionary by merging
       distro specific changes into base config.

    @param distro: String providing the distro class name.
    @returns: Dict of distro configurations for ntp clients.
    """
    dcfg = DISTRO_CLIENT_CONFIG
    cfg = copy.copy(NTP_CLIENT_CONFIG)
    if distro in dcfg:
        cfg = util.mergemanydict([cfg, dcfg[distro]], reverse=True)
    return cfg


def select_ntp_client(ntp_client, distro):
    """Determine which ntp client is to be used, consulting the distro
       for its preference.

    @param ntp_client: String name of the ntp client to use.
    @param distro: Distro class instance.
    @returns: Dict of the selected ntp client or {} if none selected.
    """

    # construct distro-specific ntp_client_config dict
    distro_cfg = distro_ntp_client_configs(distro.name)

    # user specified client, return its config
    if ntp_client and ntp_client != "auto":
        LOG.debug(
            'Selected NTP client "%s" via user-data configuration', ntp_client
        )
        return distro_cfg.get(ntp_client, {})

    # default to auto if unset in distro
    distro_ntp_client = distro.get_option("ntp_client", "auto")

    clientcfg = {}
    if distro_ntp_client == "auto":
        for client in distro.preferred_ntp_clients:
            cfg = distro_cfg.get(client)
            try:
                if subp.which(cfg.get('check_exe')):
                    LOG.debug(
                        'Selected NTP client "%s", already installed',
                        client,
                    )
                    clientcfg = cfg
                    break
            # backwards compatibility for older versions of csm
            except AttributeError:
                if util.which(cfg.get('check_exe')):
                    LOG.debug(
                        'Selected NTP client "%s", already installed',
                        client,
                    )
                    clientcfg = cfg
                    break

        if not clientcfg:
            client = distro.preferred_ntp_clients[0]
            LOG.debug(
                'Selected distro preferred NTP client "%s", not yet installed',
                client,
            )
            clientcfg = distro_cfg.get(client)
    else:
        LOG.debug(
            'Selected NTP client "%s" via distro system config',
            distro_ntp_client,
        )
        clientcfg = distro_cfg.get(distro_ntp_client, {})

    return clientcfg


def install_ntp_client(install_func, packages=None, check_exe="ntpd"):
    """Install ntp client package if not already installed.

    @param install_func: function.  This parameter is invoked with the contents
    of the packages parameter.
    @param packages: list.  This parameter defaults to ['ntp'].
    @param check_exe: string.  The name of a binary that indicates the package
    the specified package is already installed.
    """
    try:
        if subp.which(check_exe):
            return
        if packages is None:
            packages = ["ntp"]
    # backwards compatibility for older versions of csm
    except AttributeError:
        if util.which(check_exe):
            return
        if packages is None:
            packages = ["ntp"]
    install_func(packages)


def rename_ntp_conf(confpath=None):
    """Rename any existing ntp client config file

    @param confpath: string. Specify a path to an existing ntp client
    configuration file.
    """
    if os.path.exists(confpath):
        util.rename(confpath, confpath + ".dist")


def generate_server_names(distro):
    """Generate a list of server names to populate an ntp client configuration
    file.

    @param distro: string.  Specify the distro name
    @returns: list: A list of strings representing ntp servers for this distro.
    """
    names = []
    pool_distro = distro

    if distro == "sles":
        # For legal reasons x.pool.sles.ntp.org does not exist,
        # use the opensuse pool
        pool_distro = "opensuse"
    elif distro == "alpine" or distro == "eurolinux":
        # Alpine-specific pool (i.e. x.alpine.pool.ntp.org) does not exist
        # so use general x.pool.ntp.org instead. The same applies to EuroLinux
        pool_distro = ""

    for x in range(0, NR_POOL_SERVERS):
        names.append(
            ".".join(
                [n for n in [str(x)] + [pool_distro] + ["pool.ntp.org"] if n]
            )
        )

    return names


def write_ntp_config_template(
    distro_name,
    local_hostname=None,
    service_name=None,
    servers=None,
    pools=None,
    allow=None,
    peers=None,
    path=None,
    template_fn=None,
    template=None,
):
    """Render a ntp client configuration for the specified client.

    @param distro_name: string.  The distro class name.
    @param local_hostname: string. Generated automatically from the hostname.
    @param service_name: string. The name of the NTP client service.
    @param servers: A list of strings specifying ntp servers. Defaults to empty
    list.
    @param pools: A list of strings specifying ntp pools. Defaults to empty
    list.
    @param allow: A list of strings specifying a network/CIDR. Defaults to
    empty list.
    @param peers: A list nodes that should peer with each other. Defaults to
    empty list.
    @param path: A string to specify where to write the rendered template.
    @param template_fn: A string to specify the template source file.
    @param template: A string specifying the contents of the template. This
    content will be written to a temporary file before being used to render
    the configuration file.

    @raises: ValueError when path is None.
    @raises: ValueError when template_fn is None and template is None.
    """
    if not local_hostname:
        local_hostname = socket.gethostname()
    if not servers:
        servers = []
    if not pools:
        pools = []
    if not allow:
        allow = []
    if not peers:
        peers = []

    if len(servers) == 0 and len(pools) == 0 and distro_name == "cos":
        return
    if (
        len(servers) == 0
        and distro_name == "alpine"
        and service_name == "ntpd"
    ):
        # Alpine's Busybox ntpd only understands "servers" configuration
        # and not "pool" configuration.
        servers = generate_server_names(distro_name)
        LOG.debug("Adding distro default ntp servers: %s", ",".join(servers))
    elif len(servers) == 0 and len(pools) == 0:
        pools = generate_server_names(distro_name)
        LOG.debug(
            "Adding distro default ntp pool servers: %s", ",".join(pools)
        )

    if not path:
        raise ValueError("Invalid value for path parameter")

    # if template is provided, use it, otherwise use template_name
    local_template = "/etc/cloud/templates/chrony.conf.cray.tmpl"

    if os.path.exists(local_template):
        LOG.debug(
            "Using local template %s", local_template)
        template_fn = local_template
        template_override = open(local_template, "r")
        # read file to a string
        data = template_override.read()
        template_override.close()
        # set the template to the content in the file
        template = data

    if not template_fn and not template:
        raise ValueError("Not template_fn or template provided")

<<<<<<< HEAD
    params = {'local_hostname': local_hostname, 'servers': servers,
              'pools': pools, 'allow': allow, 'peers': peers}
=======
    params = {
        "servers": servers,
        "pools": pools,
        "allow": allow,
        "peers": peers,
    }
>>>>>>> 59fd01d6
    if template:
        tfile = temp_utils.mkstemp(prefix="template_name-", suffix=".tmpl")
        template_fn = tfile[1]  # filepath is second item in tuple
        util.write_file(template_fn, content=template)

    templater.render_to_file(template_fn, path, params)
    # clean up temporary template
    if template:
        util.del_file(template_fn)


def reload_ntp(service, systemd=False):
    """Restart or reload an ntp system service.

    @param service: A string specifying the name of the service to be affected.
    @param systemd: A boolean indicating if the distro uses systemd, defaults
    to False.
    @returns: A tuple of stdout, stderr results from executing the action.
    """
    if systemd:
        cmd = ['systemctl', 'reload-or-restart', service]
    else:
        cmd = ['service', service, 'restart']
    try:
        subp.subp(cmd, capture=True)
    # backwards compatibility for older versions of csm
    except AttributeError:
        util.subp(cmd, capture=True)


def supplemental_schema_validation(ntp_config):
    """Validate user-provided ntp:config option values.

    This function supplements flexible jsonschema validation with specific
    value checks to aid in triage of invalid user-provided configuration.

    @param ntp_config: Dictionary of configuration value under 'ntp'.

    @raises: ValueError describing invalid values provided.
    """
    errors = []
    missing = REQUIRED_NTP_CONFIG_KEYS.difference(set(ntp_config.keys()))
    if missing:
        keys = ", ".join(sorted(missing))
        errors.append(
            "Missing required ntp:config keys: {keys}".format(keys=keys)
        )
    elif not any(
        [ntp_config.get("template"), ntp_config.get("template_name")]
    ):
        errors.append(
            "Either ntp:config:template or ntp:config:template_name values"
            " are required"
        )
    for key, value in sorted(ntp_config.items()):
        keypath = "ntp:config:" + key
        if key == "confpath":
            if not all([value, isinstance(value, str)]):
                errors.append(
                    "Expected a config file path {keypath}."
                    " Found ({value})".format(keypath=keypath, value=value)
                )
        elif key == "packages":
            if not isinstance(value, list):
                errors.append(
                    "Expected a list of required package names for {keypath}."
                    " Found ({value})".format(keypath=keypath, value=value)
                )
        elif key in ("template", "template_name"):
            if value is None:  # Either template or template_name can be none
                continue
            if not isinstance(value, str):
                errors.append(
                    "Expected a string type for {keypath}."
                    " Found ({value})".format(keypath=keypath, value=value)
                )
        elif not isinstance(value, str):
            errors.append(
                "Expected a string type for {keypath}. Found ({value})".format(
                    keypath=keypath, value=value
                )
            )

    if errors:
        raise ValueError(
            r"Invalid ntp configuration:\n{errors}".format(
                errors="\n".join(errors)
            )
        )


def handle(name: str, cfg: Config, cloud: Cloud, args: list) -> None:
    """Enable and configure ntp."""
    if "ntp" not in cfg:
        LOG.debug(
            "Skipping module named %s, not present or disabled by cfg", name
        )
        return
    ntp_cfg = cfg["ntp"]
    if ntp_cfg is None:
        ntp_cfg = {}  # Allow empty config which will install the package

    # TODO drop this when validate_cloudconfig_schema is strict=True
    if not isinstance(ntp_cfg, (dict)):
        raise RuntimeError(
            "'ntp' key existed in config, but not a dictionary type,"
            " is a {_type} instead".format(_type=type_utils.obj_name(ntp_cfg))
        )

    validate_cloudconfig_schema(cfg, meta)

    # Allow users to explicitly enable/disable
    enabled = ntp_cfg.get("enabled", True)
    if util.is_false(enabled):
        LOG.debug("Skipping module named %s, disabled by cfg", name)
        return

    # Set the hostname to the node this is running on.
    # This is needed for logic in the templates
    ntp_cfg.setdefault('local_hostname', socket.gethostname())
    local_hostname = ntp_cfg.get('local_hostname')

    # Select which client is going to be used and get the configuration
    ntp_client_config = select_ntp_client(
        ntp_cfg.get("ntp_client"), cloud.distro
    )
    # Allow user ntp config to override distro configurations
    ntp_client_config = util.mergemanydict(
        [ntp_client_config, ntp_cfg.get("config", {})], reverse=True
    )

    supplemental_schema_validation(ntp_client_config)
    rename_ntp_conf(confpath=ntp_client_config.get('confpath'))

    template_fn = None
    if not ntp_client_config.get("template"):
        template_name = ntp_client_config.get("template_name").replace(
            "{distro}", cloud.distro.name
        )
        template_fn = cloud.get_template_filename(template_name)
        if not template_fn:
            msg = (
                "No template found, not rendering %s"
                % ntp_client_config.get("template_name")
            )
            raise RuntimeError(msg)

<<<<<<< HEAD
    LOG.debug(
        "cloud-init metadata will be used to render the template")
    LOG.debug(
        "local_hostname: %s", ntp_cfg.get('local_hostname', local_hostname))
    LOG.debug(
        "service_name: %s", ntp_client_config.get('service_name'))
    LOG.debug(
        "servers: %s", ntp_cfg.get('servers', []))
    LOG.debug(
        "pools: %s", ntp_cfg.get('pools', []))
    LOG.debug(
        "allow: %s", ntp_cfg.get('allow', []))
    LOG.debug(
        "peers: %s", ntp_cfg.get('peers', []))
=======
    LOG.debug("service_name: %s", ntp_client_config.get("service_name"))
    LOG.debug("servers: %s", ntp_cfg.get("servers", []))
    LOG.debug("pools: %s", ntp_cfg.get("pools", []))
    LOG.debug("allow: %s", ntp_cfg.get("allow", []))
    LOG.debug("peers: %s", ntp_cfg.get("peers", []))
>>>>>>> 59fd01d6
    write_ntp_config_template(
        cloud.distro.name,
        service_name=ntp_client_config.get("service_name"),
        servers=ntp_cfg.get("servers", []),
        pools=ntp_cfg.get("pools", []),
<<<<<<< HEAD
        allow=ntp_cfg.get('allow', []),
        peers=ntp_cfg.get('peers', []),
=======
        allow=ntp_cfg.get("allow", []),
        peers=ntp_cfg.get("peers", []),
>>>>>>> 59fd01d6
        path=ntp_client_config.get("confpath"),
        template_fn=template_fn,
        template=ntp_client_config.get("template"),
    )

    install_ntp_client(
        cloud.distro.install_packages,
        packages=ntp_client_config["packages"],
        check_exe=ntp_client_config["check_exe"],
    )
    if util.is_BSD():
        if ntp_client_config.get("service_name") != "ntpd":
            try:
                cloud.distro.manage_service("stop", "ntpd")
            except subp.ProcessExecutionError:
                LOG.warning("Failed to stop base ntpd service")
            try:
                cloud.distro.manage_service("disable", "ntpd")
            except subp.ProcessExecutionError:
                LOG.warning("Failed to disable base ntpd service")

        try:
            cloud.distro.manage_service(
                "enable", ntp_client_config.get("service_name")
            )
        except subp.ProcessExecutionError as e:
            LOG.exception("Failed to enable ntp service: %s", e)
            raise
    try:
        cloud.distro.manage_service(
            "reload", ntp_client_config.get("service_name")
        )
    # backwards compatibility for older versions of csm
    except AttributeError:
        reload_ntp(ntp_client_config['service_name'],
                   systemd=cloud.distro.uses_systemd())
    except subp.ProcessExecutionError as e:
        LOG.exception("Failed to reload/start ntp service: %s", e)
        raise


# vi: ts=4 expandtab<|MERGE_RESOLUTION|>--- conflicted
+++ resolved
@@ -298,11 +298,7 @@
             - ntp.ubuntu.com
             - 192.168.23.2
           allow:
-<<<<<<< HEAD
-            - 192.168.1.0/24
-=======
             - 192.168.23.0/32
->>>>>>> 59fd01d6
           peers:
             - km001
             - km002"""
@@ -538,17 +534,13 @@
     if not template_fn and not template:
         raise ValueError("Not template_fn or template provided")
 
-<<<<<<< HEAD
-    params = {'local_hostname': local_hostname, 'servers': servers,
-              'pools': pools, 'allow': allow, 'peers': peers}
-=======
     params = {
         "servers": servers,
         "pools": pools,
         "allow": allow,
         "peers": peers,
     }
->>>>>>> 59fd01d6
+
     if template:
         tfile = temp_utils.mkstemp(prefix="template_name-", suffix=".tmpl")
         template_fn = tfile[1]  # filepath is second item in tuple
@@ -696,40 +688,18 @@
             )
             raise RuntimeError(msg)
 
-<<<<<<< HEAD
-    LOG.debug(
-        "cloud-init metadata will be used to render the template")
-    LOG.debug(
-        "local_hostname: %s", ntp_cfg.get('local_hostname', local_hostname))
-    LOG.debug(
-        "service_name: %s", ntp_client_config.get('service_name'))
-    LOG.debug(
-        "servers: %s", ntp_cfg.get('servers', []))
-    LOG.debug(
-        "pools: %s", ntp_cfg.get('pools', []))
-    LOG.debug(
-        "allow: %s", ntp_cfg.get('allow', []))
-    LOG.debug(
-        "peers: %s", ntp_cfg.get('peers', []))
-=======
     LOG.debug("service_name: %s", ntp_client_config.get("service_name"))
     LOG.debug("servers: %s", ntp_cfg.get("servers", []))
     LOG.debug("pools: %s", ntp_cfg.get("pools", []))
     LOG.debug("allow: %s", ntp_cfg.get("allow", []))
     LOG.debug("peers: %s", ntp_cfg.get("peers", []))
->>>>>>> 59fd01d6
     write_ntp_config_template(
         cloud.distro.name,
         service_name=ntp_client_config.get("service_name"),
         servers=ntp_cfg.get("servers", []),
         pools=ntp_cfg.get("pools", []),
-<<<<<<< HEAD
         allow=ntp_cfg.get('allow', []),
         peers=ntp_cfg.get('peers', []),
-=======
-        allow=ntp_cfg.get("allow", []),
-        peers=ntp_cfg.get("peers", []),
->>>>>>> 59fd01d6
         path=ntp_client_config.get("confpath"),
         template_fn=template_fn,
         template=ntp_client_config.get("template"),
