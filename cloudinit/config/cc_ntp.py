--- conflicted
+++ resolved
@@ -31,11 +31,8 @@
     "debian",
     "eurolinux",
     "fedora",
-<<<<<<< HEAD
+    "freebsd",
     "mariner",
-=======
-    "freebsd",
->>>>>>> a5c9e4ad
     "miraclelinux",
     "openbsd",
     "openEuler",
@@ -118,17 +115,6 @@
             "confpath": "/etc/chrony/chrony.conf",
         },
     },
-<<<<<<< HEAD
-    "mariner": {
-        "chrony": {
-            "service_name": "chronyd",
-        },
-        "systemd-timesyncd": {
-            "check_exe": "/usr/lib/systemd/systemd-timesyncd",
-            "confpath": "/etc/systemd/timesyncd.conf",
-        },
-    },
-=======
     "freebsd": {
         "ntp": {
             "confpath": "/etc/ntp.conf",
@@ -149,10 +135,18 @@
             "template_name": "ntpd.conf.openbsd",
         },
     },
+    "mariner": {
+        "chrony": {
+            "service_name": "chronyd",
+        },
+        "systemd-timesyncd": {
+            "check_exe": "/usr/lib/systemd/systemd-timesyncd",
+            "confpath": "/etc/systemd/timesyncd.conf",
+        },
+    },
     "openbsd": {
         "openntpd": {},
     },
->>>>>>> a5c9e4ad
     "openmandriva": {
         "chrony": {
             "service_name": "chronyd",
