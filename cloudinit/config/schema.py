# This file is part of cloud-init. See LICENSE file for license information.
"""schema.py: Set of module functions for processing cloud-config schema."""
import argparse
import glob
import json
import logging
import os
import re
import shutil
import sys
import textwrap
from collections import defaultdict
from collections.abc import Iterable
from contextlib import suppress
from copy import deepcopy
from enum import Enum
from errno import EACCES
from functools import partial
from itertools import chain
from typing import (
    TYPE_CHECKING,
    DefaultDict,
    List,
    NamedTuple,
    Optional,
    Tuple,
    Type,
    Union,
    cast,
)

import yaml

from cloudinit import features, importer, safeyaml
from cloudinit.cmd.devel import read_cfg_paths
from cloudinit.handlers import INCLUSION_TYPES_MAP, type_from_starts_with
from cloudinit.helpers import Paths
from cloudinit.sources import DataSourceNotFoundException
from cloudinit.temp_utils import mkdtemp
from cloudinit.util import (
    Version,
    error,
    get_modules_from_dir,
    load_text_file,
    load_yaml,
<<<<<<< HEAD
=======
    should_log_deprecation,
>>>>>>> 291aabeb
    write_file,
)

try:
    from jsonschema import ValidationError as _ValidationError

    ValidationError = _ValidationError
except ImportError:
    ValidationError = Exception  # type: ignore


LOG = logging.getLogger(__name__)


# Note versions.schema.json is publicly consumed by schemastore.org.
# If we change the location of versions.schema.json in github, we need
# to provide an updated PR to
# https://github.com/SchemaStore/schemastore.
VERSIONED_USERDATA_SCHEMA_FILE = "versions.schema.cloud-config.json"

# When bumping schema version due to incompatible changes:
# 1. Add a new schema-cloud-config-v#.json
# 2. change the USERDATA_SCHEMA_FILE to cloud-init-schema-v#.json
# 3. Add the new version definition to versions.schema.cloud-config.json
USERDATA_SCHEMA_FILE = "schema-cloud-config-v1.json"
NETWORK_CONFIG_V1_SCHEMA_FILE = "schema-network-config-v1.json"
NETWORK_CONFIG_V2_SCHEMA_FILE = "schema-network-config-v2.json"

_YAML_MAP = {True: "true", False: "false", None: "null"}
SCHEMA_DOC_TMPL = """
{name}
{title_underbar}

{title}

.. tab-set::

{prefix3}.. tab-item:: Summary

{description}

{prefix6}**Internal name:** ``{id}``

{prefix6}**Module frequency:** {frequency}

{prefix6}**Supported distros:** {distros}

{prefix6}{activate_by_schema_keys}

{prefix3}.. tab-item:: Config schema

{property_doc}

{prefix3}.. tab-item:: Examples

{prefix6}::

{examples}
"""
SCHEMA_PROPERTY_TMPL = "{prefix}* **{prop_name}:** ({prop_type}){description}"
SCHEMA_LIST_ITEM_TMPL = (
    "{prefix}* Each object in **{prop_name}** list supports "
    "the following keys:"
)
DEPRECATED_KEY = "deprecated"

# user-data files typically must begin with a leading '#'
USERDATA_VALID_HEADERS = sorted(
    [t for t in INCLUSION_TYPES_MAP.keys() if t[0] == "#"]
)

# type-annotate only if type-checking.
# Consider to add `type_extensions` as a dependency when Bionic is EOL.
if TYPE_CHECKING:
    import typing

    from typing_extensions import NotRequired, TypedDict

    class MetaSchema(TypedDict):
        id: str
        name: str
        title: str
        description: str
        distros: typing.List[str]
        examples: typing.List[Union[dict, str]]
        frequency: str
        activate_by_schema_keys: NotRequired[List[str]]

else:
    MetaSchema = dict


class SchemaDeprecationError(ValidationError):
    def __init__(
        self,
        message: str,
        version: str,
        **kwargs,
    ):
        super().__init__(message, **kwargs)
        self.version: str = version


class SchemaProblem(NamedTuple):
    path: str
    message: str

    def format(self) -> str:
        return f"{self.path}: {self.message}"


SchemaProblems = List[SchemaProblem]


class SchemaType(Enum):
    """Supported schema types are either cloud-config or network-config.

    Vendordata and Vendordata2 format adheres to cloud-config schema type.
    Cloud Metadata is unique schema to each cloud platform and likely will not
    be represented in this enum.
    """

    CLOUD_CONFIG = "cloud-config"
    NETWORK_CONFIG = "network-config"
    NETWORK_CONFIG_V1 = "network-config-v1"
    NETWORK_CONFIG_V2 = "network-config-v2"


# Placeholders for versioned schema and schema file locations.
# The "latest" key is used in absence of a requested specific version.
SCHEMA_FILES_BY_TYPE = {
    SchemaType.CLOUD_CONFIG: {
        "latest": USERDATA_SCHEMA_FILE,
    },
    SchemaType.NETWORK_CONFIG: {
        "latest": NETWORK_CONFIG_V2_SCHEMA_FILE,
    },
    SchemaType.NETWORK_CONFIG_V1: {
        "latest": NETWORK_CONFIG_V1_SCHEMA_FILE,
    },
    SchemaType.NETWORK_CONFIG_V2: {
        "latest": NETWORK_CONFIG_V2_SCHEMA_FILE,
    },
}


class InstanceDataType(Enum):
    """Types of instance data provided to cloud-init"""

    USERDATA = "user-data"
    NETWORK_CONFIG = "network-config"
    VENDORDATA = "vendor-data"
    VENDOR2DATA = "vendor2-data"
    # METADATA = "metadata"

    def __str__(self):  # pylint: disable=invalid-str-returned
        return self.value


class InstanceDataPart(NamedTuple):
    config_type: InstanceDataType
    schema_type: SchemaType
    config_path: str


class UserDataTypeAndDecodedContent(NamedTuple):
    userdata_type: str
    content: str


def _format_schema_problems(
    schema_problems: SchemaProblems,
    *,
    prefix: Optional[str] = None,
    separator: str = ", ",
) -> str:
    formatted = separator.join(map(lambda p: p.format(), schema_problems))
    if prefix:
        formatted = f"{prefix}{formatted}"
    return formatted


class SchemaValidationError(ValueError):
    """Raised when validating a cloud-config file against a schema."""

    def __init__(
        self,
        schema_errors: Optional[SchemaProblems] = None,
        schema_deprecations: Optional[SchemaProblems] = None,
    ):
        """Init the exception an n-tuple of schema errors.

        @param schema_errors: An n-tuple of the format:
            ((flat.config.key, msg),)
        @param schema_deprecations: An n-tuple of the format:
            ((flat.config.key, msg),)
        """
        message = ""

        def handle_problems(problems, prefix):
            if not problems:
                return problems
            nonlocal message
            if message:
                message += "\n\n"
            problems = sorted(list(set(problems)))
            message += _format_schema_problems(problems, prefix=prefix)
            return problems

        self.schema_errors = handle_problems(
            schema_errors,
            prefix="Cloud config schema errors: ",
        )
        self.schema_deprecations = handle_problems(
            schema_deprecations,
            prefix="Cloud config schema deprecations: ",
        )
        super().__init__(message)

    def has_errors(self) -> bool:
        return bool(self.schema_errors)


class SchemaValidationInvalidHeaderError(SchemaValidationError):
    """Raised when no valid header is declared in the user-data file."""


def is_schema_byte_string(checker, instance):
    """TYPE_CHECKER override allowing bytes for string type

    For jsonschema v. 3.0.0+
    """
    try:
        from jsonschema import Draft4Validator
    except ImportError:
        return False
    return Draft4Validator.TYPE_CHECKER.is_type(
        instance, "string"
    ) or isinstance(instance, (bytes,))


def _add_deprecated_changed_or_new_msg(
    config: dict, annotate=False, filter_key=None
) -> str:
    """combine description with new/changed/deprecated message

    deprecated/changed/new keys require a _version key (this is verified
    in a unittest), a _description key is optional
    """

    def format_message(key: str):
        if not config.get(f"{key}"):
            return ""
        key_description = config.get(f"{key}_description", "")
        v = config.get(
            f"{key}_version",
            f"<missing {key}_version key, please file a bug report>",
        )
        msg = f"{key.capitalize()} in version {v}. {key_description}"
        if annotate:
            return f" {msg}"

        # italicised RST - no whitespace between astrisk and text
        return f"\n\n*{msg.strip()}*"

    # define print order
    filter_keys = (
        filter_key if filter_key else ["deprecated", "changed", "new"]
    )

    # build a deprecation/new/changed string
    changed_new_deprecated = "".join(map(format_message, filter_keys))
    description = config.get("description", "")
    return f"{description}{changed_new_deprecated}".rstrip()


def cloud_init_deepest_matches(errors, instance) -> List[ValidationError]:
    """Return the best_match errors based on the deepest match in the json_path

    This is useful for anyOf and oneOf subschemas where the most-specific error
    tends to be the most appropriate.
    """
    best_matches = []
    path_depth = 0
    is_type = isinstance(instance, dict) and "type" in instance
    for err in errors:
        if is_type:
            # Most appropriate subschema matches given type
            if instance["type"] in err.schema.get("properties", {}).get(
                "type", {}
            ).get("enum", []):
                return [err]

            if hasattr(err, "json_path"):
                if err.json_path[-4:] == "type":
                    # Prioritize cloud-init 'type'-related errors exclusively
                    best_matches.append(err)
            elif err.path and err.path[0] == "type":
                # Use err.paths instead of json_path on jsonschema <= 3.2
                # Prioritize cloud-init 'type'-related errors exclusively
                best_matches.append(err)
        elif len(err.path) == path_depth:
            best_matches.append(err)
        elif len(err.path) > path_depth:
            path_depth = len(err.path)
            best_matches = [err]
    return best_matches


def _validator(
    _validator,
    deprecated: bool,
    _instance,
    schema: dict,
    filter_key: str,
    error_type: Type[Exception] = SchemaDeprecationError,
):
    """Jsonschema validator for `deprecated` items.

    It yields an instance of `error_type` if deprecated that must be handled,
    otherwise the instance is consider faulty.
    """
    if deprecated:
        msg = _add_deprecated_changed_or_new_msg(
            schema, annotate=True, filter_key=[filter_key]
        )
        yield error_type(msg, schema.get("deprecated_version", "devel"))


_validator_deprecated = partial(_validator, filter_key="deprecated")
_validator_changed = partial(_validator, filter_key="changed")


def _anyOf(
    validator,
    anyOf,
    instance,
    _schema,
    error_type: Type[Exception] = SchemaDeprecationError,
):
    """Jsonschema validator for `anyOf`.

    It treats occurrences of `error_type` as non-errors, but yield them for
    external processing. Useful to process schema annotations, as `deprecated`.

    Cloud-init's network schema under the `config` key has a complexity of
    allowing each list dict item to declare it's type with a `type` key which
    can contain the values: bond, bridge, nameserver, physical, route, vlan.

    This schema 'flexibility' makes it hard for the default
    jsonschema.exceptions.best_match function to find the correct schema
    failure because it typically returns the failing schema error based on
    the schema of greatest match depth. Since each anyOf dict matches the
    same depth into the network schema path, `best_match` just returns the
    first set of schema errors, which is almost always incorrect.

    To find a better schema match when encountering schema validation errors,
    cloud-init network schema introduced schema $defs with the prefix
    `anyOf_type_`. If the object we are validating contains a 'type' key, and
    one of the failing schema objects in an anyOf clause has a name of the
    format anyOf_type_XXX, raise those schema errors instead of calling
    best_match.
    """
    from jsonschema.exceptions import best_match

    all_errors = []
    all_deprecations = []
    skip_best_match = False
    for index, subschema in enumerate(anyOf):
        all_errs = list(
            validator.descend(instance, subschema, schema_path=index)
        )
        errs = list(filter(lambda e: not isinstance(e, error_type), all_errs))
        deprecations = list(
            filter(lambda e: isinstance(e, error_type), all_errs)
        )
        if not errs:
            all_deprecations.extend(deprecations)
            break
        if (
            isinstance(instance, dict)
            and "type" in instance
            and "anyOf_type" in subschema.get("$ref", "")
        ):
            if f"anyOf_type_{instance['type']}" in subschema["$ref"]:
                # A matching anyOf_type_XXX $ref indicates this is likely the
                # best_match ValidationError. Skip best_match below.
                skip_best_match = True
                yield from errs
        all_errors.extend(errs)
    else:
        if not skip_best_match:
            yield best_match(all_errors)
        yield ValidationError(
            "%r is not valid under any of the given schemas" % (instance,),
            context=all_errors,
        )
    yield from all_deprecations


def _oneOf(
    validator,
    oneOf,
    instance,
    _schema,
    error_type: Type[Exception] = SchemaDeprecationError,
):
    """Jsonschema validator for `oneOf`.

    It treats occurrences of `error_type` as non-errors, but yield them for
    external processing. Useful to process schema annotations, as `deprecated`.
    """
    subschemas = enumerate(oneOf)
    all_errors = []
    all_deprecations = []
    for index, subschema in subschemas:
        all_errs = list(
            validator.descend(instance, subschema, schema_path=index)
        )
        errs = list(filter(lambda e: not isinstance(e, error_type), all_errs))
        deprecations = list(
            filter(lambda e: isinstance(e, error_type), all_errs)
        )
        if not errs:
            first_valid = subschema
            all_deprecations.extend(deprecations)
            break
        all_errors.extend(errs)
    else:
        yield from cloud_init_deepest_matches(all_errors, instance)

    more_valid = [s for i, s in subschemas if validator.is_valid(instance, s)]
    if more_valid:
        more_valid.append(first_valid)
        reprs = ", ".join(repr(schema) for schema in more_valid)
        yield ValidationError(
            "%r is valid under each of %s" % (instance, reprs)
        )
    else:
        yield from all_deprecations


def get_jsonschema_validator():
    """Get metaschema validator and format checker

    Older versions of jsonschema require some compatibility changes.

    @returns: Tuple: (jsonschema.Validator, FormatChecker)
    @raises: ImportError when jsonschema is not present
    """
    from jsonschema import Draft4Validator, FormatChecker
    from jsonschema.validators import create

    # Allow for bytes to be presented as an acceptable valid value for string
    # type jsonschema attributes in cloud-init's schema.
    # This allows #cloud-config to provide valid yaml "content: !!binary | ..."

    meta_schema = deepcopy(Draft4Validator.META_SCHEMA)

    # This additional label allows us to specify a different name
    # than the property key when generating docs.
    # This is especially useful when using a "patternProperties" regex,
    # otherwise the property label in the generated docs will be a
    # regular expression.
    # http://json-schema.org/understanding-json-schema/reference/object.html#pattern-properties
    meta_schema["properties"]["label"] = {"type": "string"}

    validator_kwargs = {}
    if hasattr(Draft4Validator, "TYPE_CHECKER"):  # jsonschema 3.0+
        meta_schema["additionalProperties"] = False  # Unsupported in 2.6.0
        type_checker = Draft4Validator.TYPE_CHECKER.redefine(
            "string", is_schema_byte_string
        )
        validator_kwargs = {
            "type_checker": type_checker,
        }
    else:  # jsonschema 2.6 workaround
        # pylint:disable-next=no-member
        types = Draft4Validator.DEFAULT_TYPES  # pylint: disable=E1101
        # Allow bytes as well as string (and disable a spurious unsupported
        # assignment-operation pylint warning which appears because this
        # code path isn't written against the latest jsonschema).
        types["string"] = (str, bytes)  # pylint: disable=E1137
        validator_kwargs = {"default_types": types}

    # Add deprecation handling
    validators = dict(Draft4Validator.VALIDATORS)
    validators[DEPRECATED_KEY] = _validator_deprecated
    validators["changed"] = _validator_changed
    validators["oneOf"] = _oneOf
    validators["anyOf"] = _anyOf

    cloudinitValidator = create(
        meta_schema=meta_schema,
        validators=validators,
        version="draft4",
        **validator_kwargs,
    )

    # Add deprecation handling
    def is_valid(self, instance, _schema=None, **__):
        """Override version of `is_valid`.

        It does ignore instances of `SchemaDeprecationError`.
        """
        errors = filter(
            lambda e: not isinstance(  # pylint: disable=W1116
                e, SchemaDeprecationError
            ),
            self.iter_errors(instance, _schema),
        )
        return next(errors, None) is None

    cloudinitValidator.is_valid = is_valid

    return (cloudinitValidator, FormatChecker)


def validate_cloudconfig_metaschema(validator, schema: dict, throw=True):
    """Validate provided schema meets the metaschema definition. Return strict
    Validator and FormatChecker for use in validation
    @param validator: Draft4Validator instance used to validate the schema
    @param schema: schema to validate
    @param throw: Sometimes the validator and checker are required, even if
        the schema is invalid. Toggle for whether to raise
        SchemaValidationError or log warnings.

    @raises: ImportError when jsonschema is not present
    @raises: SchemaValidationError when the schema is invalid
    """

    from jsonschema.exceptions import SchemaError

    try:
        validator.check_schema(schema)
    except SchemaError as err:
        # Raise SchemaValidationError to avoid jsonschema imports at call
        # sites
        if throw:
            raise SchemaValidationError(
                schema_errors=[
                    SchemaProblem(
                        ".".join([str(p) for p in err.path]), err.message
                    )
                ]
            ) from err
        LOG.warning(
            "Meta-schema validation failed, attempting to validate config "
            "anyway: %s",
            err,
        )


def network_schema_version(network_config: dict) -> Optional[int]:
    """Return the version of the network schema when present."""
    if "network" in network_config:
        return network_config["network"].get("version")
    return network_config.get("version")


def netplan_validate_network_schema(
    network_config: dict,
    strict: bool = False,
    annotate: bool = False,
    log_details: bool = True,
) -> bool:
    """On systems with netplan, validate network_config schema for file

    Leverage NetplanParser for error annotation line, column and detailed
    errors.

    @param network_config: Dict of network configuration settings validated
        against
    @param strict: Boolean, when True raise SchemaValidationErrors instead of
       logging warnings.
    @param annotate: Boolean, when True, print original network_config_file
        content with error annotations
    @param log_details: Boolean, when True logs details of validation errors.
       If there are concerns about logging sensitive userdata, this should
       be set to False.

    @return: True when schema validation was performed. False when not on a
        system with netplan and netplan python support.
    @raises: SchemaValidationError when netplan's parser raises
        NetplanParserExceptions.
    """
    try:
        from netplan import NetplanParserException, Parser  # type: ignore
    except ImportError:
        LOG.debug(
            "Skipping netplan schema validation. No netplan API available"
        )
        return False

    # netplan Parser looks at all *.yaml files in the target directory underA
    # /etc/netplan. cloud-init should only validate schema of the
    # network-config it generates, so create a <tmp_dir>/etc/netplan
    # to validate only our network-config.
    parse_dir = mkdtemp()
    netplan_file = os.path.join(parse_dir, "etc/netplan/network-config.yaml")

    # Datasource network config can optionally exclude top-level network key
    net_cfg = deepcopy(network_config)
    if "network" not in net_cfg:
        net_cfg = {"network": net_cfg}

    src_content = safeyaml.dumps(net_cfg)
    write_file(netplan_file, src_content, mode=0o600)

    parser = Parser()
    errors = []
    try:
        # Parse all netplan *.yaml files.load_yaml_hierarchy looks for nested
        # etc/netplan subdir under "/".
        parser.load_yaml_hierarchy(parse_dir)
    except NetplanParserException as e:
        errors.append(
            SchemaProblem(
                "format-l{line}.c{col}".format(line=e.line, col=e.column),
                f"Invalid netplan schema. {e.message}",
            )
        )
    if os.path.exists(parse_dir):
        shutil.rmtree(parse_dir)
    if errors:
        if strict:
            if annotate:
                # Load YAML marks for annotation
                _, marks = safeyaml.load_with_marks(src_content)
                print(
                    annotated_cloudconfig_file(
                        net_cfg,
                        src_content,
                        marks,
                        schema_errors=errors,
                    )
                )
            raise SchemaValidationError(errors)
        if log_details:
            message = _format_schema_problems(
                errors,
                prefix=(
                    f"{SchemaType.NETWORK_CONFIG.value} failed "
                    "schema validation!\n"
                ),
                separator="\n",
            )
        else:
            message = (
                f"{SchemaType.NETWORK_CONFIG.value} failed schema validation! "
                "You may run 'sudo cloud-init schema --system' to "
                "check the details."
            )
        LOG.warning(message)
    return True


def validate_cloudconfig_schema(
    config: dict,
    schema: Optional[dict] = None,
    schema_type: SchemaType = SchemaType.CLOUD_CONFIG,
    strict: bool = False,
    strict_metaschema: bool = False,
    log_details: bool = True,
    log_deprecations: bool = False,
) -> bool:
    """Validate provided config meets the schema definition.

    @param config: Dict of cloud configuration settings validated against
        schema. Ignored if strict_metaschema=True
    @param schema: jsonschema dict describing the supported schema definition
       for the cloud config module (config.cc_*). If None, validate against
       global schema.
    @param schema_type: Optional SchemaType.
       One of: SchemaType.CLOUD_CONFIG or SchemaType.NETWORK_CONFIG_V1 or
            SchemaType.NETWORK_CONFIG_V2
       Default: SchemaType.CLOUD_CONFIG
    @param strict: Boolean, when True raise SchemaValidationErrors instead of
       logging warnings.
    @param strict_metaschema: Boolean, when True validates schema using strict
       metaschema definition at runtime (currently unused)
    @param log_details: Boolean, when True logs details of validation errors.
       If there are concerns about logging sensitive userdata, this should
       be set to False.
    @param log_deprecations: Controls whether to log deprecations or not.

    @raises: SchemaValidationError when provided config does not validate
        against the provided schema.
    @raises: RuntimeError when provided config sourced from YAML is not a dict.
    @raises: ValueError on invalid schema_type not in CLOUD_CONFIG or
        NETWORK_CONFIG_V1 or NETWORK_CONFIG_V2
    """
    from cloudinit.net.netplan import available as netplan_available

    if schema_type == SchemaType.NETWORK_CONFIG:
        network_version = network_schema_version(config)
        if network_version == 2:
            schema_type = SchemaType.NETWORK_CONFIG_V2
        elif network_version == 1:
            schema_type = SchemaType.NETWORK_CONFIG_V1
        schema = get_schema(schema_type)

    if schema_type == SchemaType.NETWORK_CONFIG_V2:
        if netplan_validate_network_schema(
            network_config=config, strict=strict, log_details=log_details
        ):
            # Schema was validated by netplan
            return True
        elif netplan_available():
            # We found no netplan API on netplan system, do not perform schema
            # validation against cloud-init's network v2 schema because netplan
            # supports more config keys than in cloud-init's netv2 schema.
            # This may result in schema warnings for valid netplan config
            # which would be successfully rendered by netplan but doesn't
            # adhere to cloud-init's network v2.
            return False

    if schema is None:
        schema = get_schema(schema_type)
    try:
        (cloudinitValidator, FormatChecker) = get_jsonschema_validator()
        if strict_metaschema:
            validate_cloudconfig_metaschema(
                cloudinitValidator, schema, throw=False
            )
    except ImportError:
        LOG.debug("Ignoring schema validation. jsonschema is not present")
        return False

    validator = cloudinitValidator(schema, format_checker=FormatChecker())

    errors: SchemaProblems = []
    deprecations: SchemaProblems = []
    info_deprecations: SchemaProblems = []
    for schema_error in sorted(
        validator.iter_errors(config), key=lambda e: e.path
    ):
        path = ".".join([str(p) for p in schema_error.path])
        if (
            not path
            and schema_error.validator == "additionalProperties"
            and schema_error.schema == schema
        ):
            # an issue with invalid top-level property
            prop_match = re.match(
                r".*\('(?P<name>.*)' was unexpected\)", schema_error.message
            )
            if prop_match:
                path = prop_match["name"]
        if isinstance(
            schema_error, SchemaDeprecationError
        ):  # pylint: disable=W1116
<<<<<<< HEAD
            if (
                "devel" != features.DEPRECATION_INFO_BOUNDARY
                and Version.from_str(schema_error.version)
                > Version.from_str(features.DEPRECATION_INFO_BOUNDARY)
            ):
                info_deprecations.append(
                    SchemaProblem(path, schema_error.message)
                )
            else:
                deprecations.append(SchemaProblem(path, schema_error.message))
=======
            if schema_error.version == "devel" or should_log_deprecation(
                schema_error.version, features.DEPRECATION_INFO_BOUNDARY
            ):
                deprecations.append(SchemaProblem(path, schema_error.message))
            else:
                info_deprecations.append(
                    SchemaProblem(path, schema_error.message)
                )
>>>>>>> 291aabeb
        else:
            errors.append(SchemaProblem(path, schema_error.message))

    if log_deprecations:
        if info_deprecations:
            message = _format_schema_problems(
                info_deprecations,
                prefix="Deprecated cloud-config provided: ",
            )
            LOG.info(message)
        if deprecations:
            message = _format_schema_problems(
                deprecations,
                prefix="Deprecated cloud-config provided: ",
            )
            # This warning doesn't fit the standardized util.deprecated()
            # utility format, but it is a deprecation log, so log it directly.
            LOG.deprecated(message)  # type: ignore
    if strict and (errors or deprecations or info_deprecations):
        raise SchemaValidationError(errors, deprecations + info_deprecations)
    if errors:
        if log_details:
            details = _format_schema_problems(
                errors,
                prefix=f"{schema_type.value} failed schema validation!\n",
                separator="\n",
            )
        else:
            details = (
                f"{schema_type.value} failed schema validation! "
                "You may run 'sudo cloud-init schema --system' to "
                "check the details."
            )
        LOG.warning(details)
    return True


class _Annotator:
    def __init__(
        self,
        cloudconfig: dict,
        original_content: str,
        schemamarks: dict,
    ):
        self._cloudconfig = cloudconfig
        self._original_content = original_content
        self._schemamarks = schemamarks

    @staticmethod
    def _build_footer(title: str, content: List[str]) -> str:
        body = "\n".join(content)
        return f"# {title}: -------------\n{body}\n\n"

    def _build_errors_by_line(self, schema_problems: SchemaProblems):
        errors_by_line: DefaultDict[Union[str, int], List] = defaultdict(list)
        for path, msg in schema_problems:
            match = re.match(r"format-l(?P<line>\d+)\.c(?P<col>\d+).*", path)
            if match:
                line, col = match.groups()
                errors_by_line[int(line)].append(msg)
            else:
                col = None
                errors_by_line[self._schemamarks[path]].append(msg)
            if col is not None:
                msg = "Line {line} column {col}: {msg}".format(
                    line=line, col=col, msg=msg
                )
        return errors_by_line

    @staticmethod
    def _add_problems(
        problems: List[str],
        labels: List[str],
        footer: List[str],
        index: int,
        label_prefix: str = "",
    ) -> int:
        for problem in problems:
            label = f"{label_prefix}{index}"
            labels.append(label)
            footer.append(f"# {label}: {problem}")
            index += 1
        return index

    def _annotate_content(
        self,
        lines: List[str],
        errors_by_line: dict,
        deprecations_by_line: dict,
    ) -> List[str]:
        annotated_content = []
        error_footer: List[str] = []
        deprecation_footer: List[str] = []
        error_index = 1
        deprecation_index = 1
        for line_number, line in enumerate(lines, 1):
            errors = errors_by_line[line_number]
            deprecations = deprecations_by_line[line_number]
            if errors or deprecations:
                labels: List[str] = []
                error_index = self._add_problems(
                    errors, labels, error_footer, error_index, label_prefix="E"
                )
                deprecation_index = self._add_problems(
                    deprecations,
                    labels,
                    deprecation_footer,
                    deprecation_index,
                    label_prefix="D",
                )
                annotated_content.append(line + "\t\t# " + ",".join(labels))
            else:
                annotated_content.append(line)

        annotated_content.extend(
            map(
                lambda seq: self._build_footer(*seq),
                filter(
                    lambda seq: bool(seq[1]),
                    (
                        ("Errors", error_footer),
                        ("Deprecations", deprecation_footer),
                    ),
                ),
            )
        )
        return annotated_content

    def annotate(
        self,
        schema_errors: SchemaProblems,
        schema_deprecations: SchemaProblems,
    ) -> str:
        if not schema_errors and not schema_deprecations:
            return self._original_content
        lines = self._original_content.split("\n")
        errors_by_line = self._build_errors_by_line(schema_errors)
        deprecations_by_line = self._build_errors_by_line(schema_deprecations)
        annotated_content = self._annotate_content(
            lines, errors_by_line, deprecations_by_line
        )
        return "\n".join(annotated_content)


def annotated_cloudconfig_file(
    cloudconfig: dict,
    original_content: str,
    schemamarks: dict,
    *,
    schema_errors: Optional[SchemaProblems] = None,
    schema_deprecations: Optional[SchemaProblems] = None,
) -> Union[str, bytes]:
    """Return contents of the cloud-config file annotated with schema errors.

    @param cloudconfig: YAML-loaded dict from the original_content or empty
        dict if unparsable.
    @param original_content: The contents of a cloud-config file
    @param schemamarks: Dict with schema marks.
    @param schema_errors: Instance of `SchemaProblems`.
    @param schema_deprecations: Instance of `SchemaProblems`.

    @return Annotated schema
    """
    return _Annotator(cloudconfig, original_content, schemamarks).annotate(
        schema_errors or [], schema_deprecations or []
    )


def process_merged_cloud_config_part_problems(
    content: str,
) -> List[SchemaProblem]:
    """Annotate and return schema validation errors in merged cloud-config.txt

    When merging multiple cloud-config parts cloud-init logs an error and
    ignores any user-data parts which are declared as #cloud-config but
    cannot be processed. the handler.cloud_config module also leaves comments
    in the final merged config for every invalid part file which begin with
    MERGED_CONFIG_SCHEMA_ERROR_PREFIX to aid in triage.
    """
    from cloudinit.handlers.cloud_config import MERGED_PART_SCHEMA_ERROR_PREFIX

    if MERGED_PART_SCHEMA_ERROR_PREFIX not in content:
        return []
    errors: List[SchemaProblem] = []
    for line_num, line in enumerate(content.splitlines(), 1):
        if line.startswith(MERGED_PART_SCHEMA_ERROR_PREFIX):
            errors.append(
                SchemaProblem(
                    f"format-l{line_num}.c1",
                    line.replace(
                        MERGED_PART_SCHEMA_ERROR_PREFIX,
                        "Ignored invalid user-data: ",
                    ),
                )
            )
    return errors


def _get_config_type_and_rendered_userdata(
    config_path: str,
    content: str,
    instance_data_path: Optional[str] = None,
) -> UserDataTypeAndDecodedContent:
    """
    Return tuple of user-data-type and rendered content.

    When encountering jinja user-data, render said content.

    :return: UserDataTypeAndDecodedContent
    :raises: SchemaValidationError when non-jinja content found but
        header declared ## template: jinja.
    :raises JinjaSyntaxParsingException when jinja syntax error found.
    :raises JinjaLoadError when jinja template fails to load.
    """
    from cloudinit.handlers.jinja_template import (
        JinjaLoadError,
        JinjaSyntaxParsingException,
        NotJinjaError,
        render_jinja_payload_from_file,
    )

    user_data_type = type_from_starts_with(content)
    schema_position = "format-l1.c1"
    if user_data_type == "text/jinja2":
        try:
            content = render_jinja_payload_from_file(
                content, config_path, instance_data_path
            )
        except NotJinjaError as e:
            raise SchemaValidationError(
                [
                    SchemaProblem(
                        schema_position,
                        "Detected type '{user_data_type}' from header. "
                        "But, content is not a jinja template",
                    )
                ]
            ) from e
        except JinjaSyntaxParsingException as e:
            error(
                "Failed to render templated user-data. " + str(e),
                sys_exit=True,
            )
        except JinjaLoadError as e:
            error(str(e), sys_exit=True)
        schema_position = "format-l2.c1"
        user_data_type = type_from_starts_with(content)
    if not user_data_type:  # Neither jinja2 nor #cloud-config
        header_line, _, _ = content.partition("\n")
        raise SchemaValidationInvalidHeaderError(
            [
                SchemaProblem(
                    schema_position,
                    f"Unrecognized user-data header in {config_path}:"
                    f' "{header_line}".\nExpected first line'
                    f" to be one of: {', '.join(USERDATA_VALID_HEADERS)}",
                )
            ]
        )
    elif user_data_type != "text/cloud-config":
        print(
            f"User-data type '{user_data_type}' not currently evaluated"
            " by cloud-init schema"
        )
    return UserDataTypeAndDecodedContent(user_data_type, content)


def validate_cloudconfig_file(
    config_path: str,
    schema: dict,
    schema_type: SchemaType = SchemaType.CLOUD_CONFIG,
    annotate: bool = False,
    instance_data_path: Optional[str] = None,
) -> bool:
    """Validate cloudconfig file adheres to a specific jsonschema.

    @param config_path: Path to the yaml cloud-config file to parse, or None
        to default to system userdata from Paths object.
    @param schema: Dict describing a valid jsonschema to validate against.
    @param schema_type: One of SchemaType.NETWORK_CONFIG or CLOUD_CONFIG
    @param annotate: Boolean set True to print original config file with error
        annotations on the offending lines.
    @param instance_data_path: Path to instance_data JSON, used for text/jinja
        rendering.

    :return: True when validation was performed successfully
    :raises SchemaValidationError containing any of schema_errors encountered.
    :raises RuntimeError when config_path does not exist.
    """
    from cloudinit.net.netplan import available as netplan_available

    decoded_content = load_text_file(config_path)
    if not decoded_content:
        print(
            "Empty '%s' found at %s. Nothing to validate."
            % (schema_type.value, config_path)
        )
        return False

    if schema_type in (SchemaType.NETWORK_CONFIG,):
        decoded_config = UserDataTypeAndDecodedContent(
            schema_type.value, decoded_content
        )
    else:
        decoded_config = _get_config_type_and_rendered_userdata(
            config_path, decoded_content, instance_data_path
        )
    if decoded_config.userdata_type not in (
        "network-config",
        "text/cloud-config",
    ):
        return False
    content = decoded_config.content
    errors = process_merged_cloud_config_part_problems(content)
    try:
        if annotate:
            cloudconfig, marks = safeyaml.load_with_marks(content)
        else:
            cloudconfig = yaml.safe_load(content)
            marks = {}
    except yaml.YAMLError as e:
        line = column = 1
        mark = None
        if hasattr(e, "context_mark") and getattr(e, "context_mark"):
            mark = getattr(e, "context_mark")
        elif hasattr(e, "problem_mark") and getattr(e, "problem_mark"):
            mark = getattr(e, "problem_mark")
        if mark:
            line = mark.line + 1
            column = mark.column + 1
        errors.append(
            SchemaProblem(
                "format-l{line}.c{col}".format(line=line, col=column),
                "File {0} is not valid YAML. {1}".format(config_path, str(e)),
            ),
        )
        schema_error = SchemaValidationError(errors)
        if annotate:
            print(
                annotated_cloudconfig_file(
                    {}, content, {}, schema_errors=schema_error.schema_errors
                )
            )
        raise schema_error from e
    if not isinstance(cloudconfig, dict):
        # Return a meaningful message on empty cloud-config
        if not annotate:
            raise RuntimeError(
                f"{schema_type.value} {config_path} is not a YAML dict."
            )
    if schema_type == SchemaType.NETWORK_CONFIG:
        if not cloudconfig.get("network", cloudconfig):
            print("Skipping network-config schema validation on empty config.")
            return False
        network_version = network_schema_version(cloudconfig)
        if network_version == 2:
            schema_type = SchemaType.NETWORK_CONFIG_V2
            if netplan_validate_network_schema(
                network_config=cloudconfig, strict=True, annotate=annotate
            ):
                return True  # schema validation performed by netplan
            elif netplan_available():
                print(
                    "Skipping network-config schema validation for version: 2."
                    " No netplan API available."
                )
                return False
        elif network_version == 1:
            schema_type = SchemaType.NETWORK_CONFIG_V1
            # refresh schema since NETWORK_CONFIG defaults to V2
            schema = get_schema(schema_type)
    try:
        if not validate_cloudconfig_schema(
            cloudconfig,
            schema=schema,
            schema_type=schema_type,
            strict=True,
            log_deprecations=False,
        ):
            print(
                f"Skipping {schema_type.value} schema validation."
                " Jsonschema dependency missing."
            )
            return False
    except SchemaValidationError as e:
        if e.has_errors():
            errors += e.schema_errors
        if annotate:
            print(
                annotated_cloudconfig_file(
                    cloudconfig,
                    content,
                    marks,
                    schema_errors=errors,
                    schema_deprecations=e.schema_deprecations,
                )
            )
        elif e.schema_deprecations:
            message = _format_schema_problems(
                e.schema_deprecations,
                prefix="Cloud config schema deprecations: ",
                separator=", ",
            )
            print(message)
        if errors:
            raise SchemaValidationError(schema_errors=errors) from e
    return True


def _sort_property_order(value):
    """Provide a sorting weight for documentation of property types.

    Weight values ensure 'array' sorted after 'object' which is sorted
    after anything else which remains unsorted.
    """
    if value == "array":
        return 2
    elif value == "object":
        return 1
    return 0


def _flatten(xs):
    for x in xs:
        if isinstance(x, Iterable) and not isinstance(x, (str, bytes)):
            yield from _flatten(x)
        else:
            yield x


def _collect_subschema_types(property_dict: dict, multi_key: str) -> List[str]:
    property_types = []
    for subschema in property_dict.get(multi_key, {}):
        if subschema.get(DEPRECATED_KEY):  # don't document deprecated types
            continue
        if subschema.get("enum"):
            property_types.extend(
                [
                    f"``{_YAML_MAP.get(enum_value, enum_value)}``"
                    for enum_value in subschema.get("enum", [])
                ]
            )
        elif subschema.get("type"):
            property_types.append(subschema["type"])
    return list(_flatten(property_types))


def _get_property_type(property_dict: dict, defs: dict) -> str:
    """Return a string representing a property type from a given
    jsonschema.
    """
    flatten_schema_refs(property_dict, defs)
    property_types = property_dict.get("type", [])
    if not isinstance(property_types, list):
        property_types = [property_types]
    # A property_dict cannot have simultaneously more than one of these props
    if property_dict.get("enum"):
        property_types = [
            f"``{_YAML_MAP.get(k, k)}``" for k in property_dict["enum"]
        ]
    elif property_dict.get("oneOf"):
        property_types.extend(_collect_subschema_types(property_dict, "oneOf"))
    elif property_dict.get("anyOf"):
        property_types.extend(_collect_subschema_types(property_dict, "anyOf"))
    if len(property_types) == 1:
        property_type = property_types[0]
    else:
        property_types.sort(key=_sort_property_order)
        property_type = "/".join(property_types)
    items = property_dict.get("items", {})
    sub_property_types = items.get("type", [])
    if not isinstance(sub_property_types, list):
        sub_property_types = [sub_property_types]
    # Collect each item type
    prune_undefined = bool(sub_property_types)
    for sub_item in chain(items.get("oneOf", {}), items.get("anyOf", {})):
        sub_type = _get_property_type(sub_item, defs)
        if prune_undefined and sub_type == "UNDEFINED":
            # If the main object has a type, then sub-schemas are allowed to
            # omit the type. Prune subschema undefined types.
            continue
        sub_property_types.append(sub_type)
    if sub_property_types:
        if len(sub_property_types) == 1:
            return f"{property_type} of {sub_property_types[0]}"
        sub_property_types.sort(key=_sort_property_order)
        sub_property_doc = f"({'/'.join(sub_property_types)})"
        return f"{property_type} of {sub_property_doc}"
    return property_type or "UNDEFINED"


def _parse_description(description, prefix) -> str:
    """Parse description from the meta in a format that we can better
    display in our docs. This parser does three things:

    - Guarantee that a paragraph will be in a single line
    - Guarantee that each new paragraph will be aligned with
      the first paragraph
    - Proper align lists of items

    @param description: The original description in the meta.
    @param prefix: The number of spaces used to align the current description
    """
    list_paragraph = prefix
    description = re.sub(r"(\S)\n(\S)", r"\1 \2", description)
    description = re.sub(r"\n\n", r"\n\n{}".format(prefix), description)
    description = re.sub(
        r"\n( +)-", r"\n{}-".format(list_paragraph), description
    )

    return description


def flatten_schema_refs(src_cfg: dict, defs: dict):
    """Flatten schema: replace $refs in src_cfg with definitions from $defs."""
    if "$ref" in src_cfg:
        reference = src_cfg.pop("$ref").replace("#/$defs/", "")
        # Update the defined references in subschema for doc rendering
        src_cfg.update(defs[reference])
    if "items" in src_cfg:
        if "$ref" in src_cfg["items"]:
            reference = src_cfg["items"].pop("$ref").replace("#/$defs/", "")
            # Update the references in subschema for doc rendering
            src_cfg["items"].update(defs[reference])
        if "oneOf" in src_cfg["items"]:
            for sub_schema in src_cfg["items"]["oneOf"]:
                if "$ref" in sub_schema:
                    reference = sub_schema.pop("$ref").replace("#/$defs/", "")
                    sub_schema.update(defs[reference])
    for sub_schema in chain(
        src_cfg.get("oneOf", []),
        src_cfg.get("anyOf", []),
        src_cfg.get("allOf", []),
    ):
        if "$ref" in sub_schema:
            reference = sub_schema.pop("$ref").replace("#/$defs/", "")
            sub_schema.update(defs[reference])


def flatten_schema_all_of(src_cfg: dict):
    """Flatten schema: Merge allOf.

    If a schema as allOf, then all of the sub-schemas must hold. Therefore
    it is safe to merge them.
    """
    sub_schemas = src_cfg.pop("allOf", None)
    if not sub_schemas:
        return
    for sub_schema in sub_schemas:
        src_cfg.update(sub_schema)


def _get_property_description(prop_config: dict) -> str:
    """Return accumulated property description.

    Account for the following keys:
    - top-level description key
    - any description key present in each subitem under anyOf or allOf

    Order and deprecated property description after active descriptions.
    Add a trailing stop "." to any description not ending with ":".
    """

    def assign_descriptions(
        config: dict, descriptions: list, deprecated_descriptions: list
    ):
        if any(
            map(
                config.get,
                ("deprecated_version", "changed_version", "new_version"),
            )
        ):
            deprecated_descriptions.append(
                _add_deprecated_changed_or_new_msg(config)
            )
        elif config.get("description"):
            descriptions.append(_add_deprecated_changed_or_new_msg(config))

    oneOf = prop_config.get("oneOf", {})
    anyOf = prop_config.get("anyOf", {})
    descriptions: list = []
    deprecated_descriptions: list = []

    assign_descriptions(prop_config, descriptions, deprecated_descriptions)
    for sub_item in chain(oneOf, anyOf):
        assign_descriptions(sub_item, descriptions, deprecated_descriptions)

    # order deprecated descrs last
    description = ". ".join(chain(descriptions, deprecated_descriptions))
    if description:
        description = f" {description}"
    return description


def _get_property_doc(schema: dict, defs: dict, prefix="   ") -> str:
    """Return restructured text describing the supported schema properties."""
    new_prefix = prefix + "  "
    properties = []
    if schema.get("hidden") is True:
        return ""  # no docs for this schema
    property_keys = [
        key
        for key in ("properties", "patternProperties")
        if "hidden" not in schema or key not in schema["hidden"]
    ]
    property_schemas = [schema.get(key, {}) for key in property_keys]

    for prop_schema in property_schemas:
        for prop_key, prop_config in prop_schema.items():
            flatten_schema_refs(prop_config, defs)
            flatten_schema_all_of(prop_config)
            if prop_config.get("hidden") is True:
                continue  # document nothing for this property

            description = _get_property_description(prop_config)

            # Define prop_name and description for SCHEMA_PROPERTY_TMPL
            label = prop_config.get("label", prop_key)
            properties.append(
                SCHEMA_PROPERTY_TMPL.format(
                    prefix=prefix,
                    prop_name=label,
                    description=_parse_description(description, prefix + "  "),
                    prop_type=_get_property_type(prop_config, defs),
                )
            )
            items = prop_config.get("items")
            if items:
                flatten_schema_refs(items, defs)
                if items.get("properties") or items.get("patternProperties"):
                    properties.append(
                        SCHEMA_LIST_ITEM_TMPL.format(
                            prefix=new_prefix, prop_name=label
                        )
                    )
                    properties.append(
                        _get_property_doc(items, defs=defs, prefix=new_prefix)
                    )
                for alt_schema in items.get("oneOf", []):
                    if alt_schema.get("properties") or alt_schema.get(
                        "patternProperties"
                    ):
                        properties.append(
                            SCHEMA_LIST_ITEM_TMPL.format(
                                prefix=new_prefix, prop_name=label
                            )
                        )
                        properties.append(
                            _get_property_doc(
                                alt_schema, defs=defs, prefix=new_prefix
                            )
                        )
            if (
                "properties" in prop_config
                or "patternProperties" in prop_config
            ):
                properties.append(
                    _get_property_doc(
                        prop_config, defs=defs, prefix=new_prefix
                    )
                )
    return "\n\n".join(properties)


def _get_examples(meta: MetaSchema) -> str:
    """Return restructured text describing the meta examples if present."""
    paths = read_cfg_paths()
    module_docs_dir = os.path.join(paths.docs_dir, "module-docs")
    examples = meta.get("examples")
    if not examples:
        return ""
    rst_content: str = ""
    for example in examples:
        # FIXME(drop conditional when all mods have rtd/module-doc/*/data.yaml)
        if isinstance(example, dict):
            if example["comment"]:
                comment = f"# {example['comment']}\n"
            else:
                comment = ""
            example = comment + load_text_file(
                os.path.join(module_docs_dir, example["file"])
            )
        indented_lines = textwrap.indent(example, "   ").split("\n")
        rst_content += "\n".join(indented_lines)
    return rst_content


def _get_activate_by_schema_keys_doc(meta: MetaSchema) -> str:
    if not meta.get("activate_by_schema_keys"):
        return ""
    schema_keys = ", ".join(
        f"``{k}``" for k in meta["activate_by_schema_keys"]
    )
    return f"**Activate only on keys:** {schema_keys}\n\n"


def get_meta_doc(meta: MetaSchema, schema: Optional[dict] = None) -> str:
    """Return reStructured text rendering the provided metadata.

    @param meta: Dict of metadata to render.
    @param schema: Optional module schema, if absent, read global schema.
    @raise KeyError: If metadata lacks an expected key.
    """

    if schema is None:
        schema = get_schema()
    if not meta or not schema:
        raise ValueError("Expected non-empty meta and schema")
    keys = set(meta.keys())
    required_keys = {
        "id",
        "title",
        "examples",
        "frequency",
        "distros",
        "description",
        "name",
    }
    optional_keys = {"activate_by_schema_keys"}
    error_message = ""
    if required_keys - keys:
        error_message = "Missing required keys in module meta: {}".format(
            required_keys - keys
        )
    elif keys - required_keys - optional_keys:
        error_message = (
            "Additional unexpected keys found in module meta: {}".format(
                keys - required_keys
            )
        )
    if error_message:
        raise KeyError(error_message)

    # cast away type annotation
    meta_copy = dict(deepcopy(meta))
    meta_copy["property_header"] = ""
    meta_copy["prefix6"] = "      "
    meta_copy["prefix3"] = "   "
    meta_copy["description"] = textwrap.indent(
        cast(str, meta_copy["description"]), "      "
    )
    defs = schema.get("$defs", {})
    if defs.get(meta["id"]):
        schema = defs.get(meta["id"], {})
        schema = cast(dict, schema)
    if any(schema["properties"].values()):
        try:
            meta_copy["property_doc"] = _get_property_doc(
                schema, defs=defs, prefix="      "
            )
        except AttributeError:
            LOG.warning("Unable to render property_doc due to invalid schema")
            meta_copy["property_doc"] = ""
    if not meta_copy.get("property_doc", ""):
        meta_copy[
            "property_doc"
        ] = "      No schema definitions for this module"
    meta_copy["examples"] = textwrap.indent(_get_examples(meta), "      ")
    if not meta_copy["examples"]:
        meta_copy["examples"] = "         No examples for this module"
    meta_copy["distros"] = ", ".join(meta["distros"])
    # Need an underbar of the same length as the name
    meta_copy["title_underbar"] = re.sub(r".", "-", meta["name"])
    meta_copy["activate_by_schema_keys"] = _get_activate_by_schema_keys_doc(
        meta
    )
    template = SCHEMA_DOC_TMPL.format(**meta_copy)
    return template


def get_modules() -> dict:
    configs_dir = os.path.dirname(os.path.abspath(__file__))
    return get_modules_from_dir(configs_dir)


def load_doc(requested_modules: list) -> str:
    """Load module docstrings

    Docstrings are generated on module load. Reduce, reuse, recycle.
    """
    docs = ""
    all_modules = list(get_modules().values()) + ["all"]
    invalid_docs = set(requested_modules).difference(set(all_modules))
    if invalid_docs:
        error(
            "Invalid --docs value {}. Must be one of: {}".format(
                list(invalid_docs),
                ", ".join(all_modules),
            ),
            sys_exit=True,
        )
    module_docs = get_module_docs()
    schema = get_schema()
    for mod_name in sorted(all_modules):
        if "all" in requested_modules or mod_name in requested_modules:
            (mod_locs, _) = importer.find_module(
                mod_name, ["cloudinit.config"], ["meta"]
            )
            if mod_locs:
                mod = importer.import_module(mod_locs[0])
                if module_docs.get(mod.meta["id"]):
                    # Include docs only when module id is in module_docs
                    mod.meta.update(module_docs.get(mod.meta["id"], {}))
                    docs += get_meta_doc(mod.meta, schema) or ""
                else:
                    docs += mod.__doc__ or ""
    return docs


def get_schema_dir() -> str:
    return os.path.join(os.path.dirname(os.path.abspath(__file__)), "schemas")


def get_module_docs() -> dict:
    """Return a dict keyed on cc_<mod_name> with documentation info"""
    paths = read_cfg_paths()
    mod_docs = {}
    module_docs_dir = os.path.join(paths.docs_dir, "module-docs")
    for mod_doc in glob.glob(f"{module_docs_dir}/*/data.yaml"):
        mod_docs.update(load_yaml(load_text_file(mod_doc)))
    return mod_docs


def get_schema(schema_type: SchemaType = SchemaType.CLOUD_CONFIG) -> dict:
    """Return jsonschema for a specific type.

    Return empty schema when no specific schema file exists.
    """
    schema_file = os.path.join(
        get_schema_dir(), SCHEMA_FILES_BY_TYPE[schema_type]["latest"]
    )
    full_schema = None
    try:
        full_schema = json.loads(load_text_file(schema_file))
    except (IOError, OSError):
        LOG.warning(
            "Skipping %s schema validation. No JSON schema file found %s.",
            schema_type.value,
            schema_file,
        )
        return {}
    return full_schema


def get_parser(parser=None):
    """Return a parser for supported cmdline arguments."""
    if not parser:
        parser = argparse.ArgumentParser(
            prog="cloudconfig-schema",
            description=(
                "Schema validation and documentation of instance-data"
                " configuration provided to cloud-init. This includes:"
                " user-data, vendor-data and network-config"
            ),
        )
    parser.add_argument(
        "-c",
        "--config-file",
        help=(
            "Path of the cloud-config or network-config YAML file to validate"
        ),
    )
    parser.add_argument(
        "-t",
        "--schema-type",
        type=str,
        choices=[
            SchemaType.CLOUD_CONFIG.value,
            SchemaType.NETWORK_CONFIG.value,
        ],
        help=(
            "When providing --config-file, the schema type to validate config"
            f" against. Default: {SchemaType.CLOUD_CONFIG}"
        ),
    )
    parser.add_argument(
        "-i",
        "--instance-data",
        type=str,
        help=(
            "Path to instance-data.json file for variable expansion "
            "of '##template: jinja' user-data. Default: "
            f"{read_cfg_paths().get_runpath('instance_data')}"
        ),
    )
    parser.add_argument(
        "--system",
        action="store_true",
        default=False,
        help=(
            "Validate the system instance-data provided as vendor-data"
            " user-data and network-config"
        ),
    )
    parser.add_argument(
        "-d",
        "--docs",
        nargs="+",
        help=(
            "Print schema module docs. Choices: all or"
            " space-delimited cc_names."
        ),
    )
    parser.add_argument(
        "--annotate",
        action="store_true",
        default=False,
        help="Annotate existing instance-data files any discovered errors",
    )
    return parser


def _assert_exclusive_args(args):
    """Error or warn on invalid exclusive parameter combinations."""
    exclusive_args = [args.config_file, args.docs, args.system]
    if len([arg for arg in exclusive_args if arg]) != 1:
        error(
            "Expected one of --config-file, --system or --docs arguments",
            sys_exit=True,
        )
    if any([args.system, args.docs]) and args.schema_type:
        print(
            "WARNING: The --schema-type parameter is inapplicable when either"
            " --system or --docs present"
        )
    if args.annotate and args.docs:
        error(
            "Invalid flag combination. Cannot use --annotate with --docs",
            sys_exit=True,
        )


def get_config_paths_from_args(
    args,
) -> Tuple[str, List[InstanceDataPart]]:
    """Return appropriate instance-data.json and instance data parts

    Based on command line args, and user permissions, determine the
    appropriate instance-data.json to source for jinja templates and
    a list of applicable InstanceDataParts such as user-data, vendor-data
    and network-config for which to validate schema. Avoid returning any
    InstanceDataParts when the expected config_path does not exist.

    :return: A tuple of the instance-data.json path and a list of
        viable InstanceDataParts present on the system.
    """

    def get_processed_or_fallback_path(
        paths: Paths,
        primary_path_key: str,
        raw_fallback_path_key: str,
    ) -> str:
        """Get processed data path when non-empty of fallback to raw data path.

        - When primary path and raw path exist and are empty, prefer primary
          path.
        - When primary path is empty but the raw fallback path is non-empty,
          this indicates an invalid and ignored raw user-data was provided and
          cloud-init emitted a warning and did not process unknown raw
          user-data.
          In the case of invalid raw user-data header, prefer
          raw_fallback_path_key so actionable sensible warnings can be
          reported to the user about the raw unparsable user-data.
        """
        primary_datapath = paths.get_ipath(primary_path_key) or ""
        with suppress(FileNotFoundError):
            if not os.stat(primary_datapath).st_size:
                raw_path = paths.get_ipath(raw_fallback_path_key) or ""
                if os.stat(raw_path).st_size:
                    return raw_path
        return primary_datapath

    try:
        paths = read_cfg_paths(fetch_existing_datasource="trust")
    except (IOError, OSError) as e:
        if e.errno == EACCES:
            LOG.debug(
                "Using default instance-data/user-data paths for non-root user"
            )
            paths = read_cfg_paths()
        else:
            raise
    except DataSourceNotFoundException:
        paths = read_cfg_paths()
        LOG.warning(
            "datasource not detected, using default"
            " instance-data/user-data paths."
        )
    if args.instance_data:
        instance_data_path = args.instance_data
    elif os.getuid() != 0:
        instance_data_path = paths.get_runpath("instance_data")
    else:
        instance_data_path = paths.get_runpath("instance_data_sensitive")
    config_files: List[InstanceDataPart] = []
    if args.config_file:
        if args.schema_type:
            schema_type = SchemaType(args.schema_type)
        else:
            schema_type = SchemaType.CLOUD_CONFIG
        if schema_type == SchemaType.NETWORK_CONFIG:
            instancedata_type = InstanceDataType.NETWORK_CONFIG
        else:
            instancedata_type = InstanceDataType.USERDATA
        config_files.append(
            InstanceDataPart(instancedata_type, schema_type, args.config_file)
        )
    else:
        if os.getuid() != 0:
            error(
                "Unable to read system userdata or vendordata as non-root"
                " user. Try using sudo.",
                sys_exit=True,
            )
        userdata_file = get_processed_or_fallback_path(
            paths, "cloud_config", "userdata_raw"
        )
        config_files.append(
            InstanceDataPart(
                InstanceDataType.USERDATA,
                SchemaType.CLOUD_CONFIG,
                userdata_file,
            )
        )
        supplemental_config_files: List[InstanceDataPart] = [
            InstanceDataPart(
                InstanceDataType.VENDORDATA,
                SchemaType.CLOUD_CONFIG,
                get_processed_or_fallback_path(
                    paths, "vendor_cloud_config", "vendordata_raw"
                ),
            ),
            InstanceDataPart(
                InstanceDataType.VENDOR2DATA,
                SchemaType.CLOUD_CONFIG,
                get_processed_or_fallback_path(
                    paths, "vendor2_cloud_config", "vendordata2_raw"
                ),
            ),
            InstanceDataPart(
                InstanceDataType.NETWORK_CONFIG,
                SchemaType.NETWORK_CONFIG,
                paths.get_ipath("network_config") or "",
            ),
        ]
        for data_part in supplemental_config_files:
            if data_part.config_path and os.path.exists(data_part.config_path):
                config_files.append(data_part)
    if not os.path.exists(config_files[0].config_path):
        error(
            f"Config file {config_files[0].config_path} does not exist",
            fmt="Error: {}",
            sys_exit=True,
        )
    return instance_data_path, config_files


def handle_schema_args(name, args):
    """Handle provided schema args and perform the appropriate actions."""
    _assert_exclusive_args(args)
    full_schema = get_schema()
    if args.docs:
        print(load_doc(args.docs))
        return
    instance_data_path, config_files = get_config_paths_from_args(args)

    nested_output_prefix = ""
    multi_config_output = bool(len(config_files) > 1)
    if multi_config_output:
        print(
            "Found cloud-config data types: %s"
            % ", ".join(str(cfg_part.config_type) for cfg_part in config_files)
        )
        nested_output_prefix = "  "

    error_types = []
    for idx, cfg_part in enumerate(config_files, 1):
        performed_schema_validation = False
        if multi_config_output:
            print(
                f"\n{idx}. {cfg_part.config_type} at {cfg_part.config_path}:"
            )
        if cfg_part.schema_type == SchemaType.NETWORK_CONFIG:
            cfg_schema = get_schema(cfg_part.schema_type)
        else:
            cfg_schema = full_schema
        try:
            performed_schema_validation = validate_cloudconfig_file(
                cfg_part.config_path,
                cfg_schema,
                cfg_part.schema_type,
                args.annotate,
                instance_data_path,
            )
        except SchemaValidationError as e:
            if not args.annotate:
                print(
                    f"{nested_output_prefix}Invalid"
                    f" {cfg_part.config_type} {cfg_part.config_path}"
                )
                error(
                    str(e),
                    fmt=nested_output_prefix + "Error: {}\n",
                )
            error_types.append(cfg_part.config_type)
        except RuntimeError as e:
            print(f"{nested_output_prefix}Invalid {cfg_part.config_type!s}")
            error(str(e), fmt=nested_output_prefix + "Error: {}\n")
            error_types.append(cfg_part.config_type)
        else:
            if performed_schema_validation:
                if args.config_file:
                    cfg = cfg_part.config_path
                else:
                    cfg = cfg_part.config_type
                print(f"{nested_output_prefix}Valid schema {cfg!s}")
    if error_types:
        error(
            ", ".join(str(error_type) for error_type in error_types),
            fmt="Error: Invalid schema: {}\n",
            sys_exit=True,
        )


def main():
    """Tool to validate schema of a cloud-config file or print schema docs."""
    parser = get_parser()
    handle_schema_args("cloudconfig-schema", parser.parse_args())
    return 0


if __name__ == "__main__":
    sys.exit(main())<|MERGE_RESOLUTION|>--- conflicted
+++ resolved
@@ -38,15 +38,11 @@
 from cloudinit.sources import DataSourceNotFoundException
 from cloudinit.temp_utils import mkdtemp
 from cloudinit.util import (
-    Version,
     error,
     get_modules_from_dir,
     load_text_file,
     load_yaml,
-<<<<<<< HEAD
-=======
     should_log_deprecation,
->>>>>>> 291aabeb
     write_file,
 )
 
@@ -799,18 +795,6 @@
         if isinstance(
             schema_error, SchemaDeprecationError
         ):  # pylint: disable=W1116
-<<<<<<< HEAD
-            if (
-                "devel" != features.DEPRECATION_INFO_BOUNDARY
-                and Version.from_str(schema_error.version)
-                > Version.from_str(features.DEPRECATION_INFO_BOUNDARY)
-            ):
-                info_deprecations.append(
-                    SchemaProblem(path, schema_error.message)
-                )
-            else:
-                deprecations.append(SchemaProblem(path, schema_error.message))
-=======
             if schema_error.version == "devel" or should_log_deprecation(
                 schema_error.version, features.DEPRECATION_INFO_BOUNDARY
             ):
@@ -819,7 +803,6 @@
                 info_deprecations.append(
                     SchemaProblem(path, schema_error.message)
                 )
->>>>>>> 291aabeb
         else:
             errors.append(SchemaProblem(path, schema_error.message))
 
