--- conflicted
+++ resolved
@@ -11,19 +11,10 @@
 from collections import namedtuple
 from typing import Dict, Set  # noqa: F401
 
-<<<<<<< HEAD
-from cloudinit.settings import (
-    FREQUENCIES, CLOUD_CONFIG, PER_ALWAYS, PER_INSTANCE, PER_ONCE,
-    RUN_CLOUD_CONFIG)
-
-from cloudinit import handlers
-=======
 from cloudinit import cloud, config, distros, handlers, helpers, importer
 from cloudinit import log as logging
 from cloudinit import net, sources, type_utils, util
 from cloudinit.event import EventScope, EventType, userdata_to_events
->>>>>>> a97fd062
-
 # Default handlers (used if not overridden)
 from cloudinit.handlers.boot_hook import BootHookPartHandler
 from cloudinit.handlers.cloud_config import CloudConfigPartHandler
@@ -37,6 +28,7 @@
 from cloudinit.settings import (
     CLOUD_CONFIG,
     FREQUENCIES,
+    PER_ALWAYS,
     PER_INSTANCE,
     PER_ONCE,
     RUN_CLOUD_CONFIG,
