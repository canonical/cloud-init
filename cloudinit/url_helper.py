# vi: ts=4 expandtab
#
#    Copyright (C) 2012 Canonical Ltd.
#    Copyright (C) 2012 Hewlett-Packard Development Company, L.P.
#    Copyright (C) 2012 Yahoo! Inc.
#
#    Author: Scott Moser <scott.moser@canonical.com>
#    Author: Juerg Haefliger <juerg.haefliger@hp.com>
#    Author: Joshua Harlow <harlowja@yahoo-inc.com>
#
#    This program is free software: you can redistribute it and/or modify
#    it under the terms of the GNU General Public License version 3, as
#    published by the Free Software Foundation.
#
#    This program is distributed in the hope that it will be useful,
#    but WITHOUT ANY WARRANTY; without even the implied warranty of
#    MERCHANTABILITY or FITNESS FOR A PARTICULAR PURPOSE.  See the
#    GNU General Public License for more details.
#
#    You should have received a copy of the GNU General Public License
#    along with this program.  If not, see <http://www.gnu.org/licenses/>.

import httplib
import time
import urllib

import requests
from requests import exceptions

from urlparse import (urlparse, urlunparse)

from cloudinit import log as logging
from cloudinit import version

LOG = logging.getLogger(__name__)

NOT_FOUND = httplib.NOT_FOUND

# Check if requests has ssl support (added in requests >= 0.8.8)
SSL_ENABLED = False
CONFIG_ENABLED = False  # This was added in 0.7 (but taken out in >=1.0)
try:
    from distutils.version import LooseVersion
    import pkg_resources
    _REQ = pkg_resources.get_distribution('requests')
    _REQ_VER = LooseVersion(_REQ.version)  # pylint: disable=E1103
    if _REQ_VER >= LooseVersion('0.8.8'):
        SSL_ENABLED = True
    if _REQ_VER >= LooseVersion('0.7.0') and _REQ_VER < LooseVersion('1.0.0'):
        CONFIG_ENABLED = True
except:
    pass


def _cleanurl(url):
    parsed_url = list(urlparse(url, scheme='http'))  # pylint: disable=E1123
    if not parsed_url[1] and parsed_url[2]:
        # Swap these since this seems to be a common
        # occurrence when given urls like 'www.google.com'
        parsed_url[1] = parsed_url[2]
        parsed_url[2] = ''
    return urlunparse(parsed_url)


<<<<<<< HEAD
def combine_url(base, *add_ons):

    def combine_single(url, add_on):
        url_parsed = list(urlparse(url))
        path = url_parsed[2]
        if path and not path.endswith("/"):
            path += "/"
        path += urllib.quote(str(add_on), safe="/:")
        url_parsed[2] = path
        return urlunparse(url_parsed)

    url = base
    for add_on in add_ons:
        url = combine_single(url, add_on)
    return url
=======
# Made to have same accessors as UrlResponse so that the
# read_file_or_url can return this or that object and the
# 'user' of those objects will not need to know the difference.
class StringResponse(object):
    def __init__(self, contents, code=200):
        self.code = code
        self.headers = {}
        self.contents = contents
        self.url = None

    def ok(self, *args, **kwargs):  # pylint: disable=W0613
        if self.code != 200:
            return False
        return True

    def __str__(self):
        return self.contents


class FileResponse(StringResponse):
    def __init__(self, path, contents, code=200):
        StringResponse.__init__(self, contents, code=code)
        self.url = path
>>>>>>> 3cfe9b3d


class UrlResponse(object):
    def __init__(self, response):
        self._response = response

    @property
    def contents(self):
        return self._response.content

    @property
    def url(self):
        return self._response.url

    def ok(self, redirects_ok=False):
        upper = 300
        if redirects_ok:
            upper = 400
        if self.code >= 200 and self.code < upper:
            return True
        else:
            return False

    @property
    def headers(self):
        return self._response.headers

    @property
    def code(self):
        return self._response.status_code

    def __str__(self):
        return self.contents


class UrlError(IOError):
    def __init__(self, cause, code=None, headers=None):
        IOError.__init__(self, str(cause))
        self.cause = cause
        self.code = code
        self.headers = headers
        if self.headers is None:
            self.headers = {}


<<<<<<< HEAD
def _get_ssl_args(url, ssl_details):
    ssl_args = {}
=======
def readurl(url, data=None, timeout=None, retries=0, sec_between=1,
            headers=None, headers_cb=None, ssl_details=None,
            check_status=True, allow_redirects=True, exception_cb=None):
    url = _cleanurl(url)
    req_args = {
        'url': url,
    }
>>>>>>> 3cfe9b3d
    scheme = urlparse(url).scheme  # pylint: disable=E1101
    if scheme == 'https' and ssl_details:
        if not SSL_ENABLED:
            LOG.warn("SSL is not enabled, cert. verification can not occur!")
        else:
            if 'ca_certs' in ssl_details and ssl_details['ca_certs']:
                ssl_args['verify'] = ssl_details['ca_certs']
            else:
                ssl_args['verify'] = True
            if 'cert_file' in ssl_details and 'key_file' in ssl_details:
                ssl_args['cert'] = [ssl_details['cert_file'],
                                    ssl_details['key_file']]
            elif 'cert_file' in ssl_details:
                ssl_args['cert'] = str(ssl_details['cert_file'])
    return ssl_args


def existsurl(url, ssl_details=None, timeout=None):
    r = _readurl(url, ssl_details=ssl_details, timeout=timeout,
                 method='HEAD', check_status=False)
    return r.ok()


def readurl(url, data=None, timeout=None, retries=0, sec_between=1,
            headers=None, headers_cb=None, ssl_details=None,
            check_status=True, allow_redirects=True):
    return _readurl(url, data=data, timeout=timeout, retries=retries,
                    sec_between=sec_between, headers=headers,
                    headers_cb=headers_cb, ssl_details=ssl_details,
                    check_status=check_status,
                    allow_redirects=allow_redirects)


def _readurl(url, data=None, timeout=None, retries=0, sec_between=1,
             headers=None, headers_cb=None, ssl_details=None,
             check_status=True, allow_redirects=True, method='GET'):
    url = _cleanurl(url)
    req_args = {
        'url': url,
    }
    req_args.update(_get_ssl_args(url, ssl_details))
    scheme = urlparse(url).scheme  # pylint: disable=E1101
    req_args['allow_redirects'] = allow_redirects
    req_args['method'] = method
    if timeout is not None:
        req_args['timeout'] = max(float(timeout), 0)
    if data:
        req_args['method'] = 'POST'
    # It doesn't seem like config
    # was added in older library versions (or newer ones either), thus we
    # need to manually do the retries if it wasn't...
    if CONFIG_ENABLED:
        req_config = {
            'store_cookies': False,
        }
        # Don't use the retry support built-in
        # since it doesn't allow for 'sleep_times'
        # in between tries....
        # if retries:
        #     req_config['max_retries'] = max(int(retries), 0)
        req_args['config'] = req_config
    manual_tries = 1
    if retries:
        manual_tries = max(int(retries) + 1, 1)
    if not headers:
        headers = {
            'User-Agent': 'Cloud-Init/%s' % (version.version_string()),
        }
    if not headers_cb:
        def _cb(url):
            return headers
        headers_cb = _cb

    if data:
        # Do this after the log (it might be large)
        req_args['data'] = data
    if sec_between is None:
        sec_between = -1
    excps = []
    # Handle retrying ourselves since the built-in support
    # doesn't handle sleeping between tries...
    for i in range(0, manual_tries):
        req_args['headers'] = headers_cb(url)
        filtered_req_args = {}
        for (k, v) in req_args.items():
            if k == 'data':
                continue
            filtered_req_args[k] = v
        try:
            LOG.debug("[%s/%s] open '%s' with %s configuration", i,
                      manual_tries, url, filtered_req_args)

            r = requests.request(**req_args)
            if check_status:
                r.raise_for_status()  # pylint: disable=E1103
            LOG.debug("Read from %s (%s, %sb) after %s attempts", url,
                      r.status_code, len(r.content),  # pylint: disable=E1103
                      (i + 1))
            # Doesn't seem like we can make it use a different
            # subclass for responses, so add our own backward-compat
            # attrs
            return UrlResponse(r)
        except exceptions.RequestException as e:
            if (isinstance(e, (exceptions.HTTPError))
                and hasattr(e, 'response')  # This appeared in v 0.10.8
                and hasattr(e.response, 'status_code')):
                excps.append(UrlError(e, code=e.response.status_code,
                                      headers=e.response.headers))
            else:
                excps.append(UrlError(e))
                if SSL_ENABLED and isinstance(e, exceptions.SSLError):
                    # ssl exceptions are not going to get fixed by waiting a
                    # few seconds
                    break
            if exception_cb and not exception_cb(filtered_req_args, excps[-1]):
                break
            if i + 1 < manual_tries and sec_between > 0:
                LOG.debug("Please wait %s seconds while we wait to try again",
                          sec_between)
                time.sleep(sec_between)
    if excps:
        raise excps[-1]
    return None  # Should throw before this...


def wait_for_url(urls, max_wait=None, timeout=None,
                 status_cb=None, headers_cb=None, sleep_time=1,
                 exception_cb=None):
    """
    urls:      a list of urls to try
    max_wait:  roughly the maximum time to wait before giving up
               The max time is *actually* len(urls)*timeout as each url will
               be tried once and given the timeout provided.
    timeout:   the timeout provided to urlopen
    status_cb: call method with string message when a url is not available
    headers_cb: call method with single argument of url to get headers
                for request.
    exception_cb: call method with 2 arguments 'msg' (per status_cb) and
                  'exception', the exception that occurred.

    the idea of this routine is to wait for the EC2 metdata service to
    come up.  On both Eucalyptus and EC2 we have seen the case where
    the instance hit the MD before the MD service was up.  EC2 seems
    to have permenantely fixed this, though.

    In openstack, the metadata service might be painfully slow, and
    unable to avoid hitting a timeout of even up to 10 seconds or more
    (LP: #894279) for a simple GET.

    Offset those needs with the need to not hang forever (and block boot)
    on a system where cloud-init is configured to look for EC2 Metadata
    service but is not going to find one.  It is possible that the instance
    data host (169.254.169.254) may be firewalled off Entirely for a sytem,
    meaning that the connection will block forever unless a timeout is set.
    """
    start_time = time.time()

    def log_status_cb(msg, exc=None):
        LOG.debug(msg)

    if status_cb is None:
        status_cb = log_status_cb

    def timeup(max_wait, start_time):
        return ((max_wait <= 0 or max_wait is None) or
                (time.time() - start_time > max_wait))

    loop_n = 0
    while True:
        sleep_time = int(loop_n / 5) + 1
        for url in urls:
            now = time.time()
            if loop_n != 0:
                if timeup(max_wait, start_time):
                    break
                if timeout and (now + timeout > (start_time + max_wait)):
                    # shorten timeout to not run way over max_time
                    timeout = int((start_time + max_wait) - now)

            reason = ""
            e = None
            try:
                if headers_cb is not None:
                    headers = headers_cb(url)
                else:
                    headers = {}

                response = readurl(url, headers=headers, timeout=timeout,
                                   check_status=False)
                if not response.contents:
                    reason = "empty response [%s]" % (response.code)
                    e = UrlError(ValueError(reason),
                                 code=response.code, headers=response.headers)
                elif not response.ok():
                    reason = "bad status code [%s]" % (response.code)
                    e = UrlError(ValueError(reason),
                                 code=response.code, headers=response.headers)
                else:
                    return url
            except UrlError as e:
                reason = "request error [%s]" % e
            except Exception as e:
                reason = "unexpected error [%s]" % e

            time_taken = int(time.time() - start_time)
            status_msg = "Calling '%s' failed [%s/%ss]: %s" % (url,
                                                               time_taken,
                                                               max_wait,
                                                               reason)
            status_cb(status_msg)
            if exception_cb:
                # This can be used to alter the headers that will be sent
                # in the future, for example this is what the MAAS datasource
                # does.
                exception_cb(msg=status_msg, exception=e)

        if timeup(max_wait, start_time):
            break

        loop_n = loop_n + 1
        LOG.debug("Please wait %s seconds while we wait to try again",
                  sleep_time)
        time.sleep(sleep_time)

    return False<|MERGE_RESOLUTION|>--- conflicted
+++ resolved
@@ -62,7 +62,6 @@
     return urlunparse(parsed_url)
 
 
-<<<<<<< HEAD
 def combine_url(base, *add_ons):
 
     def combine_single(url, add_on):
@@ -78,7 +77,8 @@
     for add_on in add_ons:
         url = combine_single(url, add_on)
     return url
-=======
+
+
 # Made to have same accessors as UrlResponse so that the
 # read_file_or_url can return this or that object and the
 # 'user' of those objects will not need to know the difference.
@@ -102,7 +102,6 @@
     def __init__(self, path, contents, code=200):
         StringResponse.__init__(self, contents, code=code)
         self.url = path
->>>>>>> 3cfe9b3d
 
 
 class UrlResponse(object):
@@ -148,18 +147,8 @@
             self.headers = {}
 
 
-<<<<<<< HEAD
 def _get_ssl_args(url, ssl_details):
     ssl_args = {}
-=======
-def readurl(url, data=None, timeout=None, retries=0, sec_between=1,
-            headers=None, headers_cb=None, ssl_details=None,
-            check_status=True, allow_redirects=True, exception_cb=None):
-    url = _cleanurl(url)
-    req_args = {
-        'url': url,
-    }
->>>>>>> 3cfe9b3d
     scheme = urlparse(url).scheme  # pylint: disable=E1101
     if scheme == 'https' and ssl_details:
         if not SSL_ENABLED:
@@ -185,17 +174,19 @@
 
 def readurl(url, data=None, timeout=None, retries=0, sec_between=1,
             headers=None, headers_cb=None, ssl_details=None,
-            check_status=True, allow_redirects=True):
+            check_status=True, allow_redirects=True, exception_cb=None):
     return _readurl(url, data=data, timeout=timeout, retries=retries,
                     sec_between=sec_between, headers=headers,
                     headers_cb=headers_cb, ssl_details=ssl_details,
                     check_status=check_status,
-                    allow_redirects=allow_redirects)
+                    allow_redirects=allow_redirects,
+                    exception_cb=exception_cb)
 
 
 def _readurl(url, data=None, timeout=None, retries=0, sec_between=1,
              headers=None, headers_cb=None, ssl_details=None,
-             check_status=True, allow_redirects=True, method='GET'):
+             check_status=True, allow_redirects=True, exception_cb=None,
+             method='GET'):
     url = _cleanurl(url)
     req_args = {
         'url': url,
@@ -274,7 +265,7 @@
                     # ssl exceptions are not going to get fixed by waiting a
                     # few seconds
                     break
-            if exception_cb and not exception_cb(filtered_req_args, excps[-1]):
+            if exception_cb and not exception_cb(req_args.copy(), excps[-1]):
                 break
             if i + 1 < manual_tries and sec_between > 0:
                 LOG.debug("Please wait %s seconds while we wait to try again",
