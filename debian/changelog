--- conflicted
+++ resolved
@@ -1,4 +1,3 @@
-<<<<<<< HEAD
 cloud-init (25.1-0ubuntu1) UNRELEASED; urgency=medium
 
   * refresh patches:
@@ -7,7 +6,7 @@
   * Upstream snapshot based on upstream/main at 2b7d9636.
 
  -- Brett Holman <brett.holman@canonical.com>  Mon, 10 Feb 2025 16:14:36 -0700
-=======
+
 cloud-init (24.4.1-0ubuntu0~24.10.1) oracular; urgency=medium
 
   * Add d/p/no-remove-networkd-online.patch
@@ -24,7 +23,6 @@
     (LP: #2094179, #2094208, #2094857, #2094858)
 
  -- Brett Holman <brett.holman@canonical.com>  Tue, 04 Feb 2025 17:43:49 -0700
->>>>>>> 810c6007
 
 cloud-init (24.4-0ubuntu1~24.10.1) oracular; urgency=medium
 
