--- conflicted
+++ resolved
@@ -1,11 +1,10 @@
-<<<<<<< HEAD
 cloud-init (25.1-0ubuntu1~22.04.1) UNRELEASED; urgency=medium
 
   * refresh patches
     - d/p/no-single-process.patch
 
  -- Brett Holman <brett.holman@canonical.com>  Mon, 06 Jan 2024 17:39:42 -0700
-=======
+
 cloud-init (24.4.1-0ubuntu0~22.04.1) jammy; urgency=medium
 
   * Add d/p/cpick-84806336-chore-Add-feature-flag-for-manual-network-waiting
@@ -27,7 +26,6 @@
     (LP: #2094179, #2094208, #2094857, #2094858)
 
  -- Brett Holman <brett.holman@canonical.com>  Tue, 04 Feb 2025 17:35:10 -0700
->>>>>>> 6370daa3
 
 cloud-init (24.4-0ubuntu1~22.04.1) jammy; urgency=medium
 
