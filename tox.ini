[tox]
envlist = py3, xenial-dev, flake8, pylint
recreate = True

[testenv]
commands = {envpython} -m pytest {posargs:tests/unittests cloudinit}
setenv =
    LC_ALL = en_US.utf-8
passenv=
    PYTEST_ADDOPTS

[testenv:flake8]
basepython = python3
deps =
    flake8==3.8.2
commands = {envpython} -m flake8 {posargs:cloudinit/ tests/ tools/}

# https://github.com/gabrielfalcao/HTTPretty/issues/223
setenv =
    LC_ALL = en_US.utf-8

[testenv:pylint]
basepython = python3
deps =
    # requirements
    pylint==2.3.1
    # test-requirements because unit tests are now present in cloudinit tree
    -r{toxinidir}/test-requirements.txt
    -r{toxinidir}/integration-requirements.txt
commands = {envpython} -m pylint {posargs:cloudinit tests tools}

[testenv:py3]
basepython = python3
deps =
    -r{toxinidir}/test-requirements.txt
commands = {envpython} -m pytest \
            --durations 10 \
            {posargs:--cov=cloudinit --cov-branch \
            tests/unittests cloudinit}

[testenv:py27]
basepython = python2.7
deps = -r{toxinidir}/test-requirements.txt

[flake8]
# E121: continuation line under-indented for hanging indent
# E123: closing bracket does not match indentation of opening bracket’s line
# E126: continuation line over-indented for hanging indent
# E226: missing whitespace around arithmetic operator
# E241: multiple spaces after ‘,’
<<<<<<< HEAD
# E741: do not use variables named ‘l’, ‘O’, or ‘I’
# W503: line break before binary operator
# W504: line break after binary operator
ignore=E121,E123,E126,E226,E241,E741,W503,W504
=======
# E402: module level import not at top of file
# W503: line break before binary operator
# W504: line break after binary operator
ignore=E121,E123,E126,E226,E241,E402,W503,W504
>>>>>>> 4ab3303e
exclude = .venv,.tox,dist,doc,*egg,.git,build,tools
per-file-ignores =
    cloudinit/cmd/main.py:E402

[testenv:doc]
basepython = python3
deps =
    -r{toxinidir}/doc-requirements.txt
commands =
    {envpython} -m sphinx {posargs:doc/rtd doc/rtd_html}
    doc8 doc/rtd

[xenial-shared-deps]
# The version of pytest in xenial doesn't work with Python 3.8, so we define
# two xenial environments: [testenv:xenial] runs the tests with exactly the
# version of pytest present in xenial, and is used in CI.  [testenv:xenial-dev]
# runs the tests with the lowest version of pytest that works with Python 3.8,
# 3.0.7, but keeps the other dependencies at xenial's level.
#
# (This section is not a testenv, it is used to maintain a single definition of
# the dependencies shared between the two xenial testenvs.)
deps =
    # requirements
    jinja2==2.8
    pyyaml==3.11
    oauthlib==1.0.3
    pyserial==3.0.1
    configobj==5.0.6
    requests==2.9.1
    # test-requirements
    httpretty==0.9.6
    mock==1.3.0

[testenv:xenial]
# When updating this commands definition, also update the definition in
# [testenv:xenial-dev].  See the comment there for details.
commands =
  python ./tools/pipremove jsonschema
  python -m pytest {posargs:tests/unittests cloudinit}
basepython = python3
deps =
    # Refer to the comment in [xenial-shared-deps] for details
    {[xenial-shared-deps]deps}
    jsonpatch==1.10
    pytest==2.8.7

[testenv:xenial-dev]
# This should be:
#   commands = {[testenv:xenial]commands}
# but the version of pytest in xenial has a bug
# (https://github.com/tox-dev/tox/issues/208) which means that the {posargs}
# substitution variable is misparsed and causes a traceback.  Ensure that any
# changes here are reflected in [testenv:xenial].
commands =
  python ./tools/pipremove jsonschema
  python -m pytest {posargs:tests/unittests cloudinit}
basepython = {[testenv:xenial]basepython}
deps =
    # Refer to the comment in [xenial-shared-deps] for details
    {[xenial-shared-deps]deps}
    # jsonpatch in xenial is 1.10, not 1.19 (#839779). The oldest version
    # to work with python3.6 is 1.16 as found in Artful.  To keep default
    # invocation of 'tox' happy, accept the difference in version here.
    jsonpatch==1.16
    pytest==3.0.7

[testenv:tip-flake8]
commands = {envpython} -m flake8 {posargs:cloudinit/ tests/ tools/}
deps = flake8

[testenv:tip-pylint]
commands = {envpython} -m pylint {posargs:cloudinit tests tools}
deps =
    # requirements
    pylint
    # test-requirements
    -r{toxinidir}/test-requirements.txt
    -r{toxinidir}/integration-requirements.txt

[testenv:citest]
basepython = python3
commands = {envpython} -m tests.cloud_tests {posargs}
passenv = HOME TRAVIS
deps =
    -r{toxinidir}/integration-requirements.txt<|MERGE_RESOLUTION|>--- conflicted
+++ resolved
@@ -48,17 +48,9 @@
 # E126: continuation line over-indented for hanging indent
 # E226: missing whitespace around arithmetic operator
 # E241: multiple spaces after ‘,’
-<<<<<<< HEAD
-# E741: do not use variables named ‘l’, ‘O’, or ‘I’
 # W503: line break before binary operator
 # W504: line break after binary operator
-ignore=E121,E123,E126,E226,E241,E741,W503,W504
-=======
-# E402: module level import not at top of file
-# W503: line break before binary operator
-# W504: line break after binary operator
-ignore=E121,E123,E126,E226,E241,E402,W503,W504
->>>>>>> 4ab3303e
+ignore=E121,E123,E126,E226,E241,W503,W504
 exclude = .venv,.tox,dist,doc,*egg,.git,build,tools
 per-file-ignores =
     cloudinit/cmd/main.py:E402
