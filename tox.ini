[tox]
envlist =
    py3,
    black,
    ruff,
    isort,
    mypy,
    pylint

[doc8]
ignore-path-errors=doc/rtd/topics/faq.rst;D001

[testenv]
package = skip
basepython = python3
setenv =
    LC_ALL = en_US.utf-8
passenv =
    PYTEST_ADDOPTS
    HYPOTHESIS_PROFILE
deps =
    -r{toxinidir}/requirements-all.txt
    -r{toxinidir}/requirements.txt
    -r{toxinidir}/test-requirements.txt

[types]
deps =
    # each release of type stubs relates to a specific version of a library
    # so leave these unpinned
    types-jsonschema
    types-Jinja2
    types-oauthlib
    types-passlib
    types-PyYAML
    types-requests
    typing-extensions

[pinned_versions]
deps =
    {[types]deps}
    black==25.1.0
    hypothesis==6.111.0
    hypothesis_jsonschema==0.23.1
<<<<<<< HEAD
    isort==5.13.2
=======
    isort==6.0.1
>>>>>>> 1e9aba63
    mypy==1.17.1
    pylint==3.3.8
    ruff==0.12.9

[latest_versions]
deps =
    {[types]deps}
    black
    hypothesis
    hypothesis_jsonschema
    isort
    mypy
    pylint
    ruff

[files]
schema = cloudinit/config/schemas/schema-cloud-config-v1.json
version = cloudinit/config/schemas/versions.schema.cloud-config.json
network_v1 = cloudinit/config/schemas/schema-network-config-v1.json
network_v2 = cloudinit/config/schemas/schema-network-config-v2.json

[testenv:ruff]
deps = {[pinned_versions]deps}
commands = {envpython} -m ruff check {posargs:.}

[testenv:pylint]
deps =
    -r{toxinidir}/integration-requirements.txt
    {[pinned_versions]deps}
    {[testenv]deps}
commands = {envpython} -m pylint {posargs:cloudinit/ tests/ tools/}

[testenv:black]
deps = {[pinned_versions]deps}
commands = {envpython} -m black --check {posargs:.}

[testenv:isort]
deps = {[pinned_versions]deps}
commands = {envpython} -m isort --check-only --diff {posargs:.}

[testenv:mypy]
deps =
    -r{toxinidir}/integration-requirements.txt
    {[testenv]deps}
    {[pinned_versions]deps}
commands = {envpython} -m mypy {posargs:cloudinit/ tests/ tools/}

[testenv:check_format]
deps =
    -r{toxinidir}/integration-requirements.txt
    {[testenv]deps}
    {[pinned_versions]deps}
commands =
    {envpython} -m ruff check {posargs:.}
    {envpython} -m pylint {posargs:cloudinit/ tests/ tools/}
    {envpython} -m black --check {posargs:.}
    {envpython} -m isort --check-only --diff {posargs:.}
    {envpython} -m mypy {posargs:cloudinit/ tests/ tools/}

[testenv:check_format_tip]
deps =
    -r{toxinidir}/integration-requirements.txt
    {[testenv]deps}
    {[latest_versions]deps}
commands =
    {envpython} -m ruff check {posargs:.}
    {envpython} -m pylint {posargs:.}
    {envpython} -m black --check {posargs:.}
    {envpython} -m isort --check-only --diff {posargs:.}
    {envpython} -m mypy {posargs:cloudinit/ tests/ tools/}

[testenv:do_format]
deps = {[pinned_versions]deps}
commands =
    {envpython} -m isort .
    {envpython} -m black .
    {envpython} -m json.tool --indent 2 {[files]schema} {[files]schema}
    {envpython} -m json.tool --indent 2 {[files]version} {[files]version}
    {envpython} -m json.tool --indent 2 {[files]network_v1} {[files]network_v1}
    {envpython} -m json.tool --indent 2 {[files]network_v2} {[files]network_v2}

[testenv:do_format_tip]
deps = {[latest_versions]deps}
commands =
    {envpython} -m isort .
    {envpython} -m black .
    {envpython} -m json.tool --indent 2 {[files]schema} {[files]schema}
    {envpython} -m json.tool --indent 2 {[files]version} {[files]version}
    {envpython} -m json.tool --indent 2 {[files]network_v1} {[files]network_v1}
    {envpython} -m json.tool --indent 2 {[files]network_v2} {[files]network_v2}

[testenv:py3]
commands = {envpython} -m pytest -vv -m "not hypothesis_slow" --cov=cloudinit --cov-branch {posargs:tests/unittests}

[testenv:py3-fast]
deps =
    {[testenv]deps}
    pytest-xdist
commands = {envpython} -m pytest -n auto -m "not hypothesis_slow" -m "not serial" {posargs:tests/unittests}

[testenv:hypothesis-slow]
deps = {[pinned_versions]deps}
    {[testenv]deps}
commands = {envpython} -m pytest \
            -m hypothesis_slow \
            --hypothesis-show-statistics \
            {posargs:tests/unittests}

#commands = {envpython} -X tracemalloc=40 -Werror::ResourceWarning:cloudinit -m pytest \
[testenv:py3-leak]
commands = {envpython} -X tracemalloc=40 -Wall -m pytest {posargs:tests/unittests}

# generates html coverage report from the most recent pytest run
[testenv:coverage-html]
deps = {[testenv]deps}
commands = coverage html -i

# prints out the coverage report "table" from the most recent pytest run
[testenv:coverage-report]
deps = {[testenv]deps}
commands = coverage report -i

[testenv:lowest-supported]
# Tox is going to install requirements from pip. This is fine for
# testing python version compatibility, but when we build cloud-init, we are
# building against the dependencies in the OS repo, not pip. The OS
# dependencies will generally be older than what is found in pip.

# To obtain these versions, check the versions of these libraries
# in the oldest support Ubuntu distro. Theses versions are from bionic.
deps =
    jinja2==2.10.1
    oauthlib==3.1.0
    pyserial==3.4
    configobj==5.0.6
    pyyaml==5.3.1
    requests==2.22.0
    jsonpatch==1.23
    jsonschema==3.2.0
    # test-requirements
    pytest==4.6.9
    pytest-cov==2.8.1
    pytest-mock==1.10.4
    responses==0.9.0
    passlib
    # required for this version of jinja2
    markupsafe==2.0.1
commands = {envpython} -m pytest -m "not hypothesis_slow" --cov=cloud-init --cov-branch {posargs:tests/unittests}

[testenv:doc]
deps = -r{toxinidir}/doc-requirements.txt
commands =
    {envpython} -m sphinx {posargs:-W doc/rtd doc/rtd_html}
    {envpython} -m doc8 doc/rtd
passenv =
    CLOUD_INIT_*

[testenv:doc-spelling]
deps = -r{toxinidir}/doc-requirements.txt
commands = {envpython} -m sphinx -b spelling {posargs:-W doc/rtd doc/rtd_html}

# linkcheck shows false positives and has noisy output.
# Despite these limitations, it is better than a manual search of the docs.
# suggested workflow is:
#
#     tox -e linkcheck | grep broken  # takes some time
#
# followed by manual verification of the links reported
[testenv:linkcheck]
deps = -r{toxinidir}/doc-requirements.txt
commands =
    {envpython} -m sphinx {posargs:-b linkcheck doc/rtd doc/rtd_html}

[testenv:tip-ruff]
deps = {[latest_versions]deps}
commands = {envpython} -m ruff check {posargs:.}

[testenv:tip-mypy]
deps =
    -r{toxinidir}/integration-requirements.txt
    {[testenv]deps}
    {[latest_versions]deps}
commands = {envpython} -m mypy {posargs:cloudinit/ tests/ tools/}

[testenv:tip-pylint]
deps = {[latest_versions]deps}
    -r{toxinidir}/integration-requirements.txt
    {[testenv]deps}
commands = {envpython} -m pylint {posargs:cloudinit/ tests/ tools/}

[testenv:tip-black]
deps = {[latest_versions]deps}
commands = {envpython} -m black --check {posargs:.}

[testenv:tip-isort]
deps = {[latest_versions]deps}
commands = {envpython} -m isort --check-only --diff {posargs:.}

[testenv:integration-tests]
deps = -r{toxinidir}/integration-requirements.txt
commands = {envpython} -m pytest --log-cli-level=INFO {posargs:tests/integration_tests}
passenv =
    CLOUD_INIT_*
    PYCLOUDLIB_*
    SSH_AUTH_SOCK
    OS_*

[testenv:integration-tests-fast]
deps = 
    -r{toxinidir}/integration-requirements.txt
    -r{toxinidir}/test-requirements.txt
commands = {envpython} -m pytest --log-cli-level=INFO -n auto -m "not hypothesis_slow" -m "not serial" {posargs:tests/integration_tests}
passenv =
    CLOUD_INIT_*
    PYCLOUDLIB_*
    SSH_AUTH_SOCK
    OS_*

[testenv:integration-tests-ci]
deps = -r{toxinidir}/integration-requirements.txt
commands = {envpython} -m pytest --log-cli-level=INFO {posargs:tests/integration_tests}
passenv =
    CLOUD_INIT_*
    SSH_AUTH_SOCK
    OS_*
    GITHUB_*
setenv =
    PYTEST_ADDOPTS="-m ci and not adhoc"

[testenv:integration-tests-jenkins]
# Pytest's RC=1 means "Tests were collected and run but some of the tests failed".
# Do not fail in this case, but let Jenkins handle it using the junit report.
deps = -r{toxinidir}/integration-requirements.txt
allowlist_externals = sh
commands = sh -c "{envpython} -m pytest --log-cli-level=INFO {posargs:tests/integration_tests/none} || [ $? -eq 1 ]"
passenv =
    *_proxy
    CLOUD_INIT_*
    PYCLOUDLIB_*
    SSH_AUTH_SOCK
    OS_*
    GOOGLE_*
    GCP_*
setenv =
    PYTEST_ADDOPTS="-m not adhoc"
    ON_JENKINS="1"

[pytest]
# TODO: s/--strict/--strict-markers/ once pytest version is high enough
testpaths = tools tests/unittests
addopts = --strict
log_format = %(asctime)s %(levelname)-9s %(name)s:%(filename)s:%(lineno)d %(message)s
log_date_format = %Y-%m-%d %H:%M:%S
markers =
    adhoc: only run on adhoc basis, not in any CI environment (travis or jenkins)
    allow_all_subp: allow all subp usage (disable_subp_usage)
    allow_subp_for: allow subp usage for the given commands (disable_subp_usage)
    ci: run this integration test as part of CI test runs
    ds_sys_cfg: a sys_cfg dict to be used by datasource fixtures
    hypothesis_slow: hypothesis test too slow to run as unit test
    instance_name: the name to be used for the test instance
    integration_cloud_args: args for IntegrationCloud customization
    is_iscsi: whether is an instance has iscsi net cfg or not
    lxd_config_dict: set the config_dict passed on LXD instance creation
    lxd_setup: specify callable to be called between init and start
    lxd_use_exec: `execute` will use `lxc exec` instead of SSH
    serial: tests that do not work in parallel, skipped with py3-fast
    unstable: skip this test because it is flakey
    user_data: the user data to be passed to the test instance
    allow_dns_lookup: disable autochecking for host network configuration

[coverage:paths]
source =
    cloudinit/
    /usr/lib/python3/dist-packages/cloudinit/<|MERGE_RESOLUTION|>--- conflicted
+++ resolved
@@ -41,11 +41,7 @@
     black==25.1.0
     hypothesis==6.111.0
     hypothesis_jsonschema==0.23.1
-<<<<<<< HEAD
-    isort==5.13.2
-=======
     isort==6.0.1
->>>>>>> 1e9aba63
     mypy==1.17.1
     pylint==3.3.8
     ruff==0.12.9
