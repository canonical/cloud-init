--- conflicted
+++ resolved
@@ -167,11 +167,8 @@
     azure: test will only run on Azure platform
     oci: test will only run on OCI platform
     lxd_container: test will only run in LXD container
-<<<<<<< HEAD
     lxd_vm: test will only run in LXD VM
-=======
     no_container: test cannot run in a container
->>>>>>> e454dea5
     user_data: the user data to be passed to the test instance
     instance_name: the name to be used for the test instance
     sru_2020_11: test is part of the 2020/11 SRU verification